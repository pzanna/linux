--- conflicted
+++ resolved
@@ -356,29 +356,10 @@
 
 #ifdef CONFIG_TINY_RCU
 /* Tiny RCU doesn't expedite, as its purpose in life is instead to be tiny. */
-<<<<<<< HEAD
-static inline bool rcu_gp_is_normal(void)  /* Internal RCU use. */
-{
-	return true;
-}
-static inline bool rcu_gp_is_expedited(void)  /* Internal RCU use. */
-{
-	return false;
-}
-
-static inline void rcu_expedite_gp(void)
-{
-}
-
-static inline void rcu_unexpedite_gp(void)
-{
-}
-=======
 static inline bool rcu_gp_is_normal(void) { return true; }
 static inline bool rcu_gp_is_expedited(void) { return false; }
 static inline void rcu_expedite_gp(void) { }
 static inline void rcu_unexpedite_gp(void) { }
->>>>>>> bb176f67
 #else /* #ifdef CONFIG_TINY_RCU */
 bool rcu_gp_is_normal(void);     /* Internal RCU use. */
 bool rcu_gp_is_expedited(void);  /* Internal RCU use. */
@@ -426,17 +407,8 @@
 	*gpnum = 0;
 	*completed = 0;
 }
-<<<<<<< HEAD
-static inline void rcutorture_record_test_transition(void)
-{
-}
-static inline void rcutorture_record_progress(unsigned long vernum)
-{
-}
-=======
 static inline void rcutorture_record_test_transition(void) { }
 static inline void rcutorture_record_progress(unsigned long vernum) { }
->>>>>>> bb176f67
 #ifdef CONFIG_RCU_TRACE
 void do_trace_rcu_torture_read(const char *rcutorturename,
 			       struct rcu_head *rhp,
@@ -472,94 +444,6 @@
 #endif
 
 #ifdef CONFIG_TINY_RCU
-<<<<<<< HEAD
-
-/*
- * Return the number of grace periods started.
- */
-static inline unsigned long rcu_batches_started(void)
-{
-	return 0;
-}
-
-/*
- * Return the number of bottom-half grace periods started.
- */
-static inline unsigned long rcu_batches_started_bh(void)
-{
-	return 0;
-}
-
-/*
- * Return the number of sched grace periods started.
- */
-static inline unsigned long rcu_batches_started_sched(void)
-{
-	return 0;
-}
-
-/*
- * Return the number of grace periods completed.
- */
-static inline unsigned long rcu_batches_completed(void)
-{
-	return 0;
-}
-
-/*
- * Return the number of bottom-half grace periods completed.
- */
-static inline unsigned long rcu_batches_completed_bh(void)
-{
-	return 0;
-}
-
-/*
- * Return the number of sched grace periods completed.
- */
-static inline unsigned long rcu_batches_completed_sched(void)
-{
-	return 0;
-}
-
-/*
- * Return the number of expedited grace periods completed.
- */
-static inline unsigned long rcu_exp_batches_completed(void)
-{
-	return 0;
-}
-
-/*
- * Return the number of expedited sched grace periods completed.
- */
-static inline unsigned long rcu_exp_batches_completed_sched(void)
-{
-	return 0;
-}
-
-static inline unsigned long srcu_batches_completed(struct srcu_struct *sp)
-{
-	return 0;
-}
-
-static inline void rcu_force_quiescent_state(void)
-{
-}
-
-static inline void rcu_bh_force_quiescent_state(void)
-{
-}
-
-static inline void rcu_sched_force_quiescent_state(void)
-{
-}
-
-static inline void show_rcu_gp_kthreads(void)
-{
-}
-
-=======
 static inline unsigned long rcu_batches_started(void) { return 0; }
 static inline unsigned long rcu_batches_started_bh(void) { return 0; }
 static inline unsigned long rcu_batches_started_sched(void) { return 0; }
@@ -574,7 +458,6 @@
 static inline void rcu_bh_force_quiescent_state(void) { }
 static inline void rcu_sched_force_quiescent_state(void) { }
 static inline void show_rcu_gp_kthreads(void) { }
->>>>>>> bb176f67
 #else /* #ifdef CONFIG_TINY_RCU */
 extern unsigned long rcutorture_testseq;
 extern unsigned long rcutorture_vernum;
