--- conflicted
+++ resolved
@@ -82,16 +82,8 @@
 			len += 2;
 		}
 	}
-<<<<<<< HEAD
-	/* Store the timestamp at an 8 byte aligned offset */
-	if (indio_dev->scan_timestamp)
-		*(s64 *)((u8 *)data + ALIGN(len, sizeof(s64)))
-			= iio_get_time_ns();
-	iio_push_to_buffers(indio_dev, data);
-=======
 
 	iio_push_to_buffers_with_timestamp(indio_dev, data, iio_get_time_ns());
->>>>>>> 91a9ab14
 
 	kfree(data);
 
