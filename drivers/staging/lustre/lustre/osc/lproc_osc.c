--- conflicted
+++ resolved
@@ -169,13 +169,8 @@
 	    pages_number > totalram_pages / 4) /* 1/4 of RAM */
 		return -ERANGE;
 
-<<<<<<< HEAD
 	spin_lock(&cli->cl_loi_list_lock);
-	cli->cl_dirty_max = (u32)(pages_number << PAGE_CACHE_SHIFT);
-=======
-	client_obd_list_lock(&cli->cl_loi_list_lock);
 	cli->cl_dirty_max = (u32)(pages_number << PAGE_SHIFT);
->>>>>>> bf162006
 	osc_wake_cache_waiters(cli);
 	spin_unlock(&cli->cl_loi_list_lock);
 
