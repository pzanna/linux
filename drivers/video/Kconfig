#
# Video configuration
#

menu "Graphics support"
	depends on HAS_IOMEM

source "drivers/char/agp/Kconfig"

source "drivers/gpu/drm/Kconfig"

config VGASTATE
       tristate
       default n

config VIDEO_OUTPUT_CONTROL
	tristate "Lowlevel video output switch controls"
	help
	  This framework adds support for low-level control of the video 
	  output switch.

menuconfig FB
	tristate "Support for frame buffer devices"
	---help---
	  The frame buffer device provides an abstraction for the graphics
	  hardware. It represents the frame buffer of some video hardware and
	  allows application software to access the graphics hardware through
	  a well-defined interface, so the software doesn't need to know
	  anything about the low-level (hardware register) stuff.

	  Frame buffer devices work identically across the different
	  architectures supported by Linux and make the implementation of
	  application programs easier and more portable; at this point, an X
	  server exists which uses the frame buffer device exclusively.
	  On several non-X86 architectures, the frame buffer device is the
	  only way to use the graphics hardware.

	  The device is accessed through special device nodes, usually located
	  in the /dev directory, i.e. /dev/fb*.

	  You need an utility program called fbset to make full use of frame
	  buffer devices. Please read <file:Documentation/fb/framebuffer.txt>
	  and the Framebuffer-HOWTO at
	  <http://www.munted.org.uk/programming/Framebuffer-HOWTO-1.2.html> for more
	  information.

	  Say Y here and to the driver for your graphics board below if you
	  are compiling a kernel for a non-x86 architecture.

	  If you are compiling for the x86 architecture, you can say Y if you
	  want to play with it, but it is not essential. Please note that
	  running graphical applications that directly touch the hardware
	  (e.g. an accelerated X server) and that are not frame buffer
	  device-aware may cause unexpected results. If unsure, say N.

config FIRMWARE_EDID
       bool "Enable firmware EDID"
       depends on FB
       default n
       ---help---
         This enables access to the EDID transferred from the firmware.
	 On the i386, this is from the Video BIOS. Enable this if DDC/I2C
	 transfers do not work for your driver and if you are using
	 nvidiafb, i810fb or savagefb.

	 In general, choosing Y for this option is safe.  If you
	 experience extremely long delays while booting before you get
	 something on your display, try setting this to N.  Matrox cards in
	 combination with certain motherboards and monitors are known to
	 suffer from this problem.

config FB_DDC
       tristate
       depends on FB
       select I2C_ALGOBIT
       select I2C
       default n

config FB_BOOT_VESA_SUPPORT
	bool
	depends on FB
	default n
	---help---
	  If true, at least one selected framebuffer driver can take advantage
	  of VESA video modes set at an early boot stage via the vga= parameter.

config FB_CFB_FILLRECT
	tristate
	depends on FB
	default n
	---help---
	  Include the cfb_fillrect function for generic software rectangle
	  filling. This is used by drivers that don't provide their own
	  (accelerated) version.

config FB_CFB_COPYAREA
	tristate
	depends on FB
	default n
	---help---
	  Include the cfb_copyarea function for generic software area copying.
	  This is used by drivers that don't provide their own (accelerated)
	  version.

config FB_CFB_IMAGEBLIT
	tristate
	depends on FB
	default n
	---help---
	  Include the cfb_imageblit function for generic software image
	  blitting. This is used by drivers that don't provide their own
	  (accelerated) version.

config FB_CFB_REV_PIXELS_IN_BYTE
	bool
	depends on FB
	default n
	---help---
	  Allow generic frame-buffer functions to work on displays with 1, 2
	  and 4 bits per pixel depths which has opposite order of pixels in
	  byte order to bytes in long order.

config FB_SYS_FILLRECT
	tristate
	depends on FB
	default n
	---help---
	  Include the sys_fillrect function for generic software rectangle
	  filling. This is used by drivers that don't provide their own
	  (accelerated) version and the framebuffer is in system RAM.

config FB_SYS_COPYAREA
	tristate
	depends on FB
	default n
	---help---
	  Include the sys_copyarea function for generic software area copying.
	  This is used by drivers that don't provide their own (accelerated)
	  version and the framebuffer is in system RAM.

config FB_SYS_IMAGEBLIT
	tristate
	depends on FB
	default n
	---help---
	  Include the sys_imageblit function for generic software image
	  blitting. This is used by drivers that don't provide their own
	  (accelerated) version and the framebuffer is in system RAM.

menuconfig FB_FOREIGN_ENDIAN
	bool "Framebuffer foreign endianness support"
	depends on FB
	---help---
	  This menu will let you enable support for the framebuffers with
	  non-native endianness (e.g. Little-Endian framebuffer on a
	  Big-Endian machine). Most probably you don't have such hardware,
	  so it's safe to say "n" here.

choice
	prompt "Choice endianness support"
	depends on FB_FOREIGN_ENDIAN

config FB_BOTH_ENDIAN
	bool "Support for Big- and Little-Endian framebuffers"

config FB_BIG_ENDIAN
	bool "Support for Big-Endian framebuffers only"

config FB_LITTLE_ENDIAN
	bool "Support for Little-Endian framebuffers only"

endchoice

config FB_SYS_FOPS
       tristate
       depends on FB
       default n

config FB_DEFERRED_IO
	bool
	depends on FB

config FB_HECUBA
	tristate
	depends on FB
	depends on FB_DEFERRED_IO

config FB_SVGALIB
	tristate
	depends on FB
	default n
	---help---
	  Common utility functions useful to fbdev drivers of VGA-based
	  cards.

config FB_MACMODES
       tristate
       depends on FB
       default n

config FB_BACKLIGHT
	bool
	depends on FB
	select BACKLIGHT_LCD_SUPPORT
	select BACKLIGHT_CLASS_DEVICE
	default n

config FB_MODE_HELPERS
        bool "Enable Video Mode Handling Helpers"
        depends on FB
	default n
	---help---
	  This enables functions for handling video modes using the
	  Generalized Timing Formula and the EDID parser. A few drivers rely
          on this feature such as the radeonfb, rivafb, and the i810fb. If
	  your driver does not take advantage of this feature, choosing Y will
	  just increase the kernel size by about 5K.

config FB_TILEBLITTING
       bool "Enable Tile Blitting Support"
       depends on FB
       default n
       ---help---
         This enables tile blitting.  Tile blitting is a drawing technique
	 where the screen is divided into rectangular sections (tiles), whereas
	 the standard blitting divides the screen into pixels. Because the
	 default drawing element is a tile, drawing functions will be passed
	 parameters in terms of number of tiles instead of number of pixels.
	 For example, to draw a single character, instead of using bitmaps,
	 an index to an array of bitmaps will be used.  To clear or move a
	 rectangular section of a screen, the rectangle will be described in
	 terms of number of tiles in the x- and y-axis.

	 This is particularly important to one driver, matroxfb.  If
	 unsure, say N.

comment "Frame buffer hardware drivers"
	depends on FB

config FB_CIRRUS
	tristate "Cirrus Logic support"
	depends on FB && (ZORRO || PCI)
	select FB_CFB_FILLRECT
	select FB_CFB_COPYAREA
	select FB_CFB_IMAGEBLIT
	---help---
	  This enables support for Cirrus Logic GD542x/543x based boards on
	  Amiga: SD64, Piccolo, Picasso II/II+, Picasso IV, or EGS Spectrum.

	  If you have a PCI-based system, this enables support for these
	  chips: GD-543x, GD-544x, GD-5480.

	  Please read the file <file:Documentation/fb/cirrusfb.txt>.

	  Say N unless you have such a graphics board or plan to get one
	  before you next recompile the kernel.

config FB_PM2
	tristate "Permedia2 support"
	depends on FB && ((AMIGA && BROKEN) || PCI)
	select FB_CFB_FILLRECT
	select FB_CFB_COPYAREA
	select FB_CFB_IMAGEBLIT
	help
	  This is the frame buffer device driver for cards based on
	  the 3D Labs Permedia, Permedia 2 and Permedia 2V chips.
	  The driver was tested on the following cards:
		Diamond FireGL 1000 PRO AGP
		ELSA Gloria Synergy PCI
		Appian Jeronimo PRO (both heads) PCI
		3DLabs Oxygen ACX aka EONtronics Picasso P2 PCI
		Techsource Raptor GFX-8P (aka Sun PGX-32) on SPARC
		ASK Graphic Blaster Exxtreme AGP

	  To compile this driver as a module, choose M here: the
	  module will be called pm2fb.

config FB_PM2_FIFO_DISCONNECT
	bool "enable FIFO disconnect feature"
	depends on FB_PM2 && PCI
	help
	  Support the Permedia2 FIFO disconnect feature.

config FB_ARMCLCD
	tristate "ARM PrimeCell PL110 support"
	depends on FB && ARM && ARM_AMBA
	select FB_CFB_FILLRECT
	select FB_CFB_COPYAREA
	select FB_CFB_IMAGEBLIT
	help
	  This framebuffer device driver is for the ARM PrimeCell PL110
	  Colour LCD controller.  ARM PrimeCells provide the building
	  blocks for System on a Chip devices.

	  If you want to compile this as a module (=code which can be
	  inserted into and removed from the running kernel), say M
	  here and read <file:Documentation/kbuild/modules.txt>.  The module
	  will be called amba-clcd.

choice

	depends on FB_ARMCLCD && (ARCH_LH7A40X || ARCH_LH7952X)
	prompt "LCD Panel"
	default FB_ARMCLCD_SHARP_LQ035Q7DB02

config FB_ARMCLCD_SHARP_LQ035Q7DB02_HRTFT
	bool "LogicPD LCD 3.5\" QVGA w/HRTFT IC"
	help
	  This is an implementation of the Sharp LQ035Q7DB02, a 3.5"
	  color QVGA, HRTFT panel.  The LogicPD device includes
	  an integrated HRTFT controller IC.
	  The native resolution is 240x320.

config FB_ARMCLCD_SHARP_LQ057Q3DC02
	bool "LogicPD LCD 5.7\" QVGA"
	help
	  This is an implementation of the Sharp LQ057Q3DC02, a 5.7"
	  color QVGA, TFT panel.  The LogicPD device includes an
	  The native resolution is 320x240.

config FB_ARMCLCD_SHARP_LQ64D343
	bool "LogicPD LCD 6.4\" VGA"
	help
	  This is an implementation of the Sharp LQ64D343, a 6.4"
	  color VGA, TFT panel.  The LogicPD device includes an
	  The native resolution is 640x480.

config FB_ARMCLCD_SHARP_LQ10D368
	bool "LogicPD LCD 10.4\" VGA"
	help
	  This is an implementation of the Sharp LQ10D368, a 10.4"
	  color VGA, TFT panel.  The LogicPD device includes an
	  The native resolution is 640x480.


config FB_ARMCLCD_SHARP_LQ121S1DG41
	bool "LogicPD LCD 12.1\" SVGA"
	help
	  This is an implementation of the Sharp LQ121S1DG41, a 12.1"
	  color SVGA, TFT panel.  The LogicPD device includes an
	  The native resolution is 800x600.

	  This panel requires a clock rate may be an integer fraction
	  of the base LCDCLK frequency.  The driver will select the
	  highest frequency available that is lower than the maximum
	  allowed.  The panel may flicker if the clock rate is
	  slower than the recommended minimum.

config FB_ARMCLCD_AUO_A070VW01_WIDE
	bool "AU Optronics A070VW01 LCD 7.0\" WIDE"
	help
	  This is an implementation of the AU Optronics, a 7.0"
	  WIDE Color.  The native resolution is 234x480.

config FB_ARMCLCD_HITACHI
	bool "Hitachi Wide Screen 800x480"
	help
	  This is an implementation of the Hitachi 800x480.

endchoice


config FB_ACORN
	bool "Acorn VIDC support"
	depends on (FB = y) && ARM && ARCH_ACORN
	select FB_CFB_FILLRECT
	select FB_CFB_COPYAREA
	select FB_CFB_IMAGEBLIT
	help
	  This is the frame buffer device driver for the Acorn VIDC graphics
	  hardware found in Acorn RISC PCs and other ARM-based machines.  If
	  unsure, say N.

config FB_CLPS711X
	bool "CLPS711X LCD support"
	depends on (FB = y) && ARM && ARCH_CLPS711X
	select FB_CFB_FILLRECT
	select FB_CFB_COPYAREA
	select FB_CFB_IMAGEBLIT
	help
	  Say Y to enable the Framebuffer driver for the CLPS7111 and
	  EP7212 processors.

config FB_SA1100
	bool "SA-1100 LCD support"
	depends on (FB = y) && ARM && ARCH_SA1100
	select FB_CFB_FILLRECT
	select FB_CFB_COPYAREA
	select FB_CFB_IMAGEBLIT
	help
	  This is a framebuffer device for the SA-1100 LCD Controller.
	  See <http://www.linux-fbdev.org/> for information on framebuffer
	  devices.

	  If you plan to use the LCD display with your SA-1100 system, say
	  Y here.

config FB_IMX
	tristate "Motorola i.MX LCD support"
	depends on FB && (ARCH_MX1 || ARCH_MX2)
	select FB_CFB_FILLRECT
	select FB_CFB_COPYAREA
	select FB_CFB_IMAGEBLIT

config FB_CYBER2000
	tristate "CyberPro 2000/2010/5000 support"
	depends on FB && PCI && (BROKEN || !SPARC64)
	select FB_CFB_FILLRECT
	select FB_CFB_COPYAREA
	select FB_CFB_IMAGEBLIT
	help
	  This enables support for the Integraphics CyberPro 20x0 and 5000
	  VGA chips used in the Rebel.com Netwinder and other machines.
	  Say Y if you have a NetWinder or a graphics card containing this
	  device, otherwise say N.

config FB_APOLLO
	bool
	depends on (FB = y) && APOLLO
	default y
	select FB_CFB_FILLRECT
	select FB_CFB_IMAGEBLIT

config FB_Q40
	bool
	depends on (FB = y) && Q40
	default y
	select FB_CFB_FILLRECT
	select FB_CFB_COPYAREA
	select FB_CFB_IMAGEBLIT

config FB_AMIGA
	tristate "Amiga native chipset support"
	depends on FB && AMIGA
	help
	  This is the frame buffer device driver for the builtin graphics
	  chipset found in Amigas.

	  To compile this driver as a module, choose M here: the
	  module will be called amifb.

config FB_AMIGA_OCS
	bool "Amiga OCS chipset support"
	depends on FB_AMIGA
	help
	  This enables support for the original Agnus and Denise video chips,
	  found in the Amiga 1000 and most A500's and A2000's. If you intend
	  to run Linux on any of these systems, say Y; otherwise say N.

config FB_AMIGA_ECS
	bool "Amiga ECS chipset support"
	depends on FB_AMIGA
	help
	  This enables support for the Enhanced Chip Set, found in later
	  A500's, later A2000's, the A600, the A3000, the A3000T and CDTV. If
	  you intend to run Linux on any of these systems, say Y; otherwise
	  say N.

config FB_AMIGA_AGA
	bool "Amiga AGA chipset support"
	depends on FB_AMIGA
	help
	  This enables support for the Advanced Graphics Architecture (also
	  known as the AGA or AA) Chip Set, found in the A1200, A4000, A4000T
	  and CD32. If you intend to run Linux on any of these systems, say Y;
	  otherwise say N.

config FB_FM2
	bool "Amiga FrameMaster II/Rainbow II support"
	depends on (FB = y) && ZORRO
	select FB_CFB_FILLRECT
	select FB_CFB_COPYAREA
	select FB_CFB_IMAGEBLIT
	help
	  This is the frame buffer device driver for the Amiga FrameMaster
	  card from BSC (exhibited 1992 but not shipped as a CBM product).

config FB_ARC
	tristate "Arc Monochrome LCD board support"
	depends on FB && X86
	select FB_SYS_FILLRECT
	select FB_SYS_COPYAREA
	select FB_SYS_IMAGEBLIT
	select FB_SYS_FOPS
	help
	  This enables support for the Arc Monochrome LCD board. The board
	  is based on the KS-108 lcd controller and is typically a matrix
	  of 2*n chips. This driver was tested with a 128x64 panel. This
	  driver supports it for use with x86 SBCs through a 16 bit GPIO
	  interface (8 bit data, 8 bit control). If you anticipate using
	  this driver, say Y or M; otherwise say N. You must specify the
	  GPIO IO address to be used for setting control and data.

config FB_ATARI
	bool "Atari native chipset support"
	depends on (FB = y) && ATARI
	select FB_CFB_FILLRECT
	select FB_CFB_COPYAREA
	select FB_CFB_IMAGEBLIT
	help
	  This is the frame buffer device driver for the builtin graphics
	  chipset found in Ataris.

config FB_OF
	bool "Open Firmware frame buffer device support"
	depends on (FB = y) && (PPC64 || PPC_OF) && (!PPC_PSERIES || PCI)
	select FB_CFB_FILLRECT
	select FB_CFB_COPYAREA
	select FB_CFB_IMAGEBLIT
	select FB_MACMODES
	help
	  Say Y if you want support with Open Firmware for your graphics
	  board.

config FB_CONTROL
	bool "Apple \"control\" display support"
	depends on (FB = y) && PPC_PMAC && PPC32
	select FB_CFB_FILLRECT
	select FB_CFB_COPYAREA
	select FB_CFB_IMAGEBLIT
	select FB_MACMODES
	help
	  This driver supports a frame buffer for the graphics adapter in the
	  Power Macintosh 7300 and others.

config FB_PLATINUM
	bool "Apple \"platinum\" display support"
	depends on (FB = y) && PPC_PMAC && PPC32
	select FB_CFB_FILLRECT
	select FB_CFB_COPYAREA
	select FB_CFB_IMAGEBLIT
	select FB_MACMODES
	help
	  This driver supports a frame buffer for the "platinum" graphics
	  adapter in some Power Macintoshes.

config FB_VALKYRIE
	bool "Apple \"valkyrie\" display support"
	depends on (FB = y) && (MAC || (PPC_PMAC && PPC32))
	select FB_CFB_FILLRECT
	select FB_CFB_COPYAREA
	select FB_CFB_IMAGEBLIT
	select FB_MACMODES
	help
	  This driver supports a frame buffer for the "valkyrie" graphics
	  adapter in some Power Macintoshes.

config FB_CT65550
	bool "Chips 65550 display support"
	depends on (FB = y) && PPC32 && PCI
	select FB_CFB_FILLRECT
	select FB_CFB_COPYAREA
	select FB_CFB_IMAGEBLIT
	help
	  This is the frame buffer device driver for the Chips & Technologies
	  65550 graphics chip in PowerBooks.

config FB_ASILIANT
	bool "Asiliant (Chips) 69000 display support"
	depends on (FB = y) && PCI
	select FB_CFB_FILLRECT
	select FB_CFB_COPYAREA
	select FB_CFB_IMAGEBLIT
	help
	  This is the frame buffer device driver for the Asiliant 69030 chipset

config FB_IMSTT
	bool "IMS Twin Turbo display support"
	depends on (FB = y) && PCI
	select FB_CFB_IMAGEBLIT
	select FB_MACMODES if PPC
	help
	  The IMS Twin Turbo is a PCI-based frame buffer card bundled with
	  many Macintosh and compatible computers.

config FB_VGA16
	tristate "VGA 16-color graphics support"
	depends on FB && (X86 || PPC)
	select FB_CFB_FILLRECT
	select FB_CFB_COPYAREA
	select FB_CFB_IMAGEBLIT
	select VGASTATE
	select FONT_8x16 if FRAMEBUFFER_CONSOLE
	help
	  This is the frame buffer device driver for VGA 16 color graphic
	  cards. Say Y if you have such a card.

	  To compile this driver as a module, choose M here: the
	  module will be called vga16fb.

config FB_BF54X_LQ043
	tristate "SHARP LQ043 TFT LCD (BF548 EZKIT)"
	depends on FB && (BF54x) && !BF542
	select FB_CFB_FILLRECT
	select FB_CFB_COPYAREA
	select FB_CFB_IMAGEBLIT
	help
	 This is the framebuffer device driver for a SHARP LQ043T1DG01 TFT LCD

config FB_BFIN_T350MCQB
	tristate "Varitronix COG-T350MCQB TFT LCD display (BF527 EZKIT)"
	depends on FB && BLACKFIN
	select BFIN_GPTIMERS
	select FB_CFB_FILLRECT
	select FB_CFB_COPYAREA
	select FB_CFB_IMAGEBLIT
	help
	 This is the framebuffer device driver for a Varitronix VL-PS-COG-T350MCQB-01 display TFT LCD
	 This display is a QVGA 320x240 24-bit RGB display interfaced by an 8-bit wide PPI
	 It uses PPI[0..7] PPI_FS1, PPI_FS2 and PPI_CLK.


config FB_STI
	tristate "HP STI frame buffer device support"
	depends on FB && PARISC
	select FB_CFB_FILLRECT
	select FB_CFB_COPYAREA
	select FB_CFB_IMAGEBLIT
	select STI_CONSOLE
	select VT
	default y
	---help---
	  STI refers to the HP "Standard Text Interface" which is a set of
	  BIOS routines contained in a ROM chip in HP PA-RISC based machines.
	  Enabling this option will implement the linux framebuffer device
	  using calls to the STI BIOS routines for initialisation.
	
	  If you enable this option, you will get a planar framebuffer device
	  /dev/fb which will work on the most common HP graphic cards of the
	  NGLE family, including the artist chips (in the 7xx and Bxxx series),
	  HCRX, HCRX24, CRX, CRX24 and VisEG series.

	  It is safe to enable this option, so you should probably say "Y".

config FB_MAC
	bool "Generic Macintosh display support"
	depends on (FB = y) && MAC
	select FB_CFB_FILLRECT
	select FB_CFB_COPYAREA
	select FB_CFB_IMAGEBLIT
	select FB_MACMODES

config FB_HP300
	bool
	depends on (FB = y) && DIO
	select FB_CFB_IMAGEBLIT
	default y

config FB_TGA
	tristate "TGA/SFB+ framebuffer support"
	depends on FB && (ALPHA || TC)
	select FB_CFB_FILLRECT
	select FB_CFB_COPYAREA
	select FB_CFB_IMAGEBLIT
	select BITREVERSE
	---help---
	  This is the frame buffer device driver for generic TGA and SFB+
	  graphic cards.  These include DEC ZLXp-E1, -E2 and -E3 PCI cards,
	  also known as PBXGA-A, -B and -C, and DEC ZLX-E1, -E2 and -E3
	  TURBOchannel cards, also known as PMAGD-A, -B and -C.

	  Due to hardware limitations ZLX-E2 and E3 cards are not supported
	  for DECstation 5000/200 systems.  Additionally due to firmware
	  limitations these cards may cause troubles with booting DECstation
	  5000/240 and /260 systems, but are fully supported under Linux if
	  you manage to get it going. ;-)

	  Say Y if you have one of those.

config FB_UVESA
	tristate "Userspace VESA VGA graphics support"
	depends on FB && CONNECTOR
	select FB_CFB_FILLRECT
	select FB_CFB_COPYAREA
	select FB_CFB_IMAGEBLIT
	select FB_MODE_HELPERS
	help
	  This is the frame buffer driver for generic VBE 2.0 compliant
	  graphic cards. It can also take advantage of VBE 3.0 features,
	  such as refresh rate adjustment.

	  This driver generally provides more features than vesafb but
	  requires a userspace helper application called 'v86d'. See
	  <file:Documentation/fb/uvesafb.txt> for more information.

	  If unsure, say N.

config FB_VESA
	bool "VESA VGA graphics support"
	depends on (FB = y) && X86
	select FB_CFB_FILLRECT
	select FB_CFB_COPYAREA
	select FB_CFB_IMAGEBLIT
	select FB_BOOT_VESA_SUPPORT
	help
	  This is the frame buffer device driver for generic VESA 2.0
	  compliant graphic cards. The older VESA 1.2 cards are not supported.
	  You will get a boot time penguin logo at no additional cost. Please
	  read <file:Documentation/fb/vesafb.txt>. If unsure, say Y.

config FB_EFI
	bool "EFI-based Framebuffer Support"
	depends on (FB = y) && X86 && EFI
	select FB_CFB_FILLRECT
	select FB_CFB_COPYAREA
	select FB_CFB_IMAGEBLIT
	help
	  This is the EFI frame buffer device driver. If the firmware on
	  your platform is EFI 1.10 or UEFI 2.0, select Y to add support for
	  using the EFI framebuffer as your console.

config FB_N411
       tristate "N411 Apollo/Hecuba devkit support"
       depends on FB && X86 && MMU
       select FB_SYS_FILLRECT
       select FB_SYS_COPYAREA
       select FB_SYS_IMAGEBLIT
       select FB_SYS_FOPS
       select FB_DEFERRED_IO
       select FB_HECUBA
       help
         This enables support for the Apollo display controller in its
         Hecuba form using the n411 devkit.

config FB_HGA
	tristate "Hercules mono graphics support"
	depends on FB && X86
	select FB_CFB_FILLRECT
	select FB_CFB_COPYAREA
	select FB_CFB_IMAGEBLIT
	help
	  Say Y here if you have a Hercules mono graphics card.

	  To compile this driver as a module, choose M here: the
	  module will be called hgafb.

	  As this card technology is 15 years old, most people will answer N
	  here.

config FB_HGA_ACCEL
	bool "Hercules mono Acceleration functions (EXPERIMENTAL)"
	depends on FB_HGA && EXPERIMENTAL
	---help---
	This will compile the Hercules mono graphics with
	acceleration functions.

config FB_SGIVW
	tristate "SGI Visual Workstation framebuffer support"
	depends on FB && X86_VISWS
	select FB_CFB_FILLRECT
	select FB_CFB_COPYAREA
	select FB_CFB_IMAGEBLIT
	help
	  SGI Visual Workstation support for framebuffer graphics.

config FB_GBE
	bool "SGI Graphics Backend frame buffer support"
	depends on (FB = y) && (SGI_IP32 || X86_VISWS)
	select FB_CFB_FILLRECT
	select FB_CFB_COPYAREA
	select FB_CFB_IMAGEBLIT
 	help
	  This is the frame buffer device driver for SGI Graphics Backend.
	  This chip is used in SGI O2 and Visual Workstation 320/540.

config FB_GBE_MEM
	int "Video memory size in MB"
	depends on FB_GBE
	default 4
	help
	  This is the amount of memory reserved for the framebuffer,
	  which can be any value between 1MB and 8MB.

config FB_SBUS
	bool "SBUS and UPA framebuffers"
	depends on (FB = y) && SPARC
	help
	  Say Y if you want support for SBUS or UPA based frame buffer device.

config FB_BW2
	bool "BWtwo support"
	depends on (FB = y) && (SPARC && FB_SBUS)
	select FB_CFB_FILLRECT
	select FB_CFB_COPYAREA
	select FB_CFB_IMAGEBLIT
	help
	  This is the frame buffer device driver for the BWtwo frame buffer.

config FB_CG3
	bool "CGthree support"
	depends on (FB = y) && (SPARC && FB_SBUS)
	select FB_CFB_FILLRECT
	select FB_CFB_COPYAREA
	select FB_CFB_IMAGEBLIT
	help
	  This is the frame buffer device driver for the CGthree frame buffer.

config FB_CG6
	bool "CGsix (GX,TurboGX) support"
	depends on (FB = y) && (SPARC && FB_SBUS)
	select FB_CFB_COPYAREA
	select FB_CFB_IMAGEBLIT
	help
	  This is the frame buffer device driver for the CGsix (GX, TurboGX)
	  frame buffer.

config FB_FFB
	bool "Creator/Creator3D/Elite3D support"
	depends on FB_SBUS && SPARC64
	select FB_CFB_COPYAREA
	select FB_CFB_IMAGEBLIT
	help
	  This is the frame buffer device driver for the Creator, Creator3D,
	  and Elite3D graphics boards.

config FB_TCX
	bool "TCX (SS4/SS5 only) support"
	depends on FB_SBUS
	select FB_CFB_FILLRECT
	select FB_CFB_COPYAREA
	select FB_CFB_IMAGEBLIT
	help
	  This is the frame buffer device driver for the TCX 24/8bit frame
	  buffer.

config FB_CG14
	bool "CGfourteen (SX) support"
	depends on FB_SBUS
	select FB_CFB_FILLRECT
	select FB_CFB_COPYAREA
	select FB_CFB_IMAGEBLIT
	help
	  This is the frame buffer device driver for the CGfourteen frame
	  buffer on Desktop SPARCsystems with the SX graphics option.

config FB_P9100
	bool "P9100 (Sparcbook 3 only) support"
	depends on FB_SBUS
	select FB_CFB_FILLRECT
	select FB_CFB_COPYAREA
	select FB_CFB_IMAGEBLIT
	help
	  This is the frame buffer device driver for the P9100 card
	  supported on Sparcbook 3 machines.

config FB_LEO
	bool "Leo (ZX) support"
	depends on FB_SBUS
	select FB_CFB_FILLRECT
	select FB_CFB_COPYAREA
	select FB_CFB_IMAGEBLIT
	help
	  This is the frame buffer device driver for the SBUS-based Sun ZX
	  (leo) frame buffer cards.

config FB_IGA
	bool "IGA 168x display support"
	depends on (FB = y) && SPARC32
	select FB_CFB_FILLRECT
	select FB_CFB_COPYAREA
	select FB_CFB_IMAGEBLIT
	help
	  This is the framebuffer device for the INTERGRAPHICS 1680 and
	  successor frame buffer cards.

config FB_XVR500
	bool "Sun XVR-500 3DLABS Wildcat support"
	depends on (FB = y) && PCI && SPARC64
	select FB_CFB_FILLRECT
	select FB_CFB_COPYAREA
	select FB_CFB_IMAGEBLIT
	help
	  This is the framebuffer device for the Sun XVR-500 and similar
	  graphics cards based upon the 3DLABS Wildcat chipset.  The driver
	  only works on sparc64 systems where the system firmware has
	  mostly initialized the card already.  It is treated as a
	  completely dumb framebuffer device.

config FB_XVR2500
	bool "Sun XVR-2500 3DLABS Wildcat support"
	depends on (FB = y) && PCI && SPARC64
	select FB_CFB_FILLRECT
	select FB_CFB_COPYAREA
	select FB_CFB_IMAGEBLIT
	help
	  This is the framebuffer device for the Sun XVR-2500 and similar
	  graphics cards based upon the 3DLABS Wildcat chipset.  The driver
	  only works on sparc64 systems where the system firmware has
	  mostly initialized the card already.  It is treated as a
	  completely dumb framebuffer device.

config FB_PVR2
	tristate "NEC PowerVR 2 display support"
	depends on FB && SH_DREAMCAST
	select FB_CFB_FILLRECT
	select FB_CFB_COPYAREA
	select FB_CFB_IMAGEBLIT
	---help---
	  Say Y here if you have a PowerVR 2 card in your box.  If you plan to
	  run linux on your Dreamcast, you will have to say Y here.
	  This driver may or may not work on other PowerVR 2 cards, but is
	  totally untested.  Use at your own risk.  If unsure, say N.

	  To compile this driver as a module, choose M here: the
	  module will be called pvr2fb.

	  You can pass several parameters to the driver at boot time or at
	  module load time.  The parameters look like "video=pvr2:XXX", where
	  the meaning of XXX can be found at the end of the main source file
	  (<file:drivers/video/pvr2fb.c>). Please see the file
	  <file:Documentation/fb/pvr2fb.txt>.

config FB_EPSON1355
	bool "Epson 1355 framebuffer support"
	depends on (FB = y) && ARCH_CEIVA
	select FB_CFB_FILLRECT
	select FB_CFB_COPYAREA
	select FB_CFB_IMAGEBLIT
	help
	  Build in support for the SED1355 Epson Research Embedded RAMDAC
	  LCD/CRT Controller (since redesignated as the S1D13505) as a
	  framebuffer.  Product specs at
	  <http://www.erd.epson.com/vdc/html/products.htm>.

config FB_S1D13XXX
	tristate "Epson S1D13XXX framebuffer support"
	depends on FB
	select FB_CFB_FILLRECT
	select FB_CFB_COPYAREA
	select FB_CFB_IMAGEBLIT
	help
	  Support for S1D13XXX framebuffer device family (currently only
	  working with S1D13806). Product specs at
	  <http://www.erd.epson.com/vdc/html/legacy_13xxx.htm>

config FB_ATMEL
	tristate "AT91/AT32 LCD Controller support"
	depends on FB && (ARCH_AT91SAM9261 || ARCH_AT91SAM9263 || ARCH_AT91SAM9RL || ARCH_AT91CAP9 || AVR32)
	select FB_CFB_FILLRECT
	select FB_CFB_COPYAREA
	select FB_CFB_IMAGEBLIT
	help
	  This enables support for the AT91/AT32 LCD Controller.

config FB_INTSRAM
	bool "Frame Buffer in internal SRAM"
	depends on FB_ATMEL && ARCH_AT91SAM9261
	help
	  Say Y if you want to map Frame Buffer in internal SRAM. Say N if you want
	  to let frame buffer in external SDRAM.

config FB_ATMEL_STN
	bool "Use a STN display with AT91/AT32 LCD Controller"
	depends on FB_ATMEL && MACH_AT91SAM9261EK
	default n
	help
	  Say Y if you want to connect a STN LCD display to the AT91/AT32 LCD
	  Controller. Say N if you want to connect a TFT.

	  If unsure, say N.

config FB_NVIDIA
	tristate "nVidia Framebuffer Support"
	depends on FB && PCI
	select FB_BACKLIGHT if FB_NVIDIA_BACKLIGHT
	select FB_MODE_HELPERS
	select FB_CFB_FILLRECT
	select FB_CFB_COPYAREA
	select FB_CFB_IMAGEBLIT
	select BITREVERSE
	select VGASTATE
	help
	  This driver supports graphics boards with the nVidia chips, TNT
	  and newer. For very old chipsets, such as the RIVA128, then use
	  the rivafb.
	  Say Y if you have such a graphics board.

	  To compile this driver as a module, choose M here: the
	  module will be called nvidiafb.

config FB_NVIDIA_I2C
       bool "Enable DDC Support"
       depends on FB_NVIDIA
       select FB_DDC
       help
	  This enables I2C support for nVidia Chipsets.  This is used
	  only for getting EDID information from the attached display
	  allowing for robust video mode handling and switching.

	  Because fbdev-2.6 requires that drivers must be able to
	  independently validate video mode parameters, you should say Y
	  here.

config FB_NVIDIA_DEBUG
	bool "Lots of debug output"
	depends on FB_NVIDIA
	default n
	help
	  Say Y here if you want the nVidia driver to output all sorts
	  of debugging information to provide to the maintainer when
	  something goes wrong.

config FB_NVIDIA_BACKLIGHT
	bool "Support for backlight control"
	depends on FB_NVIDIA
	default y
	help
	  Say Y here if you want to control the backlight of your display.

config FB_RIVA
	tristate "nVidia Riva support"
	depends on FB && PCI
	select FB_BACKLIGHT if FB_RIVA_BACKLIGHT
	select FB_MODE_HELPERS
	select FB_CFB_FILLRECT
	select FB_CFB_COPYAREA
	select FB_CFB_IMAGEBLIT
	select BITREVERSE
	select VGASTATE
	help
	  This driver supports graphics boards with the nVidia Riva/Geforce
	  chips.
	  Say Y if you have such a graphics board.

	  To compile this driver as a module, choose M here: the
	  module will be called rivafb.

config FB_RIVA_I2C
       bool "Enable DDC Support"
       depends on FB_RIVA
       select FB_DDC
       help
	  This enables I2C support for nVidia Chipsets.  This is used
	  only for getting EDID information from the attached display
	  allowing for robust video mode handling and switching.

	  Because fbdev-2.6 requires that drivers must be able to
	  independently validate video mode parameters, you should say Y
	  here.

config FB_RIVA_DEBUG
	bool "Lots of debug output"
	depends on FB_RIVA
	default n
	help
	  Say Y here if you want the Riva driver to output all sorts
	  of debugging information to provide to the maintainer when
	  something goes wrong.

config FB_RIVA_BACKLIGHT
	bool "Support for backlight control"
	depends on FB_RIVA
	default y
	help
	  Say Y here if you want to control the backlight of your display.

config FB_I810
	tristate "Intel 810/815 support (EXPERIMENTAL)"
	depends on EXPERIMENTAL && FB && PCI && X86_32 && AGP_INTEL
	select FB_MODE_HELPERS
	select FB_CFB_FILLRECT
	select FB_CFB_COPYAREA
	select FB_CFB_IMAGEBLIT
	select VGASTATE
	help
	  This driver supports the on-board graphics built in to the Intel 810 
          and 815 chipsets.  Say Y if you have and plan to use such a board.

          To compile this driver as a module, choose M here: the
	  module will be called i810fb.

          For more information, please read 
	  <file:Documentation/fb/intel810.txt>

config FB_I810_GTF
	bool "use VESA Generalized Timing Formula"
	depends on FB_I810
	help
	  If you say Y, then the VESA standard, Generalized Timing Formula 
          or GTF, will be used to calculate the required video timing values
	  per video mode.  Since the GTF allows nondiscrete timings 
          (nondiscrete being a range of values as opposed to discrete being a
          set of values), you'll be able to use any combination of horizontal 
	  and vertical resolutions, and vertical refresh rates without having
	  to specify your own timing parameters.  This is especially useful
	  to maximize the performance of an aging display, or if you just 
          have a display with nonstandard dimensions. A VESA compliant 
	  monitor is recommended, but can still work with non-compliant ones.
	  If you need or want this, then select this option. The timings may 
	  not be compliant with Intel's recommended values. Use at your own 
	  risk.

          If you say N, the driver will revert to discrete video timings 
	  using a set recommended by Intel in their documentation.
  
          If unsure, say N.

config FB_I810_I2C
	bool "Enable DDC Support"
	depends on FB_I810 && FB_I810_GTF
	select FB_DDC
	help

config FB_LE80578
	tristate "Intel LE80578 (Vermilion) support"
	depends on FB && PCI && X86
	select FB_MODE_HELPERS
	select FB_CFB_FILLRECT
	select FB_CFB_COPYAREA
	select FB_CFB_IMAGEBLIT
	help
	  This driver supports the LE80578 (Vermilion Range) chipset

config FB_CARILLO_RANCH
	tristate "Intel Carillo Ranch support"
	depends on FB_LE80578 && FB && PCI && X86
	help
	  This driver supports the LE80578 (Carillo Ranch) board

config FB_INTEL
	tristate "Intel 830M/845G/852GM/855GM/865G/915G/945G/945GM/965G/965GM support (EXPERIMENTAL)"
	depends on EXPERIMENTAL && FB && PCI && X86 && AGP_INTEL
	select FB_MODE_HELPERS
	select FB_CFB_FILLRECT
	select FB_CFB_COPYAREA
	select FB_CFB_IMAGEBLIT
	select FB_BOOT_VESA_SUPPORT if FB_INTEL = y
	help
	  This driver supports the on-board graphics built in to the Intel
          830M/845G/852GM/855GM/865G/915G/915GM/945G/945GM/965G/965GM chipsets.
          Say Y if you have and plan to use such a board.

	  To make FB_INTELFB=Y work you need to say AGP_INTEL=y too.

	  To compile this driver as a module, choose M here: the
	  module will be called intelfb.

	  For more information, please read <file:Documentation/fb/intelfb.txt>

config FB_INTEL_DEBUG
	bool "Intel driver Debug Messages"
	depends on FB_INTEL
	---help---
	  Say Y here if you want the Intel driver to output all sorts
	  of debugging information to provide to the maintainer when
	  something goes wrong.

config FB_INTEL_I2C
	bool "DDC/I2C for Intel framebuffer support"
	depends on FB_INTEL
	select FB_DDC
	default y
	help
	  Say Y here if you want DDC/I2C support for your on-board Intel graphics.

config FB_MATROX
	tristate "Matrox acceleration"
	depends on FB && PCI
	select FB_CFB_FILLRECT
	select FB_CFB_COPYAREA
	select FB_CFB_IMAGEBLIT
	select FB_TILEBLITTING
	select FB_MACMODES if PPC_PMAC
	---help---
	  Say Y here if you have a Matrox Millennium, Matrox Millennium II,
	  Matrox Mystique, Matrox Mystique 220, Matrox Productiva G100, Matrox
	  Mystique G200, Matrox Millennium G200, Matrox Marvel G200 video,
	  Matrox G400, G450 or G550 card in your box.

	  To compile this driver as a module, choose M here: the
	  module will be called matroxfb.

	  You can pass several parameters to the driver at boot time or at
	  module load time. The parameters look like "video=matrox:XXX", and
	  are described in <file:Documentation/fb/matroxfb.txt>.

config FB_MATROX_MILLENIUM
	bool "Millennium I/II support"
	depends on FB_MATROX
	help
	  Say Y here if you have a Matrox Millennium or Matrox Millennium II
	  video card. If you select "Advanced lowlevel driver options" below,
	  you should check 4 bpp packed pixel, 8 bpp packed pixel, 16 bpp
	  packed pixel, 24 bpp packed pixel and 32 bpp packed pixel. You can
	  also use font widths different from 8.

config FB_MATROX_MYSTIQUE
	bool "Mystique support"
	depends on FB_MATROX
	help
	  Say Y here if you have a Matrox Mystique or Matrox Mystique 220
	  video card. If you select "Advanced lowlevel driver options" below,
	  you should check 8 bpp packed pixel, 16 bpp packed pixel, 24 bpp
	  packed pixel and 32 bpp packed pixel. You can also use font widths
	  different from 8.

config FB_MATROX_G
	bool "G100/G200/G400/G450/G550 support"
	depends on FB_MATROX
	---help---
	  Say Y here if you have a Matrox G100, G200, G400, G450 or G550 based
	  video card. If you select "Advanced lowlevel driver options", you
	  should check 8 bpp packed pixel, 16 bpp packed pixel, 24 bpp packed
	  pixel and 32 bpp packed pixel. You can also use font widths
	  different from 8.

	  If you need support for G400 secondary head, you must say Y to
	  "Matrox I2C support" and "G400 second head support" right below.
	  G450/G550 secondary head and digital output are supported without
	  additional modules.

	  The driver starts in monitor mode. You must use the matroxset tool 
	  (available at <ftp://platan.vc.cvut.cz/pub/linux/matrox-latest/>) to 
	  swap primary and secondary head outputs, or to change output mode.  
	  Secondary head driver always start in 640x480 resolution and you 
	  must use fbset to change it.

	  Do not forget that second head supports only 16 and 32 bpp
	  packed pixels, so it is a good idea to compile them into the kernel
	  too. You can use only some font widths, as the driver uses generic
	  painting procedures (the secondary head does not use acceleration
	  engine).

	  G450/G550 hardware can display TV picture only from secondary CRTC,
	  and it performs no scaling, so picture must have 525 or 625 lines.

config FB_MATROX_I2C
	tristate "Matrox I2C support"
	depends on FB_MATROX
	select FB_DDC
	---help---
	  This drivers creates I2C buses which are needed for accessing the
	  DDC (I2C) bus present on all Matroxes, an I2C bus which
	  interconnects Matrox optional devices, like MGA-TVO on G200 and
	  G400, and the secondary head DDC bus, present on G400 only.

	  You can say Y or M here if you want to experiment with monitor
	  detection code. You must say Y or M here if you want to use either
	  second head of G400 or MGA-TVO on G200 or G400.

	  If you compile it as module, it will create a module named
	  i2c-matroxfb.

config FB_MATROX_MAVEN
	tristate "G400 second head support"
	depends on FB_MATROX_G && FB_MATROX_I2C
	---help---
	  WARNING !!! This support does not work with G450 !!!

	  Say Y or M here if you want to use a secondary head (meaning two
	  monitors in parallel) on G400 or MGA-TVO add-on on G200. Secondary
	  head is not compatible with accelerated XFree 3.3.x SVGA servers -
	  secondary head output is blanked while you are in X. With XFree
	  3.9.17 preview you can use both heads if you use SVGA over fbdev or
	  the fbdev driver on first head and the fbdev driver on second head.

	  If you compile it as module, two modules are created,
	  matroxfb_crtc2 and matroxfb_maven. Matroxfb_maven is needed for
	  both G200 and G400, matroxfb_crtc2 is needed only by G400. You must
	  also load i2c-matroxfb to get it to run.

	  The driver starts in monitor mode and you must use the matroxset
	  tool (available at
	  <ftp://platan.vc.cvut.cz/pub/linux/matrox-latest/>) to switch it to
	  PAL or NTSC or to swap primary and secondary head outputs.
	  Secondary head driver also always start in 640x480 resolution, you
	  must use fbset to change it.

	  Also do not forget that second head supports only 16 and 32 bpp
	  packed pixels, so it is a good idea to compile them into the kernel
	  too.  You can use only some font widths, as the driver uses generic
	  painting procedures (the secondary head does not use acceleration
	  engine).

config FB_MATROX_MULTIHEAD
	bool "Multihead support"
	depends on FB_MATROX
	---help---
	  Say Y here if you have more than one (supported) Matrox device in
	  your computer and you want to use all of them for different monitors
	  ("multihead"). If you have only one device, you should say N because
	  the driver compiled with Y is larger and a bit slower, especially on
	  ia32 (ix86).

	  If you said M to "Matrox unified accelerated driver" and N here, you
	  will still be able to use several Matrox devices simultaneously:
	  insert several instances of the module matroxfb into the kernel
	  with insmod, supplying the parameter "dev=N" where N is 0, 1, etc.
	  for the different Matrox devices. This method is slightly faster but
	  uses 40 KB of kernel memory per Matrox card.

	  There is no need for enabling 'Matrox multihead support' if you have
	  only one Matrox card in the box.

config FB_RADEON
	tristate "ATI Radeon display support"
	depends on FB && PCI
	select FB_BACKLIGHT if FB_RADEON_BACKLIGHT
	select FB_MODE_HELPERS
	select FB_CFB_FILLRECT
	select FB_CFB_COPYAREA
	select FB_CFB_IMAGEBLIT
	select FB_MACMODES if PPC_OF
	help
	  Choose this option if you want to use an ATI Radeon graphics card as
	  a framebuffer device.  There are both PCI and AGP versions.  You
	  don't need to choose this to run the Radeon in plain VGA mode.

	  There is a product page at
	  http://apps.ati.com/ATIcompare/

config FB_RADEON_I2C
	bool "DDC/I2C for ATI Radeon support"
	depends on FB_RADEON
	select FB_DDC
	default y
	help
	  Say Y here if you want DDC/I2C support for your Radeon board. 

config FB_RADEON_BACKLIGHT
	bool "Support for backlight control"
	depends on FB_RADEON
	default y
	help
	  Say Y here if you want to control the backlight of your display.

config FB_RADEON_DEBUG
	bool "Lots of debug output from Radeon driver"
	depends on FB_RADEON
	default n
	help
	  Say Y here if you want the Radeon driver to output all sorts
	  of debugging information to provide to the maintainer when
	  something goes wrong.

config FB_ATY128
	tristate "ATI Rage128 display support"
	depends on FB && PCI
	select FB_CFB_FILLRECT
	select FB_CFB_COPYAREA
	select FB_CFB_IMAGEBLIT
	select FB_BACKLIGHT if FB_ATY128_BACKLIGHT
	select FB_MACMODES if PPC_PMAC
	help
	  This driver supports graphics boards with the ATI Rage128 chips.
	  Say Y if you have such a graphics board and read
	  <file:Documentation/fb/aty128fb.txt>.

	  To compile this driver as a module, choose M here: the
	  module will be called aty128fb.

config FB_ATY128_BACKLIGHT
	bool "Support for backlight control"
	depends on FB_ATY128
	default y
	help
	  Say Y here if you want to control the backlight of your display.

config FB_ATY
	tristate "ATI Mach64 display support" if PCI || ATARI
	depends on FB && !SPARC32
	select FB_CFB_FILLRECT
	select FB_CFB_COPYAREA
	select FB_CFB_IMAGEBLIT
	select FB_BACKLIGHT if FB_ATY_BACKLIGHT
	select FB_MACMODES if PPC
	help
	  This driver supports graphics boards with the ATI Mach64 chips.
	  Say Y if you have such a graphics board.

	  To compile this driver as a module, choose M here: the
	  module will be called atyfb.

config FB_ATY_CT
	bool "Mach64 CT/VT/GT/LT (incl. 3D RAGE) support"
	depends on PCI && FB_ATY
	default y if SPARC64 && PCI
	help
	  Say Y here to support use of ATI's 64-bit Rage boards (or other
	  boards based on the Mach64 CT, VT, GT, and LT chipsets) as a
	  framebuffer device.  The ATI product support page for these boards
	  is at <http://support.ati.com/products/pc/mach64/>.

config FB_ATY_GENERIC_LCD
	bool "Mach64 generic LCD support (EXPERIMENTAL)"
	depends on FB_ATY_CT
	help
	  Say Y if you have a laptop with an ATI Rage LT PRO, Rage Mobility,
	  Rage XC, or Rage XL chipset.

config FB_ATY_GX
	bool "Mach64 GX support" if PCI
	depends on FB_ATY
	default y if ATARI
	help
	  Say Y here to support use of the ATI Mach64 Graphics Expression
	  board (or other boards based on the Mach64 GX chipset) as a
	  framebuffer device.  The ATI product support page for these boards
	  is at
	  <http://support.ati.com/products/pc/mach64/graphics_xpression.html>.

config FB_ATY_BACKLIGHT
	bool "Support for backlight control"
	depends on FB_ATY
	default y
	help
	  Say Y here if you want to control the backlight of your display.

config FB_S3
	tristate "S3 Trio/Virge support"
	depends on FB && PCI
	select FB_CFB_FILLRECT
	select FB_CFB_COPYAREA
	select FB_CFB_IMAGEBLIT
	select FB_TILEBLITTING
	select FB_SVGALIB
	select VGASTATE
	select FONT_8x16 if FRAMEBUFFER_CONSOLE
	---help---
	  Driver for graphics boards with S3 Trio / S3 Virge chip.

config FB_SAVAGE
	tristate "S3 Savage support"
	depends on FB && PCI && EXPERIMENTAL
	select FB_MODE_HELPERS
	select FB_CFB_FILLRECT
	select FB_CFB_COPYAREA
	select FB_CFB_IMAGEBLIT
	select VGASTATE
	help
	  This driver supports notebooks and computers with S3 Savage PCI/AGP
	  chips.

	  Say Y if you have such a graphics card.

	  To compile this driver as a module, choose M here; the module
	  will be called savagefb.

config FB_SAVAGE_I2C
       bool "Enable DDC2 Support"
       depends on FB_SAVAGE
       select FB_DDC
       help
	  This enables I2C support for S3 Savage Chipsets.  This is used
	  only for getting EDID information from the attached display
	  allowing for robust video mode handling and switching.

	  Because fbdev-2.6 requires that drivers must be able to
	  independently validate video mode parameters, you should say Y
	  here.

config FB_SAVAGE_ACCEL
       bool "Enable Console Acceleration"
       depends on FB_SAVAGE
       default n
       help
          This option will compile in console acceleration support. If
          the resulting framebuffer console has bothersome glitches, then
          choose N here.

config FB_SIS
	tristate "SiS/XGI display support"
	depends on FB && PCI
	select FB_CFB_FILLRECT
	select FB_CFB_COPYAREA
	select FB_CFB_IMAGEBLIT
	select FB_BOOT_VESA_SUPPORT if FB_SIS = y
	help
	  This is the frame buffer device driver for the SiS 300, 315, 330
	  and 340 series as well as XGI V3XT, V5, V8, Z7 graphics chipsets.
	  Specs available at <http://www.sis.com> and <http://www.xgitech.com>.

	  To compile this driver as a module, choose M here; the module
	  will be called sisfb.

config FB_SIS_300
	bool "SiS 300 series support"
	depends on FB_SIS
	help
	  Say Y here to support use of the SiS 300/305, 540, 630 and 730.

config FB_SIS_315
	bool "SiS 315/330/340 series and XGI support"
	depends on FB_SIS
	help
	  Say Y here to support use of the SiS 315, 330 and 340 series
	  (315/H/PRO, 55x, 650, 651, 740, 330, 661, 741, 760, 761) as well
	  as XGI V3XT, V5, V8 and Z7.

config FB_VIA
       tristate "VIA UniChrome (Pro) and Chrome9 display support"
       depends on FB && PCI
       select FB_CFB_FILLRECT
       select FB_CFB_COPYAREA
       select FB_CFB_IMAGEBLIT
       select FB_SOFT_CURSOR
       select I2C_ALGOBIT
       select I2C
       help
	  This is the frame buffer device driver for Graphics chips of VIA
	  UniChrome (Pro) Family (CLE266,PM800/CN400,P4M800CE/P4M800Pro/
	  CN700/VN800,CX700/VX700,P4M890) and Chrome9 Family (K8M890,CN896
 	  /P4M900,VX800)
	  Say Y if you have a VIA UniChrome graphics board.

	  To compile this driver as a module, choose M here: the
	  module will be called viafb.
config FB_NEOMAGIC
	tristate "NeoMagic display support"
	depends on FB && PCI
	select FB_MODE_HELPERS
	select FB_CFB_FILLRECT
	select FB_CFB_COPYAREA
	select FB_CFB_IMAGEBLIT
	select VGASTATE
	help
	  This driver supports notebooks with NeoMagic PCI chips.
	  Say Y if you have such a graphics card. 

	  To compile this driver as a module, choose M here: the
	  module will be called neofb.

config FB_KYRO
	tristate "IMG Kyro support"
	depends on FB && PCI
	select FB_CFB_FILLRECT
	select FB_CFB_COPYAREA
	select FB_CFB_IMAGEBLIT
	help
	  Say Y here if you have a STG4000 / Kyro / PowerVR 3 based
	  graphics board.

	  To compile this driver as a module, choose M here: the
	  module will be called kyrofb.

config FB_3DFX
	tristate "3Dfx Banshee/Voodoo3/Voodoo5 display support"
	depends on FB && PCI
	select FB_CFB_IMAGEBLIT
	select FB_CFB_FILLRECT
	select FB_CFB_COPYAREA
	select FB_MODE_HELPERS
	help
	  This driver supports graphics boards with the 3Dfx Banshee,
	  Voodoo3 or VSA-100 (aka Voodoo4/5) chips. Say Y if you have
	  such a graphics board.

	  To compile this driver as a module, choose M here: the
	  module will be called tdfxfb.

config FB_3DFX_ACCEL
	bool "3Dfx Acceleration functions (EXPERIMENTAL)"
	depends on FB_3DFX && EXPERIMENTAL
	---help---
	This will compile the 3Dfx Banshee/Voodoo3/VSA-100 frame buffer
	device driver with acceleration functions.

config FB_3DFX_I2C
	bool "Enable DDC/I2C support"
	depends on FB_3DFX && EXPERIMENTAL
	select FB_DDC
	default y
	help
	  Say Y here if you want DDC/I2C support for your 3dfx Voodoo3.

config FB_VOODOO1
	tristate "3Dfx Voodoo Graphics (sst1) support"
	depends on FB && PCI
	select FB_CFB_FILLRECT
	select FB_CFB_COPYAREA
	select FB_CFB_IMAGEBLIT
	---help---
	  Say Y here if you have a 3Dfx Voodoo Graphics (Voodoo1/sst1) or 
	  Voodoo2 (cvg) based graphics card.

	  To compile this driver as a module, choose M here: the
	  module will be called sstfb.

	  WARNING: Do not use any application that uses the 3D engine
	  (namely glide) while using this driver.
	  Please read the <file:Documentation/fb/sstfb.txt> for supported
	  options and other important info  support.

config FB_VT8623
	tristate "VIA VT8623 support"
	depends on FB && PCI
	select FB_CFB_FILLRECT
	select FB_CFB_COPYAREA
	select FB_CFB_IMAGEBLIT
	select FB_TILEBLITTING
	select FB_SVGALIB
	select VGASTATE
	select FONT_8x16 if FRAMEBUFFER_CONSOLE
	---help---
	  Driver for CastleRock integrated graphics core in the
	  VIA VT8623 [Apollo CLE266] chipset.

config FB_TRIDENT
	tristate "Trident/CyberXXX/CyberBlade support"
	depends on FB && PCI
	select FB_CFB_FILLRECT
	select FB_CFB_COPYAREA
	select FB_CFB_IMAGEBLIT
	---help---
	  This is the frame buffer device driver for Trident PCI/AGP chipsets.
	  Supported chipset families are TGUI 9440/96XX, 3DImage, Blade3D
	  and Blade XP.
	  There are also integrated versions of these chips called CyberXXXX,
	  CyberImage or CyberBlade. These chips are mostly found in laptops
	  but also on some motherboards including early VIA EPIA motherboards.
	  For more information, read <file:Documentation/fb/tridentfb.txt>

	  Say Y if you have such a graphics board.

	  To compile this driver as a module, choose M here: the
	  module will be called tridentfb.

config FB_ARK
	tristate "ARK 2000PV support"
	depends on FB && PCI
	select FB_CFB_FILLRECT
	select FB_CFB_COPYAREA
	select FB_CFB_IMAGEBLIT
	select FB_TILEBLITTING
	select FB_SVGALIB
	select VGASTATE
	select FONT_8x16 if FRAMEBUFFER_CONSOLE
	---help---
	  Driver for PCI graphics boards with ARK 2000PV chip
	  and ICS 5342 RAMDAC.

config FB_PM3
	tristate "Permedia3 support (EXPERIMENTAL)"
	depends on FB && PCI && EXPERIMENTAL
	select FB_CFB_FILLRECT
	select FB_CFB_COPYAREA
	select FB_CFB_IMAGEBLIT
	help
	  This is the frame buffer device driver for the 3DLabs Permedia3
	  chipset, used in Formac ProFormance III, 3DLabs Oxygen VX1 &
	  similar boards, 3DLabs Permedia3 Create!, Appian Jeronimo 2000
	  and maybe other boards.

config FB_CARMINE
	tristate "Fujitsu carmine frame buffer support"
	depends on FB && PCI
	select FB_CFB_FILLRECT
	select FB_CFB_COPYAREA
	select FB_CFB_IMAGEBLIT
	help
	  This is the frame buffer device driver for the Fujitsu Carmine chip.
	  The driver provides two independent frame buffer devices.

choice
	depends on FB_CARMINE
	prompt "DRAM timing"
	default FB_CARMINE_DRAM_EVAL

config FB_CARMINE_DRAM_EVAL
	bool "Eval board timings"
	help
	  Use timings which work on the eval card.

config CARMINE_DRAM_CUSTOM
	bool "Custom board timings"
	help
	  Use custom board timings.
endchoice

config FB_AU1100
	bool "Au1100 LCD Driver"
	depends on (FB = y) && MIPS && SOC_AU1100
	select FB_CFB_FILLRECT
	select FB_CFB_COPYAREA
	select FB_CFB_IMAGEBLIT
	help
	  This is the framebuffer driver for the AMD Au1100 SOC.  It can drive
	  various panels and CRTs by passing in kernel cmd line option
	  au1100fb:panel=<name>.

config FB_AU1200
	bool "Au1200 LCD Driver"
	depends on (FB = y) && MIPS && SOC_AU1200
	select FB_CFB_FILLRECT
	select FB_CFB_COPYAREA
	select FB_CFB_IMAGEBLIT
	help
	  This is the framebuffer driver for the AMD Au1200 SOC.  It can drive
	  various panels and CRTs by passing in kernel cmd line option
	  au1200fb:panel=<name>.

source "drivers/video/geode/Kconfig"

config FB_HIT
	tristate "HD64461 Frame Buffer support"
	depends on FB && HD64461
	select FB_CFB_FILLRECT
	select FB_CFB_COPYAREA
	select FB_CFB_IMAGEBLIT
	help
	  This is the frame buffer device driver for the Hitachi HD64461 LCD
	  frame buffer card.

config FB_PMAG_AA
	bool "PMAG-AA TURBOchannel framebuffer support"
	depends on (FB = y) && TC
 	select FB_CFB_FILLRECT
 	select FB_CFB_COPYAREA
 	select FB_CFB_IMAGEBLIT
	help
	  Support for the PMAG-AA TURBOchannel framebuffer card (1280x1024x1)
	  used mainly in the MIPS-based DECstation series.

config FB_PMAG_BA
	tristate "PMAG-BA TURBOchannel framebuffer support"
	depends on FB && TC
 	select FB_CFB_FILLRECT
 	select FB_CFB_COPYAREA
 	select FB_CFB_IMAGEBLIT
	help
	  Support for the PMAG-BA TURBOchannel framebuffer card (1024x864x8)
	  used mainly in the MIPS-based DECstation series.

config FB_PMAGB_B
	tristate "PMAGB-B TURBOchannel framebuffer support"
	depends on FB && TC
 	select FB_CFB_FILLRECT
 	select FB_CFB_COPYAREA
 	select FB_CFB_IMAGEBLIT
	help
	  Support for the PMAGB-B TURBOchannel framebuffer card used mainly
	  in the MIPS-based DECstation series. The card is currently only
	  supported in 1280x1024x8 mode.

config FB_MAXINE
	bool "Maxine (Personal DECstation) onboard framebuffer support"
	depends on (FB = y) && MACH_DECSTATION
 	select FB_CFB_FILLRECT
 	select FB_CFB_COPYAREA
 	select FB_CFB_IMAGEBLIT
	help
	  Support for the onboard framebuffer (1024x768x8) in the Personal
	  DECstation series (Personal DECstation 5000/20, /25, /33, /50,
	  Codename "Maxine").

config FB_G364
	bool "G364 frame buffer support"
	depends on (FB = y) && (MIPS_MAGNUM_4000 || OLIVETTI_M700)
 	select FB_CFB_FILLRECT
 	select FB_CFB_COPYAREA
 	select FB_CFB_IMAGEBLIT
	help
	  The G364 driver is the framebuffer used in MIPS Magnum 4000 and
	  Olivetti M700-10 systems.

config FB_68328
	bool "Motorola 68328 native frame buffer support"
	depends on (FB = y) && (M68328 || M68EZ328 || M68VZ328)
 	select FB_CFB_FILLRECT
 	select FB_CFB_COPYAREA
 	select FB_CFB_IMAGEBLIT
	help
	  Say Y here if you want to support the built-in frame buffer of
	  the Motorola 68328 CPU family.

config FB_PXA168
	tristate "PXA168/910 LCD framebuffer support"
	depends on FB && (CPU_PXA168 || CPU_PXA910)
	select FB_CFB_FILLRECT
	select FB_CFB_COPYAREA
	select FB_CFB_IMAGEBLIT
	---help---
	  Frame buffer driver for the built-in LCD controller in the Marvell
	  MMP processor.

config FB_PXA
	tristate "PXA LCD framebuffer support"
	depends on FB && ARCH_PXA
	select FB_CFB_FILLRECT
	select FB_CFB_COPYAREA
	select FB_CFB_IMAGEBLIT
	---help---
	  Frame buffer driver for the built-in LCD controller in the Intel
	  PXA2x0 processor.

	  This driver is also available as a module ( = code which can be
	  inserted and removed from the running kernel whenever you want). The
	  module will be called pxafb. If you want to compile it as a module,
	  say M here and read <file:Documentation/kbuild/modules.txt>.

	  If unsure, say N.

config FB_PXA_OVERLAY
	bool "Support PXA27x/PXA3xx Overlay(s) as framebuffer"
	default n
	depends on FB_PXA && (PXA27x || PXA3xx)

config FB_PXA_SMARTPANEL
	bool "PXA Smartpanel LCD support"
	default n
	depends on FB_PXA

config FB_PXA_PARAMETERS
	bool "PXA LCD command line parameters"
	default n
	depends on FB_PXA
	---help---
	  Enable the use of kernel command line or module parameters
	  to configure the physical properties of the LCD panel when
	  using the PXA LCD driver.

	  This option allows you to override the panel parameters
	  supplied by the platform in order to support multiple
	  different models of flatpanel. If you will only be using a
	  single model of flatpanel then you can safely leave this
	  option disabled.

	  <file:Documentation/fb/pxafb.txt> describes the available parameters.

config FB_MBX
	tristate "2700G LCD framebuffer support"
	depends on FB && ARCH_PXA
	select FB_CFB_FILLRECT
	select FB_CFB_COPYAREA
	select FB_CFB_IMAGEBLIT
	---help---
	  Framebuffer driver for the Intel 2700G (Marathon) Graphics
	  Accelerator

config FB_MBX_DEBUG
       bool "Enable debugging info via debugfs"
       depends on FB_MBX && DEBUG_FS
       default n
       ---help---
         Enable this if you want debugging information using the debug
         filesystem (debugfs)

         If unsure, say N.

config FB_FSL_DIU
	tristate "Freescale DIU framebuffer support"
	depends on FB && FSL_SOC
	select FB_CFB_FILLRECT
	select FB_CFB_COPYAREA
	select FB_CFB_IMAGEBLIT
	select PPC_LIB_RHEAP
	---help---
	  Framebuffer driver for the Freescale SoC DIU

config FB_W100
	tristate "W100 frame buffer support"
	depends on FB && ARCH_PXA
 	select FB_CFB_FILLRECT
 	select FB_CFB_COPYAREA
 	select FB_CFB_IMAGEBLIT
	---help---
	  Frame buffer driver for the w100 as found on the Sharp SL-Cxx series.
	  It can also drive the w3220 chip found on iPAQ hx4700.

	  This driver is also available as a module ( = code which can be
	  inserted and removed from the running kernel whenever you want). The
	  module will be called w100fb. If you want to compile it as a module,
	  say M here and read <file:Documentation/kbuild/modules.txt>.

	  If unsure, say N.

config FB_SH_MOBILE_LCDC
	tristate "SuperH Mobile LCDC framebuffer support"
	depends on FB && SUPERH
	select FB_SYS_FILLRECT
	select FB_SYS_COPYAREA
	select FB_SYS_IMAGEBLIT
	select FB_SYS_FOPS
	select FB_DEFERRED_IO
	---help---
	  Frame buffer driver for the on-chip SH-Mobile LCD controller.

config FB_TMIO
	tristate "Toshiba Mobile IO FrameBuffer support"
	depends on FB && MFD_CORE
	select FB_CFB_FILLRECT
	select FB_CFB_COPYAREA
	select FB_CFB_IMAGEBLIT
	---help---
	  Frame buffer driver for the Toshiba Mobile IO integrated as found
	  on the Sharp SL-6000 series

	  This driver is also available as a module ( = code which can be
	  inserted and removed from the running kernel whenever you want). The
	  module will be called tmiofb. If you want to compile it as a module,
	  say M here and read <file:Documentation/kbuild/modules.txt>.

	  If unsure, say N.

config FB_TMIO_ACCELL
	bool "tmiofb acceleration"
	depends on FB_TMIO
	default y

config FB_S3C
	tristate "Samsung S3C framebuffer support"
	depends on FB && ARCH_S3C64XX
	select FB_CFB_FILLRECT
	select FB_CFB_COPYAREA
	select FB_CFB_IMAGEBLIT
	---help---
	  Frame buffer driver for the built-in FB controller in the Samsung
	  SoC line from the S3C2443 onwards, including the S3C2416, S3C2450,
	  and the S3C64XX series such as the S3C6400 and S3C6410.

	  These chips all have the same basic framebuffer design with the
	  actual capabilities depending on the chip. For instance the S3C6400
	  and S3C6410 support 4 hardware windows whereas the S3C24XX series
	  currently only have two.

	  Currently the support is only for the S3C6400 and S3C6410 SoCs.

config FB_S3C_DEBUG_REGWRITE
       bool "Debug register writes"
       depends on FB_S3C
       ---help---
         Show all register writes via printk(KERN_DEBUG)

config FB_S3C2410
	tristate "S3C2410 LCD framebuffer support"
	depends on FB && ARCH_S3C2410
	select FB_CFB_FILLRECT
	select FB_CFB_COPYAREA
	select FB_CFB_IMAGEBLIT
	---help---
	  Frame buffer driver for the built-in LCD controller in the Samsung
	  S3C2410 processor.

	  This driver is also available as a module ( = code which can be
	  inserted and removed from the running kernel whenever you want). The
	  module will be called s3c2410fb. If you want to compile it as a module,
	  say M here and read <file:Documentation/kbuild/modules.txt>.

	  If unsure, say N.
config FB_S3C2410_DEBUG
	bool "S3C2410 lcd debug messages"
	depends on FB_S3C2410
	help
	  Turn on debugging messages. Note that you can set/unset at run time
	  through sysfs

config FB_SM501
	tristate "Silicon Motion SM501 framebuffer support"
	depends on FB && MFD_SM501
	select FB_CFB_FILLRECT
	select FB_CFB_COPYAREA
	select FB_CFB_IMAGEBLIT
	---help---
	  Frame buffer driver for the CRT and LCD controllers in the Silicon
	  Motion SM501.

	  This driver is also available as a module ( = code which can be
	  inserted and removed from the running kernel whenever you want). The
	  module will be called sm501fb. If you want to compile it as a module,
	  say M here and read <file:Documentation/kbuild/modules.txt>.

	  If unsure, say N.


config FB_PNX4008_DUM
	tristate "Display Update Module support on Philips PNX4008 board"
	depends on FB && ARCH_PNX4008
	---help---
	  Say Y here to enable support for PNX4008 Display Update Module (DUM)

config FB_PNX4008_DUM_RGB
	tristate "RGB Framebuffer support on Philips PNX4008 board"
	depends on FB_PNX4008_DUM
	select FB_CFB_FILLRECT
	select FB_CFB_COPYAREA
	select FB_CFB_IMAGEBLIT
	---help---
	  Say Y here to enable support for PNX4008 RGB Framebuffer

config FB_IBM_GXT4500
	tristate "Framebuffer support for IBM GXT4500P adaptor"
	depends on FB && PPC
	select FB_CFB_FILLRECT
	select FB_CFB_COPYAREA
	select FB_CFB_IMAGEBLIT
	---help---
	  Say Y here to enable support for the IBM GXT4500P display
	  adaptor, found on some IBM System P (pSeries) machines.

config FB_PS3
	tristate "PS3 GPU framebuffer driver"
	depends on FB && PS3_PS3AV
	select FB_SYS_FILLRECT
	select FB_SYS_COPYAREA
	select FB_SYS_IMAGEBLIT
	select FB_SYS_FOPS
	select VT_HW_CONSOLE_BINDING if FRAMEBUFFER_CONSOLE
	---help---
	  Include support for the virtual frame buffer in the PS3 platform.

config FB_PS3_DEFAULT_SIZE_M
	int "PS3 default frame buffer size (in MiB)"
	depends on FB_PS3
	default 9
	---help---
	  This is the default size (in MiB) of the virtual frame buffer in
	  the PS3.
	  The default value can be overridden on the kernel command line
	  using the "ps3fb" option (e.g. "ps3fb=9M");

config FB_XILINX
	tristate "Xilinx frame buffer support"
<<<<<<< HEAD
	depends on FB && XILINX_DRIVERS
=======
	depends on FB && (XILINX_VIRTEX || MICROBLAZE)
>>>>>>> 8e4a718f
	select FB_CFB_FILLRECT
	select FB_CFB_COPYAREA
	select FB_CFB_IMAGEBLIT
	---help---
	  Include support for the Xilinx ML300/ML403 reference design
	  framebuffer. ML300 carries a 640*480 LCD display on the board,
	  ML403 uses a standard DB15 VGA connector.

config FB_COBALT
	tristate "Cobalt server LCD frame buffer support"
	depends on FB && MIPS_COBALT

config FB_SH7760
	bool "SH7760/SH7763/SH7720/SH7721 LCDC support"
	depends on FB && (CPU_SUBTYPE_SH7760 || CPU_SUBTYPE_SH7763 \
		|| CPU_SUBTYPE_SH7720 || CPU_SUBTYPE_SH7721)
	select FB_CFB_FILLRECT
	select FB_CFB_COPYAREA
	select FB_CFB_IMAGEBLIT
	---help---
	  Support for the SH7760/SH7763/SH7720/SH7721 integrated
	  (D)STN/TFT LCD Controller.
	  Supports display resolutions up to 1024x1024 pixel, grayscale and
	  color operation, with depths ranging from 1 bpp to 8 bpp monochrome
	  and 8, 15 or 16 bpp color; 90 degrees clockwise display rotation for
	  panels <= 320 pixel horizontal resolution.

config FB_VIRTUAL
	tristate "Virtual Frame Buffer support (ONLY FOR TESTING!)"
	depends on FB
	select FB_SYS_FILLRECT
	select FB_SYS_COPYAREA
	select FB_SYS_IMAGEBLIT
	select FB_SYS_FOPS
	---help---
	  This is a `virtual' frame buffer device. It operates on a chunk of
	  unswappable kernel memory instead of on the memory of a graphics
	  board. This means you cannot see any output sent to this frame
	  buffer device, while it does consume precious memory. The main use
	  of this frame buffer device is testing and debugging the frame
	  buffer subsystem. Do NOT enable it for normal systems! To protect
	  the innocent, it has to be enabled explicitly at boot time using the
	  kernel option `video=vfb:'.

	  To compile this driver as a module, choose M here: the
	  module will be called vfb. In order to load it, you must use
	  the vfb_enable=1 option.

	  If unsure, say N.

config XEN_FBDEV_FRONTEND
	tristate "Xen virtual frame buffer support"
	depends on FB && XEN
	select FB_SYS_FILLRECT
	select FB_SYS_COPYAREA
	select FB_SYS_IMAGEBLIT
	select FB_SYS_FOPS
	select FB_DEFERRED_IO
	default y
	help
	  This driver implements the front-end of the Xen virtual
	  frame buffer driver.  It communicates with a back-end
	  in another domain.

config FB_METRONOME
	tristate "E-Ink Metronome/8track controller support"
	depends on FB
	select FB_SYS_FILLRECT
	select FB_SYS_COPYAREA
	select FB_SYS_IMAGEBLIT
	select FB_SYS_FOPS
	select FB_DEFERRED_IO
	help
	  This driver implements support for the E-Ink Metronome
	  controller. The pre-release name for this device was 8track
	  and could also have been called by some vendors as PVI-nnnn.

config FB_MB862XX
	tristate "Fujitsu MB862xx GDC support"
	depends on FB
	select FB_CFB_FILLRECT
	select FB_CFB_COPYAREA
	select FB_CFB_IMAGEBLIT
	---help---
	  Frame buffer driver for Fujitsu Carmine/Coral-P(A)/Lime controllers.

config FB_MB862XX_PCI_GDC
	bool "Carmine/Coral-P(A) GDC"
	depends on PCI && FB_MB862XX
	---help---
	  This enables framebuffer support for Fujitsu Carmine/Coral-P(A)
	  PCI graphics controller devices.

config FB_MB862XX_LIME
	bool "Lime GDC"
	depends on FB_MB862XX
	depends on OF && !FB_MB862XX_PCI_GDC
	depends on PPC
	select FB_FOREIGN_ENDIAN
	select FB_LITTLE_ENDIAN
	---help---
	  Framebuffer support for Fujitsu Lime GDC on host CPU bus.

config FB_PRE_INIT_FB
	bool "Don't reinitialize, use bootloader's GDC/Display configuration"
	depends on FB_MB862XX_LIME
	---help---
	  Select this option if display contents should be inherited as set by
	  the bootloader.

config FB_MX3
	tristate "MX3 Framebuffer support"
	depends on FB && MX3_IPU
	select FB_CFB_FILLRECT
	select FB_CFB_COPYAREA
	select FB_CFB_IMAGEBLIT
	default y
	help
	  This is a framebuffer device for the i.MX31 LCD Controller. So
	  far only synchronous displays are supported. If you plan to use
	  an LCD display with your i.MX31 system, say Y here.

config FB_BROADSHEET
	tristate "E-Ink Broadsheet/Epson S1D13521 controller support"
	depends on FB
	select FB_SYS_FILLRECT
	select FB_SYS_COPYAREA
	select FB_SYS_IMAGEBLIT
	select FB_SYS_FOPS
	select FB_DEFERRED_IO
	help
	  This driver implements support for the E-Ink Broadsheet
	  controller. The release name for this device was Epson S1D13521
	  and could also have been called by other names when coupled with
	  a bridge adapter.

source "drivers/video/omap/Kconfig"

source "drivers/video/backlight/Kconfig"
source "drivers/video/display/Kconfig"

if VT
	source "drivers/video/console/Kconfig"
endif

if FB || SGI_NEWPORT_CONSOLE
	source "drivers/video/logo/Kconfig"
endif

endmenu<|MERGE_RESOLUTION|>--- conflicted
+++ resolved
@@ -2010,11 +2010,7 @@
 
 config FB_XILINX
 	tristate "Xilinx frame buffer support"
-<<<<<<< HEAD
-	depends on FB && XILINX_DRIVERS
-=======
 	depends on FB && (XILINX_VIRTEX || MICROBLAZE)
->>>>>>> 8e4a718f
 	select FB_CFB_FILLRECT
 	select FB_CFB_COPYAREA
 	select FB_CFB_IMAGEBLIT
