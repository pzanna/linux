--- conflicted
+++ resolved
@@ -6,11 +6,7 @@
 menuconfig PMBUS
 	tristate "PMBus support"
 	depends on I2C
-<<<<<<< HEAD
 	select CRC8
-	default n
-=======
->>>>>>> 043f8a22
 	help
 	  Say yes here if you want to enable PMBus support.
 
