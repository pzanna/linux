/*
 * Copyright (c) 2006 Luc Verhaegen (quirks list)
 * Copyright (c) 2007-2008 Intel Corporation
 *   Jesse Barnes <jesse.barnes@intel.com>
 * Copyright 2010 Red Hat, Inc.
 *
 * DDC probing routines (drm_ddc_read & drm_do_probe_ddc_edid) originally from
 * FB layer.
 *   Copyright (C) 2006 Dennis Munsie <dmunsie@cecropia.com>
 *
 * Permission is hereby granted, free of charge, to any person obtaining a
 * copy of this software and associated documentation files (the "Software"),
 * to deal in the Software without restriction, including without limitation
 * the rights to use, copy, modify, merge, publish, distribute, sub license,
 * and/or sell copies of the Software, and to permit persons to whom the
 * Software is furnished to do so, subject to the following conditions:
 *
 * The above copyright notice and this permission notice (including the
 * next paragraph) shall be included in all copies or substantial portions
 * of the Software.
 *
 * THE SOFTWARE IS PROVIDED "AS IS", WITHOUT WARRANTY OF ANY KIND, EXPRESS OR
 * IMPLIED, INCLUDING BUT NOT LIMITED TO THE WARRANTIES OF MERCHANTABILITY,
 * FITNESS FOR A PARTICULAR PURPOSE AND NON-INFRINGEMENT. IN NO EVENT SHALL
 * THE AUTHORS OR COPYRIGHT HOLDERS BE LIABLE FOR ANY CLAIM, DAMAGES OR OTHER
 * LIABILITY, WHETHER IN AN ACTION OF CONTRACT, TORT OR OTHERWISE, ARISING
 * FROM, OUT OF OR IN CONNECTION WITH THE SOFTWARE OR THE USE OR OTHER
 * DEALINGS IN THE SOFTWARE.
 */
#include <linux/kernel.h>
#include <linux/slab.h>
#include <linux/i2c.h>
#include <linux/module.h>
#include <drm/drmP.h>
#include <drm/drm_edid.h>
#include "drm_edid_modes.h"

#define version_greater(edid, maj, min) \
	(((edid)->version > (maj)) || \
	 ((edid)->version == (maj) && (edid)->revision > (min)))

#define EDID_EST_TIMINGS 16
#define EDID_STD_TIMINGS 8
#define EDID_DETAILED_TIMINGS 4

/*
 * EDID blocks out in the wild have a variety of bugs, try to collect
 * them here (note that userspace may work around broken monitors first,
 * but fixes should make their way here so that the kernel "just works"
 * on as many displays as possible).
 */

/* First detailed mode wrong, use largest 60Hz mode */
#define EDID_QUIRK_PREFER_LARGE_60		(1 << 0)
/* Reported 135MHz pixel clock is too high, needs adjustment */
#define EDID_QUIRK_135_CLOCK_TOO_HIGH		(1 << 1)
/* Prefer the largest mode at 75 Hz */
#define EDID_QUIRK_PREFER_LARGE_75		(1 << 2)
/* Detail timing is in cm not mm */
#define EDID_QUIRK_DETAILED_IN_CM		(1 << 3)
/* Detailed timing descriptors have bogus size values, so just take the
 * maximum size and use that.
 */
#define EDID_QUIRK_DETAILED_USE_MAXIMUM_SIZE	(1 << 4)
/* Monitor forgot to set the first detailed is preferred bit. */
#define EDID_QUIRK_FIRST_DETAILED_PREFERRED	(1 << 5)
/* use +hsync +vsync for detailed mode */
#define EDID_QUIRK_DETAILED_SYNC_PP		(1 << 6)
/* No or broken YCrCb input support */
#define EDID_QUIRK_NO_YCRCB		(1 << 7)
/* Force reduced-blanking timings for detailed modes */
#define EDID_QUIRK_FORCE_REDUCED_BLANKING	(1 << 7)

struct detailed_mode_closure {
	struct drm_connector *connector;
	struct edid *edid;
	bool preferred;
	u32 quirks;
	int modes;
};

#define LEVEL_DMT	0
#define LEVEL_GTF	1
#define LEVEL_GTF2	2
#define LEVEL_CVT	3

static struct edid_quirk {
	char vendor[4];
	int product_id;
	u32 quirks;
} edid_quirk_list[] = {
	/* ASUS VW222S */
	{ "ACI", 0x22a2, EDID_QUIRK_FORCE_REDUCED_BLANKING },

	/* Acer AL1706 */
	{ "ACR", 44358, EDID_QUIRK_PREFER_LARGE_60 },
	/* Acer F51 */
	{ "API", 0x7602, EDID_QUIRK_PREFER_LARGE_60 },
	/* Unknown Acer */
	{ "ACR", 2423, EDID_QUIRK_FIRST_DETAILED_PREFERRED },

	/* Belinea 10 15 55 */
	{ "MAX", 1516, EDID_QUIRK_PREFER_LARGE_60 },
	{ "MAX", 0x77e, EDID_QUIRK_PREFER_LARGE_60 },

	/* Envision Peripherals, Inc. EN-7100e */
	{ "EPI", 59264, EDID_QUIRK_135_CLOCK_TOO_HIGH },
	/* Envision EN2028 */
	{ "EPI", 8232, EDID_QUIRK_PREFER_LARGE_60 },

	/* Funai Electronics PM36B */
	{ "FCM", 13600, EDID_QUIRK_PREFER_LARGE_75 |
	  EDID_QUIRK_DETAILED_IN_CM },

	/* LG Philips LCD LP154W01-A5 */
	{ "LPL", 0, EDID_QUIRK_DETAILED_USE_MAXIMUM_SIZE },
	{ "LPL", 0x2a00, EDID_QUIRK_DETAILED_USE_MAXIMUM_SIZE },

	/* Philips 107p5 CRT */
	{ "PHL", 57364, EDID_QUIRK_FIRST_DETAILED_PREFERRED },

	/* Proview AY765C */
	{ "PTS", 765, EDID_QUIRK_FIRST_DETAILED_PREFERRED },

	/* Samsung SyncMaster 205BW.  Note: irony */
	{ "SAM", 541, EDID_QUIRK_DETAILED_SYNC_PP },
	/* Samsung SyncMaster 22[5-6]BW */
	{ "SAM", 596, EDID_QUIRK_PREFER_LARGE_60 },
	{ "SAM", 638, EDID_QUIRK_PREFER_LARGE_60 },

	/* Denon AVR */
	{ "DON", 25, EDID_QUIRK_NO_YCRCB },

	/* ViewSonic VA2026w */
	{ "VSC", 5020, EDID_QUIRK_FORCE_REDUCED_BLANKING },
};

/*** DDC fetch and block validation ***/

static const u8 edid_header[] = {
	0x00, 0xff, 0xff, 0xff, 0xff, 0xff, 0xff, 0x00
};

 /*
 * Sanity check the header of the base EDID block.  Return 8 if the header
 * is perfect, down to 0 if it's totally wrong.
 */
int drm_edid_header_is_valid(const u8 *raw_edid)
{
	int i, score = 0;

	for (i = 0; i < sizeof(edid_header); i++)
		if (raw_edid[i] == edid_header[i])
			score++;

	return score;
}
EXPORT_SYMBOL(drm_edid_header_is_valid);

static int edid_fixup __read_mostly = 6;
module_param_named(edid_fixup, edid_fixup, int, 0400);
MODULE_PARM_DESC(edid_fixup,
		 "Minimum number of valid EDID header bytes (0-8, default 6)");

/*
 * Sanity check the EDID block (base or extension).  Return 0 if the block
 * doesn't check out, or 1 if it's valid.
 */
bool drm_edid_block_valid(u8 *raw_edid, int block, bool print_bad_edid)
{
	int i;
	u8 csum = 0;
	struct edid *edid = (struct edid *)raw_edid;

	if (edid_fixup > 8 || edid_fixup < 0)
		edid_fixup = 6;

	if (block == 0) {
		int score = drm_edid_header_is_valid(raw_edid);
		if (score == 8) ;
		else if (score >= edid_fixup) {
			DRM_DEBUG("Fixing EDID header, your hardware may be failing\n");
			memcpy(raw_edid, edid_header, sizeof(edid_header));
		} else {
			goto bad;
		}
	}

	for (i = 0; i < EDID_LENGTH; i++)
		csum += raw_edid[i];
	if (csum) {
		if (print_bad_edid) {
			DRM_ERROR("EDID checksum is invalid, remainder is %d\n", csum);
		}

		/* allow CEA to slide through, switches mangle this */
		if (raw_edid[0] != 0x02)
			goto bad;
	}

	/* per-block-type checks */
	switch (raw_edid[0]) {
	case 0: /* base */
		if (edid->version != 1) {
			DRM_ERROR("EDID has major version %d, instead of 1\n", edid->version);
			goto bad;
		}

		if (edid->revision > 4)
			DRM_DEBUG("EDID minor > 4, assuming backward compatibility\n");
		break;

	default:
		break;
	}

	return 1;

bad:
	if (raw_edid && print_bad_edid) {
		printk(KERN_ERR "Raw EDID:\n");
		print_hex_dump(KERN_ERR, " \t", DUMP_PREFIX_NONE, 16, 1,
			       raw_edid, EDID_LENGTH, false);
	}
	return 0;
}
EXPORT_SYMBOL(drm_edid_block_valid);

/**
 * drm_edid_is_valid - sanity check EDID data
 * @edid: EDID data
 *
 * Sanity-check an entire EDID record (including extensions)
 */
bool drm_edid_is_valid(struct edid *edid)
{
	int i;
	u8 *raw = (u8 *)edid;

	if (!edid)
		return false;

	for (i = 0; i <= edid->extensions; i++)
		if (!drm_edid_block_valid(raw + i * EDID_LENGTH, i, true))
			return false;

	return true;
}
EXPORT_SYMBOL(drm_edid_is_valid);

#define DDC_SEGMENT_ADDR 0x30
/**
 * Get EDID information via I2C.
 *
 * \param adapter : i2c device adaptor
 * \param buf     : EDID data buffer to be filled
 * \param len     : EDID data buffer length
 * \return 0 on success or -1 on failure.
 *
 * Try to fetch EDID information by calling i2c driver function.
 */
static int
drm_do_probe_ddc_edid(void *data, unsigned char *buf,
		      int block, int len)
{
	struct i2c_adapter *adapter = data;
	unsigned char start = block * EDID_LENGTH;
	unsigned char segment = block >> 1;
	unsigned char xfers = segment ? 3 : 2;
	int ret, retries = 5;

	/* The core i2c driver will automatically retry the transfer if the
	 * adapter reports EAGAIN. However, we find that bit-banging transfers
	 * are susceptible to errors under a heavily loaded machine and
	 * generate spurious NAKs and timeouts. Retrying the transfer
	 * of the individual block a few times seems to overcome this.
	 */
	do {
		struct i2c_msg msgs[] = {
			{
				.addr	= DDC_SEGMENT_ADDR,
				.flags	= 0,
				.len	= 1,
				.buf	= &segment,
			}, {
				.addr	= DDC_ADDR,
				.flags	= 0,
				.len	= 1,
				.buf	= &start,
			}, {
				.addr	= DDC_ADDR,
				.flags	= I2C_M_RD,
				.len	= len,
				.buf	= buf,
			}
		};

	/*
	 * Avoid sending the segment addr to not upset non-compliant ddc
	 * monitors.
	 */
		ret = i2c_transfer(adapter, &msgs[3 - xfers], xfers);

		if (ret == -ENXIO) {
			DRM_DEBUG_KMS("drm: skipping non-existent adapter %s\n",
					adapter->name);
			break;
		}
	} while (ret != xfers && --retries);

	return ret == xfers ? 0 : -1;
}

static bool drm_edid_is_zero(u8 *in_edid, int length)
{
	if (memchr_inv(in_edid, 0, length))
		return false;

	return true;
}

struct edid *drm_do_get_edid(struct drm_connector *connector,
	int (*get_edid_block)(void *, unsigned char *buf, int, int), void *data)
{
	int i, j = 0, valid_extensions = 0;
	u8 *block, *new;
	bool print_bad_edid = !connector->bad_edid_counter || (drm_debug & DRM_UT_KMS);

	if ((block = kmalloc(EDID_LENGTH, GFP_KERNEL)) == NULL)
		return NULL;

	/* base block fetch */
	for (i = 0; i < 4; i++) {
		if (get_edid_block(data, block, 0, EDID_LENGTH))
			goto out;
		if (drm_edid_block_valid(block, 0, print_bad_edid))
			break;
		if (i == 0 && drm_edid_is_zero(block, EDID_LENGTH)) {
			connector->null_edid_counter++;
			goto carp;
		}
	}
	if (i == 4)
		goto carp;

	/* if there's no extensions, we're done */
	if (block[0x7e] == 0)
		return (struct edid *)block;

	new = krealloc(block, (block[0x7e] + 1) * EDID_LENGTH, GFP_KERNEL);
	if (!new)
		goto out;
	block = new;

	for (j = 1; j <= block[0x7e]; j++) {
		for (i = 0; i < 4; i++) {
			if (get_edid_block(data,
				  block + (valid_extensions + 1) * EDID_LENGTH,
				  j, EDID_LENGTH))
				goto out;
			if (drm_edid_block_valid(block + (valid_extensions + 1) * EDID_LENGTH, j, print_bad_edid)) {
				valid_extensions++;
				break;
			}
		}
		if (i == 4)
			dev_warn(connector->dev->dev,
			 "%s: Ignoring invalid EDID block %d.\n",
			 drm_get_connector_name(connector), j);
	}

	if (valid_extensions != block[0x7e]) {
		block[EDID_LENGTH-1] += block[0x7e] - valid_extensions;
		block[0x7e] = valid_extensions;
		new = krealloc(block, (valid_extensions + 1) * EDID_LENGTH, GFP_KERNEL);
		if (!new)
			goto out;
		block = new;
	}

	return (struct edid *)block;

carp:
	if (print_bad_edid) {
		dev_warn(connector->dev->dev, "%s: EDID block %d invalid.\n",
			 drm_get_connector_name(connector), j);
	}
	connector->bad_edid_counter++;

out:
	kfree(block);
	return NULL;
}
EXPORT_SYMBOL_GPL(drm_do_get_edid);

/**
 * Probe DDC presence.
 *
 * \param adapter : i2c device adaptor
 * \return 1 on success
 */
bool
drm_probe_ddc(struct i2c_adapter *adapter)
{
	unsigned char out;

	return (drm_do_probe_ddc_edid(adapter, &out, 0, 1) == 0);
}
EXPORT_SYMBOL(drm_probe_ddc);

/**
 * drm_get_edid - get EDID data, if available
 * @connector: connector we're probing
 * @adapter: i2c adapter to use for DDC
 *
 * Poke the given i2c channel to grab EDID data if possible.  If found,
 * attach it to the connector.
 *
 * Return edid data or NULL if we couldn't find any.
 */
struct edid *drm_get_edid(struct drm_connector *connector,
			  struct i2c_adapter *adapter)
{
	struct edid *edid = NULL;

	if (drm_probe_ddc(adapter))
<<<<<<< HEAD
		edid = drm_do_get_edid(connector, drm_do_probe_ddc_edid, adapter);
	connector->display_info.raw_edid = (char *)edid;
=======
		edid = (struct edid *)drm_do_get_edid(connector, adapter);
>>>>>>> cea35652

	return edid;
}
EXPORT_SYMBOL(drm_get_edid);

/*** EDID parsing ***/

/**
 * edid_vendor - match a string against EDID's obfuscated vendor field
 * @edid: EDID to match
 * @vendor: vendor string
 *
 * Returns true if @vendor is in @edid, false otherwise
 */
static bool edid_vendor(struct edid *edid, char *vendor)
{
	char edid_vendor[3];

	edid_vendor[0] = ((edid->mfg_id[0] & 0x7c) >> 2) + '@';
	edid_vendor[1] = (((edid->mfg_id[0] & 0x3) << 3) |
			  ((edid->mfg_id[1] & 0xe0) >> 5)) + '@';
	edid_vendor[2] = (edid->mfg_id[1] & 0x1f) + '@';

	return !strncmp(edid_vendor, vendor, 3);
}

/**
 * edid_get_quirks - return quirk flags for a given EDID
 * @edid: EDID to process
 *
 * This tells subsequent routines what fixes they need to apply.
 */
static u32 edid_get_quirks(struct edid *edid)
{
	struct edid_quirk *quirk;
	int i;

	for (i = 0; i < ARRAY_SIZE(edid_quirk_list); i++) {
		quirk = &edid_quirk_list[i];

		if (edid_vendor(edid, quirk->vendor) &&
		    (EDID_PRODUCT_ID(edid) == quirk->product_id))
			return quirk->quirks;
	}

	return 0;
}

#define MODE_SIZE(m) ((m)->hdisplay * (m)->vdisplay)
#define MODE_REFRESH_DIFF(m,r) (abs((m)->vrefresh - target_refresh))

/**
 * edid_fixup_preferred - set preferred modes based on quirk list
 * @connector: has mode list to fix up
 * @quirks: quirks list
 *
 * Walk the mode list for @connector, clearing the preferred status
 * on existing modes and setting it anew for the right mode ala @quirks.
 */
static void edid_fixup_preferred(struct drm_connector *connector,
				 u32 quirks)
{
	struct drm_display_mode *t, *cur_mode, *preferred_mode;
	int target_refresh = 0;

	if (list_empty(&connector->probed_modes))
		return;

	if (quirks & EDID_QUIRK_PREFER_LARGE_60)
		target_refresh = 60;
	if (quirks & EDID_QUIRK_PREFER_LARGE_75)
		target_refresh = 75;

	preferred_mode = list_first_entry(&connector->probed_modes,
					  struct drm_display_mode, head);

	list_for_each_entry_safe(cur_mode, t, &connector->probed_modes, head) {
		cur_mode->type &= ~DRM_MODE_TYPE_PREFERRED;

		if (cur_mode == preferred_mode)
			continue;

		/* Largest mode is preferred */
		if (MODE_SIZE(cur_mode) > MODE_SIZE(preferred_mode))
			preferred_mode = cur_mode;

		/* At a given size, try to get closest to target refresh */
		if ((MODE_SIZE(cur_mode) == MODE_SIZE(preferred_mode)) &&
		    MODE_REFRESH_DIFF(cur_mode, target_refresh) <
		    MODE_REFRESH_DIFF(preferred_mode, target_refresh)) {
			preferred_mode = cur_mode;
		}
	}

	preferred_mode->type |= DRM_MODE_TYPE_PREFERRED;
}

static bool
mode_is_rb(const struct drm_display_mode *mode)
{
	return (mode->htotal - mode->hdisplay == 160) &&
	       (mode->hsync_end - mode->hdisplay == 80) &&
	       (mode->hsync_end - mode->hsync_start == 32) &&
	       (mode->vsync_start - mode->vdisplay == 3);
}

/*
 * drm_mode_find_dmt - Create a copy of a mode if present in DMT
 * @dev: Device to duplicate against
 * @hsize: Mode width
 * @vsize: Mode height
 * @fresh: Mode refresh rate
 * @rb: Mode reduced-blanking-ness
 *
 * Walk the DMT mode list looking for a match for the given parameters.
 * Return a newly allocated copy of the mode, or NULL if not found.
 */
struct drm_display_mode *drm_mode_find_dmt(struct drm_device *dev,
					   int hsize, int vsize, int fresh,
					   bool rb)
{
	int i;

	for (i = 0; i < drm_num_dmt_modes; i++) {
		const struct drm_display_mode *ptr = &drm_dmt_modes[i];
		if (hsize != ptr->hdisplay)
			continue;
		if (vsize != ptr->vdisplay)
			continue;
		if (fresh != drm_mode_vrefresh(ptr))
			continue;
		if (rb != mode_is_rb(ptr))
			continue;

		return drm_mode_duplicate(dev, ptr);
	}

	return NULL;
}
EXPORT_SYMBOL(drm_mode_find_dmt);

typedef void detailed_cb(struct detailed_timing *timing, void *closure);

static void
cea_for_each_detailed_block(u8 *ext, detailed_cb *cb, void *closure)
{
	int i, n = 0;
	u8 d = ext[0x02];
	u8 *det_base = ext + d;

	n = (127 - d) / 18;
	for (i = 0; i < n; i++)
		cb((struct detailed_timing *)(det_base + 18 * i), closure);
}

static void
vtb_for_each_detailed_block(u8 *ext, detailed_cb *cb, void *closure)
{
	unsigned int i, n = min((int)ext[0x02], 6);
	u8 *det_base = ext + 5;

	if (ext[0x01] != 1)
		return; /* unknown version */

	for (i = 0; i < n; i++)
		cb((struct detailed_timing *)(det_base + 18 * i), closure);
}

static void
drm_for_each_detailed_block(u8 *raw_edid, detailed_cb *cb, void *closure)
{
	int i;
	struct edid *edid = (struct edid *)raw_edid;

	if (edid == NULL)
		return;

	for (i = 0; i < EDID_DETAILED_TIMINGS; i++)
		cb(&(edid->detailed_timings[i]), closure);

	for (i = 1; i <= raw_edid[0x7e]; i++) {
		u8 *ext = raw_edid + (i * EDID_LENGTH);
		switch (*ext) {
		case CEA_EXT:
			cea_for_each_detailed_block(ext, cb, closure);
			break;
		case VTB_EXT:
			vtb_for_each_detailed_block(ext, cb, closure);
			break;
		default:
			break;
		}
	}
}

static void
is_rb(struct detailed_timing *t, void *data)
{
	u8 *r = (u8 *)t;
	if (r[3] == EDID_DETAIL_MONITOR_RANGE)
		if (r[15] & 0x10)
			*(bool *)data = true;
}

/* EDID 1.4 defines this explicitly.  For EDID 1.3, we guess, badly. */
static bool
drm_monitor_supports_rb(struct edid *edid)
{
	if (edid->revision >= 4) {
		bool ret = false;
		drm_for_each_detailed_block((u8 *)edid, is_rb, &ret);
		return ret;
	}

	return ((edid->input & DRM_EDID_INPUT_DIGITAL) != 0);
}

static void
find_gtf2(struct detailed_timing *t, void *data)
{
	u8 *r = (u8 *)t;
	if (r[3] == EDID_DETAIL_MONITOR_RANGE && r[10] == 0x02)
		*(u8 **)data = r;
}

/* Secondary GTF curve kicks in above some break frequency */
static int
drm_gtf2_hbreak(struct edid *edid)
{
	u8 *r = NULL;
	drm_for_each_detailed_block((u8 *)edid, find_gtf2, &r);
	return r ? (r[12] * 2) : 0;
}

static int
drm_gtf2_2c(struct edid *edid)
{
	u8 *r = NULL;
	drm_for_each_detailed_block((u8 *)edid, find_gtf2, &r);
	return r ? r[13] : 0;
}

static int
drm_gtf2_m(struct edid *edid)
{
	u8 *r = NULL;
	drm_for_each_detailed_block((u8 *)edid, find_gtf2, &r);
	return r ? (r[15] << 8) + r[14] : 0;
}

static int
drm_gtf2_k(struct edid *edid)
{
	u8 *r = NULL;
	drm_for_each_detailed_block((u8 *)edid, find_gtf2, &r);
	return r ? r[16] : 0;
}

static int
drm_gtf2_2j(struct edid *edid)
{
	u8 *r = NULL;
	drm_for_each_detailed_block((u8 *)edid, find_gtf2, &r);
	return r ? r[17] : 0;
}

/**
 * standard_timing_level - get std. timing level(CVT/GTF/DMT)
 * @edid: EDID block to scan
 */
static int standard_timing_level(struct edid *edid)
{
	if (edid->revision >= 2) {
		if (edid->revision >= 4 && (edid->features & DRM_EDID_FEATURE_DEFAULT_GTF))
			return LEVEL_CVT;
		if (drm_gtf2_hbreak(edid))
			return LEVEL_GTF2;
		return LEVEL_GTF;
	}
	return LEVEL_DMT;
}

/*
 * 0 is reserved.  The spec says 0x01 fill for unused timings.  Some old
 * monitors fill with ascii space (0x20) instead.
 */
static int
bad_std_timing(u8 a, u8 b)
{
	return (a == 0x00 && b == 0x00) ||
	       (a == 0x01 && b == 0x01) ||
	       (a == 0x20 && b == 0x20);
}

/**
 * drm_mode_std - convert standard mode info (width, height, refresh) into mode
 * @t: standard timing params
 * @timing_level: standard timing level
 *
 * Take the standard timing params (in this case width, aspect, and refresh)
 * and convert them into a real mode using CVT/GTF/DMT.
 */
static struct drm_display_mode *
drm_mode_std(struct drm_connector *connector, struct edid *edid,
	     struct std_timing *t, int revision)
{
	struct drm_device *dev = connector->dev;
	struct drm_display_mode *m, *mode = NULL;
	int hsize, vsize;
	int vrefresh_rate;
	unsigned aspect_ratio = (t->vfreq_aspect & EDID_TIMING_ASPECT_MASK)
		>> EDID_TIMING_ASPECT_SHIFT;
	unsigned vfreq = (t->vfreq_aspect & EDID_TIMING_VFREQ_MASK)
		>> EDID_TIMING_VFREQ_SHIFT;
	int timing_level = standard_timing_level(edid);

	if (bad_std_timing(t->hsize, t->vfreq_aspect))
		return NULL;

	/* According to the EDID spec, the hdisplay = hsize * 8 + 248 */
	hsize = t->hsize * 8 + 248;
	/* vrefresh_rate = vfreq + 60 */
	vrefresh_rate = vfreq + 60;
	/* the vdisplay is calculated based on the aspect ratio */
	if (aspect_ratio == 0) {
		if (revision < 3)
			vsize = hsize;
		else
			vsize = (hsize * 10) / 16;
	} else if (aspect_ratio == 1)
		vsize = (hsize * 3) / 4;
	else if (aspect_ratio == 2)
		vsize = (hsize * 4) / 5;
	else
		vsize = (hsize * 9) / 16;

	/* HDTV hack, part 1 */
	if (vrefresh_rate == 60 &&
	    ((hsize == 1360 && vsize == 765) ||
	     (hsize == 1368 && vsize == 769))) {
		hsize = 1366;
		vsize = 768;
	}

	/*
	 * If this connector already has a mode for this size and refresh
	 * rate (because it came from detailed or CVT info), use that
	 * instead.  This way we don't have to guess at interlace or
	 * reduced blanking.
	 */
	list_for_each_entry(m, &connector->probed_modes, head)
		if (m->hdisplay == hsize && m->vdisplay == vsize &&
		    drm_mode_vrefresh(m) == vrefresh_rate)
			return NULL;

	/* HDTV hack, part 2 */
	if (hsize == 1366 && vsize == 768 && vrefresh_rate == 60) {
		mode = drm_cvt_mode(dev, 1366, 768, vrefresh_rate, 0, 0,
				    false);
		mode->hdisplay = 1366;
		mode->hsync_start = mode->hsync_start - 1;
		mode->hsync_end = mode->hsync_end - 1;
		return mode;
	}

	/* check whether it can be found in default mode table */
	if (drm_monitor_supports_rb(edid)) {
		mode = drm_mode_find_dmt(dev, hsize, vsize, vrefresh_rate,
					 true);
		if (mode)
			return mode;
	}
	mode = drm_mode_find_dmt(dev, hsize, vsize, vrefresh_rate, false);
	if (mode)
		return mode;

	/* okay, generate it */
	switch (timing_level) {
	case LEVEL_DMT:
		break;
	case LEVEL_GTF:
		mode = drm_gtf_mode(dev, hsize, vsize, vrefresh_rate, 0, 0);
		break;
	case LEVEL_GTF2:
		/*
		 * This is potentially wrong if there's ever a monitor with
		 * more than one ranges section, each claiming a different
		 * secondary GTF curve.  Please don't do that.
		 */
		mode = drm_gtf_mode(dev, hsize, vsize, vrefresh_rate, 0, 0);
		if (!mode)
			return NULL;
		if (drm_mode_hsync(mode) > drm_gtf2_hbreak(edid)) {
			drm_mode_destroy(dev, mode);
			mode = drm_gtf_mode_complex(dev, hsize, vsize,
						    vrefresh_rate, 0, 0,
						    drm_gtf2_m(edid),
						    drm_gtf2_2c(edid),
						    drm_gtf2_k(edid),
						    drm_gtf2_2j(edid));
		}
		break;
	case LEVEL_CVT:
		mode = drm_cvt_mode(dev, hsize, vsize, vrefresh_rate, 0, 0,
				    false);
		break;
	}
	return mode;
}

/*
 * EDID is delightfully ambiguous about how interlaced modes are to be
 * encoded.  Our internal representation is of frame height, but some
 * HDTV detailed timings are encoded as field height.
 *
 * The format list here is from CEA, in frame size.  Technically we
 * should be checking refresh rate too.  Whatever.
 */
static void
drm_mode_do_interlace_quirk(struct drm_display_mode *mode,
			    struct detailed_pixel_timing *pt)
{
	int i;
	static const struct {
		int w, h;
	} cea_interlaced[] = {
		{ 1920, 1080 },
		{  720,  480 },
		{ 1440,  480 },
		{ 2880,  480 },
		{  720,  576 },
		{ 1440,  576 },
		{ 2880,  576 },
	};

	if (!(pt->misc & DRM_EDID_PT_INTERLACED))
		return;

	for (i = 0; i < ARRAY_SIZE(cea_interlaced); i++) {
		if ((mode->hdisplay == cea_interlaced[i].w) &&
		    (mode->vdisplay == cea_interlaced[i].h / 2)) {
			mode->vdisplay *= 2;
			mode->vsync_start *= 2;
			mode->vsync_end *= 2;
			mode->vtotal *= 2;
			mode->vtotal |= 1;
		}
	}

	mode->flags |= DRM_MODE_FLAG_INTERLACE;
}

/**
 * drm_mode_detailed - create a new mode from an EDID detailed timing section
 * @dev: DRM device (needed to create new mode)
 * @edid: EDID block
 * @timing: EDID detailed timing info
 * @quirks: quirks to apply
 *
 * An EDID detailed timing block contains enough info for us to create and
 * return a new struct drm_display_mode.
 */
static struct drm_display_mode *drm_mode_detailed(struct drm_device *dev,
						  struct edid *edid,
						  struct detailed_timing *timing,
						  u32 quirks)
{
	struct drm_display_mode *mode;
	struct detailed_pixel_timing *pt = &timing->data.pixel_data;
	unsigned hactive = (pt->hactive_hblank_hi & 0xf0) << 4 | pt->hactive_lo;
	unsigned vactive = (pt->vactive_vblank_hi & 0xf0) << 4 | pt->vactive_lo;
	unsigned hblank = (pt->hactive_hblank_hi & 0xf) << 8 | pt->hblank_lo;
	unsigned vblank = (pt->vactive_vblank_hi & 0xf) << 8 | pt->vblank_lo;
	unsigned hsync_offset = (pt->hsync_vsync_offset_pulse_width_hi & 0xc0) << 2 | pt->hsync_offset_lo;
	unsigned hsync_pulse_width = (pt->hsync_vsync_offset_pulse_width_hi & 0x30) << 4 | pt->hsync_pulse_width_lo;
	unsigned vsync_offset = (pt->hsync_vsync_offset_pulse_width_hi & 0xc) >> 2 | pt->vsync_offset_pulse_width_lo >> 4;
	unsigned vsync_pulse_width = (pt->hsync_vsync_offset_pulse_width_hi & 0x3) << 4 | (pt->vsync_offset_pulse_width_lo & 0xf);

	/* ignore tiny modes */
	if (hactive < 64 || vactive < 64)
		return NULL;

	if (pt->misc & DRM_EDID_PT_STEREO) {
		printk(KERN_WARNING "stereo mode not supported\n");
		return NULL;
	}
	if (!(pt->misc & DRM_EDID_PT_SEPARATE_SYNC)) {
		printk(KERN_WARNING "composite sync not supported\n");
	}

	/* it is incorrect if hsync/vsync width is zero */
	if (!hsync_pulse_width || !vsync_pulse_width) {
		DRM_DEBUG_KMS("Incorrect Detailed timing. "
				"Wrong Hsync/Vsync pulse width\n");
		return NULL;
	}

	if (quirks & EDID_QUIRK_FORCE_REDUCED_BLANKING) {
		mode = drm_cvt_mode(dev, hactive, vactive, 60, true, false, false);
		if (!mode)
			return NULL;

		goto set_size;
	}

	mode = drm_mode_create(dev);
	if (!mode)
		return NULL;

	if (quirks & EDID_QUIRK_135_CLOCK_TOO_HIGH)
		timing->pixel_clock = cpu_to_le16(1088);

	mode->clock = le16_to_cpu(timing->pixel_clock) * 10;

	mode->hdisplay = hactive;
	mode->hsync_start = mode->hdisplay + hsync_offset;
	mode->hsync_end = mode->hsync_start + hsync_pulse_width;
	mode->htotal = mode->hdisplay + hblank;

	mode->vdisplay = vactive;
	mode->vsync_start = mode->vdisplay + vsync_offset;
	mode->vsync_end = mode->vsync_start + vsync_pulse_width;
	mode->vtotal = mode->vdisplay + vblank;

	/* Some EDIDs have bogus h/vtotal values */
	if (mode->hsync_end > mode->htotal)
		mode->htotal = mode->hsync_end + 1;
	if (mode->vsync_end > mode->vtotal)
		mode->vtotal = mode->vsync_end + 1;

	drm_mode_do_interlace_quirk(mode, pt);

	if (quirks & EDID_QUIRK_DETAILED_SYNC_PP) {
		pt->misc |= DRM_EDID_PT_HSYNC_POSITIVE | DRM_EDID_PT_VSYNC_POSITIVE;
	}

	mode->flags |= (pt->misc & DRM_EDID_PT_HSYNC_POSITIVE) ?
		DRM_MODE_FLAG_PHSYNC : DRM_MODE_FLAG_NHSYNC;
	mode->flags |= (pt->misc & DRM_EDID_PT_VSYNC_POSITIVE) ?
		DRM_MODE_FLAG_PVSYNC : DRM_MODE_FLAG_NVSYNC;

set_size:
	mode->width_mm = pt->width_mm_lo | (pt->width_height_mm_hi & 0xf0) << 4;
	mode->height_mm = pt->height_mm_lo | (pt->width_height_mm_hi & 0xf) << 8;

	if (quirks & EDID_QUIRK_DETAILED_IN_CM) {
		mode->width_mm *= 10;
		mode->height_mm *= 10;
	}

	if (quirks & EDID_QUIRK_DETAILED_USE_MAXIMUM_SIZE) {
		mode->width_mm = edid->width_cm * 10;
		mode->height_mm = edid->height_cm * 10;
	}

	mode->type = DRM_MODE_TYPE_DRIVER;
	drm_mode_set_name(mode);

	return mode;
}

static bool
mode_in_hsync_range(const struct drm_display_mode *mode,
		    struct edid *edid, u8 *t)
{
	int hsync, hmin, hmax;

	hmin = t[7];
	if (edid->revision >= 4)
	    hmin += ((t[4] & 0x04) ? 255 : 0);
	hmax = t[8];
	if (edid->revision >= 4)
	    hmax += ((t[4] & 0x08) ? 255 : 0);
	hsync = drm_mode_hsync(mode);

	return (hsync <= hmax && hsync >= hmin);
}

static bool
mode_in_vsync_range(const struct drm_display_mode *mode,
		    struct edid *edid, u8 *t)
{
	int vsync, vmin, vmax;

	vmin = t[5];
	if (edid->revision >= 4)
	    vmin += ((t[4] & 0x01) ? 255 : 0);
	vmax = t[6];
	if (edid->revision >= 4)
	    vmax += ((t[4] & 0x02) ? 255 : 0);
	vsync = drm_mode_vrefresh(mode);

	return (vsync <= vmax && vsync >= vmin);
}

static u32
range_pixel_clock(struct edid *edid, u8 *t)
{
	/* unspecified */
	if (t[9] == 0 || t[9] == 255)
		return 0;

	/* 1.4 with CVT support gives us real precision, yay */
	if (edid->revision >= 4 && t[10] == 0x04)
		return (t[9] * 10000) - ((t[12] >> 2) * 250);

	/* 1.3 is pathetic, so fuzz up a bit */
	return t[9] * 10000 + 5001;
}

static bool
mode_in_range(const struct drm_display_mode *mode, struct edid *edid,
	      struct detailed_timing *timing)
{
	u32 max_clock;
	u8 *t = (u8 *)timing;

	if (!mode_in_hsync_range(mode, edid, t))
		return false;

	if (!mode_in_vsync_range(mode, edid, t))
		return false;

	if ((max_clock = range_pixel_clock(edid, t)))
		if (mode->clock > max_clock)
			return false;

	/* 1.4 max horizontal check */
	if (edid->revision >= 4 && t[10] == 0x04)
		if (t[13] && mode->hdisplay > 8 * (t[13] + (256 * (t[12]&0x3))))
			return false;

	if (mode_is_rb(mode) && !drm_monitor_supports_rb(edid))
		return false;

	return true;
}

static bool valid_inferred_mode(const struct drm_connector *connector,
				const struct drm_display_mode *mode)
{
	struct drm_display_mode *m;
	bool ok = false;

	list_for_each_entry(m, &connector->probed_modes, head) {
		if (mode->hdisplay == m->hdisplay &&
		    mode->vdisplay == m->vdisplay &&
		    drm_mode_vrefresh(mode) == drm_mode_vrefresh(m))
			return false; /* duplicated */
		if (mode->hdisplay <= m->hdisplay &&
		    mode->vdisplay <= m->vdisplay)
			ok = true;
	}
	return ok;
}

static int
drm_dmt_modes_for_range(struct drm_connector *connector, struct edid *edid,
			struct detailed_timing *timing)
{
	int i, modes = 0;
	struct drm_display_mode *newmode;
	struct drm_device *dev = connector->dev;

	for (i = 0; i < drm_num_dmt_modes; i++) {
		if (mode_in_range(drm_dmt_modes + i, edid, timing) &&
		    valid_inferred_mode(connector, drm_dmt_modes + i)) {
			newmode = drm_mode_duplicate(dev, &drm_dmt_modes[i]);
			if (newmode) {
				drm_mode_probed_add(connector, newmode);
				modes++;
			}
		}
	}

	return modes;
}

/* fix up 1366x768 mode from 1368x768;
 * GFT/CVT can't express 1366 width which isn't dividable by 8
 */
static void fixup_mode_1366x768(struct drm_display_mode *mode)
{
	if (mode->hdisplay == 1368 && mode->vdisplay == 768) {
		mode->hdisplay = 1366;
		mode->hsync_start--;
		mode->hsync_end--;
		drm_mode_set_name(mode);
	}
}

static int
drm_gtf_modes_for_range(struct drm_connector *connector, struct edid *edid,
			struct detailed_timing *timing)
{
	int i, modes = 0;
	struct drm_display_mode *newmode;
	struct drm_device *dev = connector->dev;

	for (i = 0; i < num_extra_modes; i++) {
		const struct minimode *m = &extra_modes[i];
		newmode = drm_gtf_mode(dev, m->w, m->h, m->r, 0, 0);
		if (!newmode)
			return modes;

		fixup_mode_1366x768(newmode);
		if (!mode_in_range(newmode, edid, timing) ||
		    !valid_inferred_mode(connector, newmode)) {
			drm_mode_destroy(dev, newmode);
			continue;
		}

		drm_mode_probed_add(connector, newmode);
		modes++;
	}

	return modes;
}

static int
drm_cvt_modes_for_range(struct drm_connector *connector, struct edid *edid,
			struct detailed_timing *timing)
{
	int i, modes = 0;
	struct drm_display_mode *newmode;
	struct drm_device *dev = connector->dev;
	bool rb = drm_monitor_supports_rb(edid);

	for (i = 0; i < num_extra_modes; i++) {
		const struct minimode *m = &extra_modes[i];
		newmode = drm_cvt_mode(dev, m->w, m->h, m->r, rb, 0, 0);
		if (!newmode)
			return modes;

		fixup_mode_1366x768(newmode);
		if (!mode_in_range(newmode, edid, timing) ||
		    !valid_inferred_mode(connector, newmode)) {
			drm_mode_destroy(dev, newmode);
			continue;
		}

		drm_mode_probed_add(connector, newmode);
		modes++;
	}

	return modes;
}

static void
do_inferred_modes(struct detailed_timing *timing, void *c)
{
	struct detailed_mode_closure *closure = c;
	struct detailed_non_pixel *data = &timing->data.other_data;
	struct detailed_data_monitor_range *range = &data->data.range;

	if (data->type != EDID_DETAIL_MONITOR_RANGE)
		return;

	closure->modes += drm_dmt_modes_for_range(closure->connector,
						  closure->edid,
						  timing);
	
	if (!version_greater(closure->edid, 1, 1))
		return; /* GTF not defined yet */

	switch (range->flags) {
	case 0x02: /* secondary gtf, XXX could do more */
	case 0x00: /* default gtf */
		closure->modes += drm_gtf_modes_for_range(closure->connector,
							  closure->edid,
							  timing);
		break;
	case 0x04: /* cvt, only in 1.4+ */
		if (!version_greater(closure->edid, 1, 3))
			break;

		closure->modes += drm_cvt_modes_for_range(closure->connector,
							  closure->edid,
							  timing);
		break;
	case 0x01: /* just the ranges, no formula */
	default:
		break;
	}
}

static int
add_inferred_modes(struct drm_connector *connector, struct edid *edid)
{
	struct detailed_mode_closure closure = {
		connector, edid, 0, 0, 0
	};

	if (version_greater(edid, 1, 0))
		drm_for_each_detailed_block((u8 *)edid, do_inferred_modes,
					    &closure);

	return closure.modes;
}

static int
drm_est3_modes(struct drm_connector *connector, struct detailed_timing *timing)
{
	int i, j, m, modes = 0;
	struct drm_display_mode *mode;
	u8 *est = ((u8 *)timing) + 5;

	for (i = 0; i < 6; i++) {
		for (j = 7; j > 0; j--) {
			m = (i * 8) + (7 - j);
			if (m >= ARRAY_SIZE(est3_modes))
				break;
			if (est[i] & (1 << j)) {
				mode = drm_mode_find_dmt(connector->dev,
							 est3_modes[m].w,
							 est3_modes[m].h,
							 est3_modes[m].r,
							 est3_modes[m].rb);
				if (mode) {
					drm_mode_probed_add(connector, mode);
					modes++;
				}
			}
		}
	}

	return modes;
}

static void
do_established_modes(struct detailed_timing *timing, void *c)
{
	struct detailed_mode_closure *closure = c;
	struct detailed_non_pixel *data = &timing->data.other_data;

	if (data->type == EDID_DETAIL_EST_TIMINGS)
		closure->modes += drm_est3_modes(closure->connector, timing);
}

/**
 * add_established_modes - get est. modes from EDID and add them
 * @edid: EDID block to scan
 *
 * Each EDID block contains a bitmap of the supported "established modes" list
 * (defined above).  Tease them out and add them to the global modes list.
 */
static int
add_established_modes(struct drm_connector *connector, struct edid *edid)
{
	struct drm_device *dev = connector->dev;
	unsigned long est_bits = edid->established_timings.t1 |
		(edid->established_timings.t2 << 8) |
		((edid->established_timings.mfg_rsvd & 0x80) << 9);
	int i, modes = 0;
	struct detailed_mode_closure closure = {
		connector, edid, 0, 0, 0
	};

	for (i = 0; i <= EDID_EST_TIMINGS; i++) {
		if (est_bits & (1<<i)) {
			struct drm_display_mode *newmode;
			newmode = drm_mode_duplicate(dev, &edid_est_modes[i]);
			if (newmode) {
				drm_mode_probed_add(connector, newmode);
				modes++;
			}
		}
	}

	if (version_greater(edid, 1, 0))
		    drm_for_each_detailed_block((u8 *)edid,
						do_established_modes, &closure);

	return modes + closure.modes;
}

static void
do_standard_modes(struct detailed_timing *timing, void *c)
{
	struct detailed_mode_closure *closure = c;
	struct detailed_non_pixel *data = &timing->data.other_data;
	struct drm_connector *connector = closure->connector;
	struct edid *edid = closure->edid;

	if (data->type == EDID_DETAIL_STD_MODES) {
		int i;
		for (i = 0; i < 6; i++) {
			struct std_timing *std;
			struct drm_display_mode *newmode;

			std = &data->data.timings[i];
			newmode = drm_mode_std(connector, edid, std,
					       edid->revision);
			if (newmode) {
				drm_mode_probed_add(connector, newmode);
				closure->modes++;
			}
		}
	}
}

/**
 * add_standard_modes - get std. modes from EDID and add them
 * @edid: EDID block to scan
 *
 * Standard modes can be calculated using the appropriate standard (DMT,
 * GTF or CVT. Grab them from @edid and add them to the list.
 */
static int
add_standard_modes(struct drm_connector *connector, struct edid *edid)
{
	int i, modes = 0;
	struct detailed_mode_closure closure = {
		connector, edid, 0, 0, 0
	};

	for (i = 0; i < EDID_STD_TIMINGS; i++) {
		struct drm_display_mode *newmode;

		newmode = drm_mode_std(connector, edid,
				       &edid->standard_timings[i],
				       edid->revision);
		if (newmode) {
			drm_mode_probed_add(connector, newmode);
			modes++;
		}
	}

	if (version_greater(edid, 1, 0))
		drm_for_each_detailed_block((u8 *)edid, do_standard_modes,
					    &closure);

	/* XXX should also look for standard codes in VTB blocks */

	return modes + closure.modes;
}

static int drm_cvt_modes(struct drm_connector *connector,
			 struct detailed_timing *timing)
{
	int i, j, modes = 0;
	struct drm_display_mode *newmode;
	struct drm_device *dev = connector->dev;
	struct cvt_timing *cvt;
	const int rates[] = { 60, 85, 75, 60, 50 };
	const u8 empty[3] = { 0, 0, 0 };

	for (i = 0; i < 4; i++) {
		int uninitialized_var(width), height;
		cvt = &(timing->data.other_data.data.cvt[i]);

		if (!memcmp(cvt->code, empty, 3))
			continue;

		height = (cvt->code[0] + ((cvt->code[1] & 0xf0) << 4) + 1) * 2;
		switch (cvt->code[1] & 0x0c) {
		case 0x00:
			width = height * 4 / 3;
			break;
		case 0x04:
			width = height * 16 / 9;
			break;
		case 0x08:
			width = height * 16 / 10;
			break;
		case 0x0c:
			width = height * 15 / 9;
			break;
		}

		for (j = 1; j < 5; j++) {
			if (cvt->code[2] & (1 << j)) {
				newmode = drm_cvt_mode(dev, width, height,
						       rates[j], j == 0,
						       false, false);
				if (newmode) {
					drm_mode_probed_add(connector, newmode);
					modes++;
				}
			}
		}
	}

	return modes;
}

static void
do_cvt_mode(struct detailed_timing *timing, void *c)
{
	struct detailed_mode_closure *closure = c;
	struct detailed_non_pixel *data = &timing->data.other_data;

	if (data->type == EDID_DETAIL_CVT_3BYTE)
		closure->modes += drm_cvt_modes(closure->connector, timing);
}

static int
add_cvt_modes(struct drm_connector *connector, struct edid *edid)
{	
	struct detailed_mode_closure closure = {
		connector, edid, 0, 0, 0
	};

	if (version_greater(edid, 1, 2))
		drm_for_each_detailed_block((u8 *)edid, do_cvt_mode, &closure);

	/* XXX should also look for CVT codes in VTB blocks */

	return closure.modes;
}

static void
do_detailed_mode(struct detailed_timing *timing, void *c)
{
	struct detailed_mode_closure *closure = c;
	struct drm_display_mode *newmode;

	if (timing->pixel_clock) {
		newmode = drm_mode_detailed(closure->connector->dev,
					    closure->edid, timing,
					    closure->quirks);
		if (!newmode)
			return;

		if (closure->preferred)
			newmode->type |= DRM_MODE_TYPE_PREFERRED;

		drm_mode_probed_add(closure->connector, newmode);
		closure->modes++;
		closure->preferred = 0;
	}
}

/*
 * add_detailed_modes - Add modes from detailed timings
 * @connector: attached connector
 * @edid: EDID block to scan
 * @quirks: quirks to apply
 */
static int
add_detailed_modes(struct drm_connector *connector, struct edid *edid,
		   u32 quirks)
{
	struct detailed_mode_closure closure = {
		connector,
		edid,
		1,
		quirks,
		0
	};

	if (closure.preferred && !version_greater(edid, 1, 3))
		closure.preferred =
		    (edid->features & DRM_EDID_FEATURE_PREFERRED_TIMING);

	drm_for_each_detailed_block((u8 *)edid, do_detailed_mode, &closure);

	return closure.modes;
}

#define HDMI_IDENTIFIER 0x000C03
#define AUDIO_BLOCK	0x01
#define VIDEO_BLOCK     0x02
#define VENDOR_BLOCK    0x03
#define SPEAKER_BLOCK	0x04
#define EDID_BASIC_AUDIO	(1 << 6)
#define EDID_CEA_YCRCB444	(1 << 5)
#define EDID_CEA_YCRCB422	(1 << 4)

/**
 * Search EDID for CEA extension block.
 */
u8 *drm_find_cea_extension(struct edid *edid)
{
	u8 *edid_ext = NULL;
	int i;

	/* No EDID or EDID extensions */
	if (edid == NULL || edid->extensions == 0)
		return NULL;

	/* Find CEA extension */
	for (i = 0; i < edid->extensions; i++) {
		edid_ext = (u8 *)edid + EDID_LENGTH * (i + 1);
		if (edid_ext[0] == CEA_EXT)
			break;
	}

	if (i == edid->extensions)
		return NULL;

	return edid_ext;
}
EXPORT_SYMBOL(drm_find_cea_extension);

/*
 * Looks for a CEA mode matching given drm_display_mode.
 * Returns its CEA Video ID code, or 0 if not found.
 */
u8 drm_match_cea_mode(struct drm_display_mode *to_match)
{
	struct drm_display_mode *cea_mode;
	u8 mode;

	for (mode = 0; mode < drm_num_cea_modes; mode++) {
		cea_mode = (struct drm_display_mode *)&edid_cea_modes[mode];

		if (drm_mode_equal(to_match, cea_mode))
			return mode + 1;
	}
	return 0;
}
EXPORT_SYMBOL(drm_match_cea_mode);


static int
do_cea_modes (struct drm_connector *connector, u8 *db, u8 len)
{
	struct drm_device *dev = connector->dev;
	u8 * mode, cea_mode;
	int modes = 0;

	for (mode = db; mode < db + len; mode++) {
		cea_mode = (*mode & 127) - 1; /* CEA modes are numbered 1..127 */
		if (cea_mode < drm_num_cea_modes) {
			struct drm_display_mode *newmode;
			newmode = drm_mode_duplicate(dev,
						     &edid_cea_modes[cea_mode]);
			if (newmode) {
				drm_mode_probed_add(connector, newmode);
				modes++;
			}
		}
	}

	return modes;
}

static int
cea_db_payload_len(const u8 *db)
{
	return db[0] & 0x1f;
}

static int
cea_db_tag(const u8 *db)
{
	return db[0] >> 5;
}

static int
cea_revision(const u8 *cea)
{
	return cea[1];
}

static int
cea_db_offsets(const u8 *cea, int *start, int *end)
{
	/* Data block offset in CEA extension block */
	*start = 4;
	*end = cea[2];
	if (*end == 0)
		*end = 127;
	if (*end < 4 || *end > 127)
		return -ERANGE;
	return 0;
}

#define for_each_cea_db(cea, i, start, end) \
	for ((i) = (start); (i) < (end) && (i) + cea_db_payload_len(&(cea)[(i)]) < (end); (i) += cea_db_payload_len(&(cea)[(i)]) + 1)

static int
add_cea_modes(struct drm_connector *connector, struct edid *edid)
{
	u8 * cea = drm_find_cea_extension(edid);
	u8 * db, dbl;
	int modes = 0;

	if (cea && cea_revision(cea) >= 3) {
		int i, start, end;

		if (cea_db_offsets(cea, &start, &end))
			return 0;

		for_each_cea_db(cea, i, start, end) {
			db = &cea[i];
			dbl = cea_db_payload_len(db);

			if (cea_db_tag(db) == VIDEO_BLOCK)
				modes += do_cea_modes (connector, db+1, dbl);
		}
	}

	return modes;
}

static void
parse_hdmi_vsdb(struct drm_connector *connector, const u8 *db)
{
	u8 len = cea_db_payload_len(db);

	if (len >= 6) {
		connector->eld[5] |= (db[6] >> 7) << 1;  /* Supports_AI */
		connector->dvi_dual = db[6] & 1;
	}
	if (len >= 7)
		connector->max_tmds_clock = db[7] * 5;
	if (len >= 8) {
		connector->latency_present[0] = db[8] >> 7;
		connector->latency_present[1] = (db[8] >> 6) & 1;
	}
	if (len >= 9)
		connector->video_latency[0] = db[9];
	if (len >= 10)
		connector->audio_latency[0] = db[10];
	if (len >= 11)
		connector->video_latency[1] = db[11];
	if (len >= 12)
		connector->audio_latency[1] = db[12];

	DRM_DEBUG_KMS("HDMI: DVI dual %d, "
		    "max TMDS clock %d, "
		    "latency present %d %d, "
		    "video latency %d %d, "
		    "audio latency %d %d\n",
		    connector->dvi_dual,
		    connector->max_tmds_clock,
	      (int) connector->latency_present[0],
	      (int) connector->latency_present[1],
		    connector->video_latency[0],
		    connector->video_latency[1],
		    connector->audio_latency[0],
		    connector->audio_latency[1]);
}

static void
monitor_name(struct detailed_timing *t, void *data)
{
	if (t->data.other_data.type == EDID_DETAIL_MONITOR_NAME)
		*(u8 **)data = t->data.other_data.data.str.str;
}

static bool cea_db_is_hdmi_vsdb(const u8 *db)
{
	int hdmi_id;

	if (cea_db_tag(db) != VENDOR_BLOCK)
		return false;

	if (cea_db_payload_len(db) < 5)
		return false;

	hdmi_id = db[1] | (db[2] << 8) | (db[3] << 16);

	return hdmi_id == HDMI_IDENTIFIER;
}

/**
 * drm_edid_to_eld - build ELD from EDID
 * @connector: connector corresponding to the HDMI/DP sink
 * @edid: EDID to parse
 *
 * Fill the ELD (EDID-Like Data) buffer for passing to the audio driver.
 * Some ELD fields are left to the graphics driver caller:
 * - Conn_Type
 * - HDCP
 * - Port_ID
 */
void drm_edid_to_eld(struct drm_connector *connector, struct edid *edid)
{
	uint8_t *eld = connector->eld;
	u8 *cea;
	u8 *name;
	u8 *db;
	int sad_count = 0;
	int mnl;
	int dbl;

	memset(eld, 0, sizeof(connector->eld));

	cea = drm_find_cea_extension(edid);
	if (!cea) {
		DRM_DEBUG_KMS("ELD: no CEA Extension found\n");
		return;
	}

	name = NULL;
	drm_for_each_detailed_block((u8 *)edid, monitor_name, &name);
	for (mnl = 0; name && mnl < 13; mnl++) {
		if (name[mnl] == 0x0a)
			break;
		eld[20 + mnl] = name[mnl];
	}
	eld[4] = (cea[1] << 5) | mnl;
	DRM_DEBUG_KMS("ELD monitor %s\n", eld + 20);

	eld[0] = 2 << 3;		/* ELD version: 2 */

	eld[16] = edid->mfg_id[0];
	eld[17] = edid->mfg_id[1];
	eld[18] = edid->prod_code[0];
	eld[19] = edid->prod_code[1];

	if (cea_revision(cea) >= 3) {
		int i, start, end;

		if (cea_db_offsets(cea, &start, &end)) {
			start = 0;
			end = 0;
		}

		for_each_cea_db(cea, i, start, end) {
			db = &cea[i];
			dbl = cea_db_payload_len(db);

			switch (cea_db_tag(db)) {
			case AUDIO_BLOCK:
				/* Audio Data Block, contains SADs */
				sad_count = dbl / 3;
				if (dbl >= 1)
					memcpy(eld + 20 + mnl, &db[1], dbl);
				break;
			case SPEAKER_BLOCK:
				/* Speaker Allocation Data Block */
				if (dbl >= 1)
					eld[7] = db[1];
				break;
			case VENDOR_BLOCK:
				/* HDMI Vendor-Specific Data Block */
				if (cea_db_is_hdmi_vsdb(db))
					parse_hdmi_vsdb(connector, db);
				break;
			default:
				break;
			}
		}
	}
	eld[5] |= sad_count << 4;
	eld[2] = (20 + mnl + sad_count * 3 + 3) / 4;

	DRM_DEBUG_KMS("ELD size %d, SAD count %d\n", (int)eld[2], sad_count);
}
EXPORT_SYMBOL(drm_edid_to_eld);

/**
 * drm_av_sync_delay - HDMI/DP sink audio-video sync delay in millisecond
 * @connector: connector associated with the HDMI/DP sink
 * @mode: the display mode
 */
int drm_av_sync_delay(struct drm_connector *connector,
		      struct drm_display_mode *mode)
{
	int i = !!(mode->flags & DRM_MODE_FLAG_INTERLACE);
	int a, v;

	if (!connector->latency_present[0])
		return 0;
	if (!connector->latency_present[1])
		i = 0;

	a = connector->audio_latency[i];
	v = connector->video_latency[i];

	/*
	 * HDMI/DP sink doesn't support audio or video?
	 */
	if (a == 255 || v == 255)
		return 0;

	/*
	 * Convert raw EDID values to millisecond.
	 * Treat unknown latency as 0ms.
	 */
	if (a)
		a = min(2 * (a - 1), 500);
	if (v)
		v = min(2 * (v - 1), 500);

	return max(v - a, 0);
}
EXPORT_SYMBOL(drm_av_sync_delay);

/**
 * drm_select_eld - select one ELD from multiple HDMI/DP sinks
 * @encoder: the encoder just changed display mode
 * @mode: the adjusted display mode
 *
 * It's possible for one encoder to be associated with multiple HDMI/DP sinks.
 * The policy is now hard coded to simply use the first HDMI/DP sink's ELD.
 */
struct drm_connector *drm_select_eld(struct drm_encoder *encoder,
				     struct drm_display_mode *mode)
{
	struct drm_connector *connector;
	struct drm_device *dev = encoder->dev;

	list_for_each_entry(connector, &dev->mode_config.connector_list, head)
		if (connector->encoder == encoder && connector->eld[0])
			return connector;

	return NULL;
}
EXPORT_SYMBOL(drm_select_eld);

/**
 * drm_detect_hdmi_monitor - detect whether monitor is hdmi.
 * @edid: monitor EDID information
 *
 * Parse the CEA extension according to CEA-861-B.
 * Return true if HDMI, false if not or unknown.
 */
bool drm_detect_hdmi_monitor(struct edid *edid)
{
	u8 *edid_ext;
	int i;
	int start_offset, end_offset;

	edid_ext = drm_find_cea_extension(edid);
	if (!edid_ext)
		return false;

	if (cea_db_offsets(edid_ext, &start_offset, &end_offset))
		return false;

	/*
	 * Because HDMI identifier is in Vendor Specific Block,
	 * search it from all data blocks of CEA extension.
	 */
	for_each_cea_db(edid_ext, i, start_offset, end_offset) {
		if (cea_db_is_hdmi_vsdb(&edid_ext[i]))
			return true;
	}

	return false;
}
EXPORT_SYMBOL(drm_detect_hdmi_monitor);

/**
 * drm_detect_monitor_audio - check monitor audio capability
 *
 * Monitor should have CEA extension block.
 * If monitor has 'basic audio', but no CEA audio blocks, it's 'basic
 * audio' only. If there is any audio extension block and supported
 * audio format, assume at least 'basic audio' support, even if 'basic
 * audio' is not defined in EDID.
 *
 */
bool drm_detect_monitor_audio(struct edid *edid)
{
	u8 *edid_ext;
	int i, j;
	bool has_audio = false;
	int start_offset, end_offset;

	edid_ext = drm_find_cea_extension(edid);
	if (!edid_ext)
		goto end;

	has_audio = ((edid_ext[3] & EDID_BASIC_AUDIO) != 0);

	if (has_audio) {
		DRM_DEBUG_KMS("Monitor has basic audio support\n");
		goto end;
	}

	if (cea_db_offsets(edid_ext, &start_offset, &end_offset))
		goto end;

	for_each_cea_db(edid_ext, i, start_offset, end_offset) {
		if (cea_db_tag(&edid_ext[i]) == AUDIO_BLOCK) {
			has_audio = true;
			for (j = 1; j < cea_db_payload_len(&edid_ext[i]) + 1; j += 3)
				DRM_DEBUG_KMS("CEA audio format %d\n",
					      (edid_ext[i + j] >> 3) & 0xf);
			goto end;
		}
	}
end:
	return has_audio;
}
EXPORT_SYMBOL(drm_detect_monitor_audio);

/**
 * drm_add_display_info - pull display info out if present
 * @edid: EDID data
 * @info: display info (attached to connector)
 *
 * Grab any available display info and stuff it into the drm_display_info
 * structure that's part of the connector.  Useful for tracking bpp and
 * color spaces.
 */
static void drm_add_display_info(struct edid *edid,
				 struct drm_display_info *info)
{
	u8 *edid_ext;

	info->width_mm = edid->width_cm * 10;
	info->height_mm = edid->height_cm * 10;

	/* driver figures it out in this case */
	info->bpc = 0;
	info->color_formats = 0;

	if (edid->revision < 3)
		return;

	if (!(edid->input & DRM_EDID_INPUT_DIGITAL))
		return;

	/* Get data from CEA blocks if present */
	edid_ext = drm_find_cea_extension(edid);
	if (edid_ext) {
		info->cea_rev = edid_ext[1];

		/* The existence of a CEA block should imply RGB support */
		info->color_formats = DRM_COLOR_FORMAT_RGB444;
		if (edid_ext[3] & EDID_CEA_YCRCB444)
			info->color_formats |= DRM_COLOR_FORMAT_YCRCB444;
		if (edid_ext[3] & EDID_CEA_YCRCB422)
			info->color_formats |= DRM_COLOR_FORMAT_YCRCB422;
	}

	/* Only defined for 1.4 with digital displays */
	if (edid->revision < 4)
		return;

	switch (edid->input & DRM_EDID_DIGITAL_DEPTH_MASK) {
	case DRM_EDID_DIGITAL_DEPTH_6:
		info->bpc = 6;
		break;
	case DRM_EDID_DIGITAL_DEPTH_8:
		info->bpc = 8;
		break;
	case DRM_EDID_DIGITAL_DEPTH_10:
		info->bpc = 10;
		break;
	case DRM_EDID_DIGITAL_DEPTH_12:
		info->bpc = 12;
		break;
	case DRM_EDID_DIGITAL_DEPTH_14:
		info->bpc = 14;
		break;
	case DRM_EDID_DIGITAL_DEPTH_16:
		info->bpc = 16;
		break;
	case DRM_EDID_DIGITAL_DEPTH_UNDEF:
	default:
		info->bpc = 0;
		break;
	}

	info->color_formats |= DRM_COLOR_FORMAT_RGB444;
	if (edid->features & DRM_EDID_FEATURE_RGB_YCRCB444)
		info->color_formats |= DRM_COLOR_FORMAT_YCRCB444;
	if (edid->features & DRM_EDID_FEATURE_RGB_YCRCB422)
		info->color_formats |= DRM_COLOR_FORMAT_YCRCB422;
}

/**
 * drm_add_edid_modes - add modes from EDID data, if available
 * @connector: connector we're probing
 * @edid: edid data
 *
 * Add the specified modes to the connector's mode list.
 *
 * Return number of modes added or 0 if we couldn't find any.
 */
int drm_add_edid_modes(struct drm_connector *connector, struct edid *edid)
{
	int num_modes = 0;
	u32 quirks;

	if (edid == NULL) {
		return 0;
	}
	if (!drm_edid_is_valid(edid)) {
		dev_warn(connector->dev->dev, "%s: EDID invalid.\n",
			 drm_get_connector_name(connector));
		return 0;
	}

	quirks = edid_get_quirks(edid);

	/*
	 * EDID spec says modes should be preferred in this order:
	 * - preferred detailed mode
	 * - other detailed modes from base block
	 * - detailed modes from extension blocks
	 * - CVT 3-byte code modes
	 * - standard timing codes
	 * - established timing codes
	 * - modes inferred from GTF or CVT range information
	 *
	 * We get this pretty much right.
	 *
	 * XXX order for additional mode types in extension blocks?
	 */
	num_modes += add_detailed_modes(connector, edid, quirks);
	num_modes += add_cvt_modes(connector, edid);
	num_modes += add_standard_modes(connector, edid);
	num_modes += add_established_modes(connector, edid);
	num_modes += add_inferred_modes(connector, edid);
	num_modes += add_cea_modes(connector, edid);

	if (quirks & (EDID_QUIRK_PREFER_LARGE_60 | EDID_QUIRK_PREFER_LARGE_75))
		edid_fixup_preferred(connector, quirks);

	drm_add_display_info(edid, &connector->display_info);

	if (quirks & EDID_QUIRK_NO_YCRCB) {
		connector->display_info.color_formats &=
			~(DRM_COLOR_FORMAT_YCRCB444 | DRM_COLOR_FORMAT_YCRCB422);
	}

	return num_modes;
}
EXPORT_SYMBOL(drm_add_edid_modes);

/**
 * drm_add_modes_noedid - add modes for the connectors without EDID
 * @connector: connector we're probing
 * @hdisplay: the horizontal display limit
 * @vdisplay: the vertical display limit
 *
 * Add the specified modes to the connector's mode list. Only when the
 * hdisplay/vdisplay is not beyond the given limit, it will be added.
 *
 * Return number of modes added or 0 if we couldn't find any.
 */
int drm_add_modes_noedid(struct drm_connector *connector,
			int hdisplay, int vdisplay)
{
	int i, count, num_modes = 0;
	struct drm_display_mode *mode;
	struct drm_device *dev = connector->dev;

	count = sizeof(drm_dmt_modes) / sizeof(struct drm_display_mode);
	if (hdisplay < 0)
		hdisplay = 0;
	if (vdisplay < 0)
		vdisplay = 0;

	for (i = 0; i < count; i++) {
		const struct drm_display_mode *ptr = &drm_dmt_modes[i];
		if (hdisplay && vdisplay) {
			/*
			 * Only when two are valid, they will be used to check
			 * whether the mode should be added to the mode list of
			 * the connector.
			 */
			if (ptr->hdisplay > hdisplay ||
					ptr->vdisplay > vdisplay)
				continue;
		}
		if (drm_mode_vrefresh(ptr) > 61)
			continue;
		mode = drm_mode_duplicate(dev, ptr);
		if (mode) {
			drm_mode_probed_add(connector, mode);
			num_modes++;
		}
	}
	return num_modes;
}
EXPORT_SYMBOL(drm_add_modes_noedid);

/**
 * drm_mode_cea_vic - return the CEA-861 VIC of a given mode
 * @mode: mode
 *
 * RETURNS:
 * The VIC number, 0 in case it's not a CEA-861 mode.
 */
uint8_t drm_mode_cea_vic(const struct drm_display_mode *mode)
{
	uint8_t i;

	for (i = 0; i < drm_num_cea_modes; i++)
		if (drm_mode_equal(mode, &edid_cea_modes[i]))
			return i + 1;

	return 0;
}
EXPORT_SYMBOL(drm_mode_cea_vic);<|MERGE_RESOLUTION|>--- conflicted
+++ resolved
@@ -424,12 +424,7 @@
 	struct edid *edid = NULL;
 
 	if (drm_probe_ddc(adapter))
-<<<<<<< HEAD
 		edid = drm_do_get_edid(connector, drm_do_probe_ddc_edid, adapter);
-	connector->display_info.raw_edid = (char *)edid;
-=======
-		edid = (struct edid *)drm_do_get_edid(connector, adapter);
->>>>>>> cea35652
 
 	return edid;
 }
