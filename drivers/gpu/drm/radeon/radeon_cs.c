--- conflicted
+++ resolved
@@ -158,11 +158,7 @@
 				return -EINVAL;
 			}
 
-<<<<<<< HEAD
-			p->relocs[i].lobj.domain = domain;
-=======
 			p->relocs[i].domain = domain;
->>>>>>> 40dde7e2
 			if (domain == RADEON_GEM_DOMAIN_VRAM)
 				domain |= RADEON_GEM_DOMAIN_GTT;
 			p->relocs[i].alt_domain = domain;
