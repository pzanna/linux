--- conflicted
+++ resolved
@@ -573,15 +573,9 @@
 static void err_print_params(struct drm_i915_error_state_buf *m,
 			     const struct i915_params *params)
 {
-<<<<<<< HEAD
-#define PRINT(T, x, ...) err_print_param(m, #x, #T, &p->x);
-	I915_PARAMS_FOR_EACH(PRINT);
-#undef PRINT
-=======
 	struct drm_printer p = i915_error_printer(m);
 
 	i915_params_dump(params, &p);
->>>>>>> 661e50bc
 }
 
 static void err_print_pciid(struct drm_i915_error_state_buf *m,
@@ -901,14 +895,8 @@
 	kfree(error->overlay);
 	kfree(error->display);
 
-<<<<<<< HEAD
-#define FREE(T, x, ...) free_param(#T, &error->params.x);
-	I915_PARAMS_FOR_EACH(FREE);
-#undef FREE
-=======
 	cleanup_params(error);
 	cleanup_uc_state(error);
->>>>>>> 661e50bc
 
 	kfree(error);
 }
@@ -1593,16 +1581,11 @@
 
 static void capture_uc_state(struct i915_gpu_state *error)
 {
-<<<<<<< HEAD
-	/* Capturing log buf contents won't be useful if logging was disabled */
-	if (!dev_priv->guc.log.vma || (i915_modparams.guc_log_level < 0))
-=======
 	struct drm_i915_private *i915 = error->i915;
 	struct i915_error_uc *error_uc = &error->uc;
 
 	/* Capturing uC state won't be useful if there is no GuC */
 	if (!error->device_info.has_guc)
->>>>>>> 661e50bc
 		return;
 
 	error_uc->guc_fw = i915->guc.fw;
@@ -1760,15 +1743,8 @@
 		ktime_to_timeval(ktime_sub(ktime_get(),
 					   error->i915->gt.last_init_time));
 
-<<<<<<< HEAD
-	error->params = i915_modparams;
-#define DUP(T, x, ...) dup_param(#T, &error->params.x);
-	I915_PARAMS_FOR_EACH(DUP);
-#undef DUP
-=======
 	capture_params(error);
 	capture_uc_state(error);
->>>>>>> 661e50bc
 
 	i915_capture_gen_state(error->i915, error);
 	i915_capture_reg_state(error->i915, error);
