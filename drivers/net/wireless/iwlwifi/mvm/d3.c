/******************************************************************************
 *
 * This file is provided under a dual BSD/GPLv2 license.  When using or
 * redistributing this file, you may do so under either license.
 *
 * GPL LICENSE SUMMARY
 *
 * Copyright(c) 2012 - 2014 Intel Corporation. All rights reserved.
 *
 * This program is free software; you can redistribute it and/or modify
 * it under the terms of version 2 of the GNU General Public License as
 * published by the Free Software Foundation.
 *
 * This program is distributed in the hope that it will be useful, but
 * WITHOUT ANY WARRANTY; without even the implied warranty of
 * MERCHANTABILITY or FITNESS FOR A PARTICULAR PURPOSE.  See the GNU
 * General Public License for more details.
 *
 * You should have received a copy of the GNU General Public License
 * along with this program; if not, write to the Free Software
 * Foundation, Inc., 51 Franklin Street, Fifth Floor, Boston, MA 02110,
 * USA
 *
 * The full GNU General Public License is included in this distribution
 * in the file called COPYING.
 *
 * Contact Information:
 *  Intel Linux Wireless <ilw@linux.intel.com>
 * Intel Corporation, 5200 N.E. Elam Young Parkway, Hillsboro, OR 97124-6497
 *
 * BSD LICENSE
 *
 * Copyright(c) 2012 - 2014 Intel Corporation. All rights reserved.
 * All rights reserved.
 *
 * Redistribution and use in source and binary forms, with or without
 * modification, are permitted provided that the following conditions
 * are met:
 *
 *  * Redistributions of source code must retain the above copyright
 *    notice, this list of conditions and the following disclaimer.
 *  * Redistributions in binary form must reproduce the above copyright
 *    notice, this list of conditions and the following disclaimer in
 *    the documentation and/or other materials provided with the
 *    distribution.
 *  * Neither the name Intel Corporation nor the names of its
 *    contributors may be used to endorse or promote products derived
 *    from this software without specific prior written permission.
 *
 * THIS SOFTWARE IS PROVIDED BY THE COPYRIGHT HOLDERS AND CONTRIBUTORS
 * "AS IS" AND ANY EXPRESS OR IMPLIED WARRANTIES, INCLUDING, BUT NOT
 * LIMITED TO, THE IMPLIED WARRANTIES OF MERCHANTABILITY AND FITNESS FOR
 * A PARTICULAR PURPOSE ARE DISCLAIMED. IN NO EVENT SHALL THE COPYRIGHT
 * OWNER OR CONTRIBUTORS BE LIABLE FOR ANY DIRECT, INDIRECT, INCIDENTAL,
 * SPECIAL, EXEMPLARY, OR CONSEQUENTIAL DAMAGES (INCLUDING, BUT NOT
 * LIMITED TO, PROCUREMENT OF SUBSTITUTE GOODS OR SERVICES; LOSS OF USE,
 * DATA, OR PROFITS; OR BUSINESS INTERRUPTION) HOWEVER CAUSED AND ON ANY
 * THEORY OF LIABILITY, WHETHER IN CONTRACT, STRICT LIABILITY, OR TORT
 * (INCLUDING NEGLIGENCE OR OTHERWISE) ARISING IN ANY WAY OUT OF THE USE
 * OF THIS SOFTWARE, EVEN IF ADVISED OF THE POSSIBILITY OF SUCH DAMAGE.
 *
 *****************************************************************************/

#include <linux/etherdevice.h>
#include <linux/ip.h>
#include <linux/fs.h>
#include <net/cfg80211.h>
#include <net/ipv6.h>
#include <net/tcp.h>
#include <net/addrconf.h>
#include "iwl-modparams.h"
#include "fw-api.h"
#include "mvm.h"

void iwl_mvm_set_rekey_data(struct ieee80211_hw *hw,
			    struct ieee80211_vif *vif,
			    struct cfg80211_gtk_rekey_data *data)
{
	struct iwl_mvm *mvm = IWL_MAC80211_GET_MVM(hw);
	struct iwl_mvm_vif *mvmvif = iwl_mvm_vif_from_mac80211(vif);

	if (iwlwifi_mod_params.sw_crypto)
		return;

	mutex_lock(&mvm->mutex);

	memcpy(mvmvif->rekey_data.kek, data->kek, NL80211_KEK_LEN);
	memcpy(mvmvif->rekey_data.kck, data->kck, NL80211_KCK_LEN);
	mvmvif->rekey_data.replay_ctr =
		cpu_to_le64(be64_to_cpup((__be64 *)&data->replay_ctr));
	mvmvif->rekey_data.valid = true;

	mutex_unlock(&mvm->mutex);
}

#if IS_ENABLED(CONFIG_IPV6)
void iwl_mvm_ipv6_addr_change(struct ieee80211_hw *hw,
			      struct ieee80211_vif *vif,
			      struct inet6_dev *idev)
{
	struct iwl_mvm_vif *mvmvif = iwl_mvm_vif_from_mac80211(vif);
	struct inet6_ifaddr *ifa;
	int idx = 0;

	read_lock_bh(&idev->lock);
	list_for_each_entry(ifa, &idev->addr_list, if_list) {
		mvmvif->target_ipv6_addrs[idx] = ifa->addr;
		idx++;
		if (idx >= IWL_PROTO_OFFLOAD_NUM_IPV6_ADDRS_MAX)
			break;
	}
	read_unlock_bh(&idev->lock);

	mvmvif->num_target_ipv6_addrs = idx;
}
#endif

void iwl_mvm_set_default_unicast_key(struct ieee80211_hw *hw,
				     struct ieee80211_vif *vif, int idx)
{
	struct iwl_mvm_vif *mvmvif = iwl_mvm_vif_from_mac80211(vif);

	mvmvif->tx_key_idx = idx;
}

static void iwl_mvm_convert_p1k(u16 *p1k, __le16 *out)
{
	int i;

	for (i = 0; i < IWL_P1K_SIZE; i++)
		out[i] = cpu_to_le16(p1k[i]);
}

struct wowlan_key_data {
	struct iwl_wowlan_rsc_tsc_params_cmd *rsc_tsc;
	struct iwl_wowlan_tkip_params_cmd *tkip;
	bool error, use_rsc_tsc, use_tkip;
	int wep_key_idx;
};

static void iwl_mvm_wowlan_program_keys(struct ieee80211_hw *hw,
					struct ieee80211_vif *vif,
					struct ieee80211_sta *sta,
					struct ieee80211_key_conf *key,
					void *_data)
{
	struct iwl_mvm *mvm = IWL_MAC80211_GET_MVM(hw);
	struct iwl_mvm_vif *mvmvif = iwl_mvm_vif_from_mac80211(vif);
	struct wowlan_key_data *data = _data;
	struct aes_sc *aes_sc, *aes_tx_sc = NULL;
	struct tkip_sc *tkip_sc, *tkip_tx_sc = NULL;
	struct iwl_p1k_cache *rx_p1ks;
	u8 *rx_mic_key;
	struct ieee80211_key_seq seq;
	u32 cur_rx_iv32 = 0;
	u16 p1k[IWL_P1K_SIZE];
	int ret, i;

	mutex_lock(&mvm->mutex);

	switch (key->cipher) {
	case WLAN_CIPHER_SUITE_WEP40:
	case WLAN_CIPHER_SUITE_WEP104: { /* hack it for now */
		struct {
			struct iwl_mvm_wep_key_cmd wep_key_cmd;
			struct iwl_mvm_wep_key wep_key;
		} __packed wkc = {
			.wep_key_cmd.mac_id_n_color =
				cpu_to_le32(FW_CMD_ID_AND_COLOR(mvmvif->id,
								mvmvif->color)),
			.wep_key_cmd.num_keys = 1,
			/* firmware sets STA_KEY_FLG_WEP_13BYTES */
			.wep_key_cmd.decryption_type = STA_KEY_FLG_WEP,
			.wep_key.key_index = key->keyidx,
			.wep_key.key_size = key->keylen,
		};

		/*
		 * This will fail -- the key functions don't set support
		 * pairwise WEP keys. However, that's better than silently
		 * failing WoWLAN. Or maybe not?
		 */
		if (key->flags & IEEE80211_KEY_FLAG_PAIRWISE)
			break;

		memcpy(&wkc.wep_key.key[3], key->key, key->keylen);
		if (key->keyidx == mvmvif->tx_key_idx) {
			/* TX key must be at offset 0 */
			wkc.wep_key.key_offset = 0;
		} else {
			/* others start at 1 */
			data->wep_key_idx++;
			wkc.wep_key.key_offset = data->wep_key_idx;
		}

		ret = iwl_mvm_send_cmd_pdu(mvm, WEP_KEY, 0, sizeof(wkc), &wkc);
		data->error = ret != 0;

		mvm->ptk_ivlen = key->iv_len;
		mvm->ptk_icvlen = key->icv_len;
		mvm->gtk_ivlen = key->iv_len;
		mvm->gtk_icvlen = key->icv_len;

		/* don't upload key again */
		goto out_unlock;
	}
	default:
		data->error = true;
		goto out_unlock;
	case WLAN_CIPHER_SUITE_AES_CMAC:
		/*
		 * Ignore CMAC keys -- the WoWLAN firmware doesn't support them
		 * but we also shouldn't abort suspend due to that. It does have
		 * support for the IGTK key renewal, but doesn't really use the
		 * IGTK for anything. This means we could spuriously wake up or
		 * be deauthenticated, but that was considered acceptable.
		 */
		goto out_unlock;
	case WLAN_CIPHER_SUITE_TKIP:
		if (sta) {
			tkip_sc = data->rsc_tsc->all_tsc_rsc.tkip.unicast_rsc;
			tkip_tx_sc = &data->rsc_tsc->all_tsc_rsc.tkip.tsc;

			rx_p1ks = data->tkip->rx_uni;

			ieee80211_get_key_tx_seq(key, &seq);
			tkip_tx_sc->iv16 = cpu_to_le16(seq.tkip.iv16);
			tkip_tx_sc->iv32 = cpu_to_le32(seq.tkip.iv32);

			ieee80211_get_tkip_p1k_iv(key, seq.tkip.iv32, p1k);
			iwl_mvm_convert_p1k(p1k, data->tkip->tx.p1k);

			memcpy(data->tkip->mic_keys.tx,
			       &key->key[NL80211_TKIP_DATA_OFFSET_TX_MIC_KEY],
			       IWL_MIC_KEY_SIZE);

			rx_mic_key = data->tkip->mic_keys.rx_unicast;
		} else {
			tkip_sc =
				data->rsc_tsc->all_tsc_rsc.tkip.multicast_rsc;
			rx_p1ks = data->tkip->rx_multi;
			rx_mic_key = data->tkip->mic_keys.rx_mcast;
		}

		/*
		 * For non-QoS this relies on the fact that both the uCode and
		 * mac80211 use TID 0 (as they need to to avoid replay attacks)
		 * for checking the IV in the frames.
		 */
		for (i = 0; i < IWL_NUM_RSC; i++) {
			ieee80211_get_key_rx_seq(key, i, &seq);
			tkip_sc[i].iv16 = cpu_to_le16(seq.tkip.iv16);
			tkip_sc[i].iv32 = cpu_to_le32(seq.tkip.iv32);
			/* wrapping isn't allowed, AP must rekey */
			if (seq.tkip.iv32 > cur_rx_iv32)
				cur_rx_iv32 = seq.tkip.iv32;
		}

		ieee80211_get_tkip_rx_p1k(key, vif->bss_conf.bssid,
					  cur_rx_iv32, p1k);
		iwl_mvm_convert_p1k(p1k, rx_p1ks[0].p1k);
		ieee80211_get_tkip_rx_p1k(key, vif->bss_conf.bssid,
					  cur_rx_iv32 + 1, p1k);
		iwl_mvm_convert_p1k(p1k, rx_p1ks[1].p1k);

		memcpy(rx_mic_key,
		       &key->key[NL80211_TKIP_DATA_OFFSET_RX_MIC_KEY],
		       IWL_MIC_KEY_SIZE);

		data->use_tkip = true;
		data->use_rsc_tsc = true;
		break;
	case WLAN_CIPHER_SUITE_CCMP:
		if (sta) {
			u8 *pn = seq.ccmp.pn;

			aes_sc = data->rsc_tsc->all_tsc_rsc.aes.unicast_rsc;
			aes_tx_sc = &data->rsc_tsc->all_tsc_rsc.aes.tsc;

			ieee80211_get_key_tx_seq(key, &seq);
			aes_tx_sc->pn = cpu_to_le64((u64)pn[5] |
						    ((u64)pn[4] << 8) |
						    ((u64)pn[3] << 16) |
						    ((u64)pn[2] << 24) |
						    ((u64)pn[1] << 32) |
						    ((u64)pn[0] << 40));
		} else {
			aes_sc = data->rsc_tsc->all_tsc_rsc.aes.multicast_rsc;
		}

		/*
		 * For non-QoS this relies on the fact that both the uCode and
		 * mac80211 use TID 0 for checking the IV in the frames.
		 */
		for (i = 0; i < IWL_NUM_RSC; i++) {
			u8 *pn = seq.ccmp.pn;

			ieee80211_get_key_rx_seq(key, i, &seq);
			aes_sc->pn = cpu_to_le64((u64)pn[5] |
						 ((u64)pn[4] << 8) |
						 ((u64)pn[3] << 16) |
						 ((u64)pn[2] << 24) |
						 ((u64)pn[1] << 32) |
						 ((u64)pn[0] << 40));
		}
		data->use_rsc_tsc = true;
		break;
	}

	/*
	 * The D3 firmware hardcodes the key offset 0 as the key it uses
	 * to transmit packets to the AP, i.e. the PTK.
	 */
	if (key->flags & IEEE80211_KEY_FLAG_PAIRWISE) {
		key->hw_key_idx = 0;
		mvm->ptk_ivlen = key->iv_len;
		mvm->ptk_icvlen = key->icv_len;
	} else {
		/*
		 * firmware only supports TSC/RSC for a single key,
		 * so if there are multiple keep overwriting them
		 * with new ones -- this relies on mac80211 doing
		 * list_add_tail().
		 */
		key->hw_key_idx = 1;
		mvm->gtk_ivlen = key->iv_len;
		mvm->gtk_icvlen = key->icv_len;
	}

	ret = iwl_mvm_set_sta_key(mvm, vif, sta, key, true);
	data->error = ret != 0;
out_unlock:
	mutex_unlock(&mvm->mutex);
}

static int iwl_mvm_send_patterns(struct iwl_mvm *mvm,
				 struct cfg80211_wowlan *wowlan)
{
	struct iwl_wowlan_patterns_cmd *pattern_cmd;
	struct iwl_host_cmd cmd = {
		.id = WOWLAN_PATTERNS,
		.dataflags[0] = IWL_HCMD_DFL_NOCOPY,
	};
	int i, err;

	if (!wowlan->n_patterns)
		return 0;

	cmd.len[0] = sizeof(*pattern_cmd) +
		wowlan->n_patterns * sizeof(struct iwl_wowlan_pattern);

	pattern_cmd = kmalloc(cmd.len[0], GFP_KERNEL);
	if (!pattern_cmd)
		return -ENOMEM;

	pattern_cmd->n_patterns = cpu_to_le32(wowlan->n_patterns);

	for (i = 0; i < wowlan->n_patterns; i++) {
		int mask_len = DIV_ROUND_UP(wowlan->patterns[i].pattern_len, 8);

		memcpy(&pattern_cmd->patterns[i].mask,
		       wowlan->patterns[i].mask, mask_len);
		memcpy(&pattern_cmd->patterns[i].pattern,
		       wowlan->patterns[i].pattern,
		       wowlan->patterns[i].pattern_len);
		pattern_cmd->patterns[i].mask_size = mask_len;
		pattern_cmd->patterns[i].pattern_size =
			wowlan->patterns[i].pattern_len;
	}

	cmd.data[0] = pattern_cmd;
	err = iwl_mvm_send_cmd(mvm, &cmd);
	kfree(pattern_cmd);
	return err;
}

enum iwl_mvm_tcp_packet_type {
	MVM_TCP_TX_SYN,
	MVM_TCP_RX_SYNACK,
	MVM_TCP_TX_DATA,
	MVM_TCP_RX_ACK,
	MVM_TCP_RX_WAKE,
	MVM_TCP_TX_FIN,
};

static __le16 pseudo_hdr_check(int len, __be32 saddr, __be32 daddr)
{
	__sum16 check = tcp_v4_check(len, saddr, daddr, 0);
	return cpu_to_le16(be16_to_cpu((__force __be16)check));
}

static void iwl_mvm_build_tcp_packet(struct ieee80211_vif *vif,
				     struct cfg80211_wowlan_tcp *tcp,
				     void *_pkt, u8 *mask,
				     __le16 *pseudo_hdr_csum,
				     enum iwl_mvm_tcp_packet_type ptype)
{
	struct {
		struct ethhdr eth;
		struct iphdr ip;
		struct tcphdr tcp;
		u8 data[];
	} __packed *pkt = _pkt;
	u16 ip_tot_len = sizeof(struct iphdr) + sizeof(struct tcphdr);
	int i;

	pkt->eth.h_proto = cpu_to_be16(ETH_P_IP),
	pkt->ip.version = 4;
	pkt->ip.ihl = 5;
	pkt->ip.protocol = IPPROTO_TCP;

	switch (ptype) {
	case MVM_TCP_TX_SYN:
	case MVM_TCP_TX_DATA:
	case MVM_TCP_TX_FIN:
		memcpy(pkt->eth.h_dest, tcp->dst_mac, ETH_ALEN);
		memcpy(pkt->eth.h_source, vif->addr, ETH_ALEN);
		pkt->ip.ttl = 128;
		pkt->ip.saddr = tcp->src;
		pkt->ip.daddr = tcp->dst;
		pkt->tcp.source = cpu_to_be16(tcp->src_port);
		pkt->tcp.dest = cpu_to_be16(tcp->dst_port);
		/* overwritten for TX SYN later */
		pkt->tcp.doff = sizeof(struct tcphdr) / 4;
		pkt->tcp.window = cpu_to_be16(65000);
		break;
	case MVM_TCP_RX_SYNACK:
	case MVM_TCP_RX_ACK:
	case MVM_TCP_RX_WAKE:
		memcpy(pkt->eth.h_dest, vif->addr, ETH_ALEN);
		memcpy(pkt->eth.h_source, tcp->dst_mac, ETH_ALEN);
		pkt->ip.saddr = tcp->dst;
		pkt->ip.daddr = tcp->src;
		pkt->tcp.source = cpu_to_be16(tcp->dst_port);
		pkt->tcp.dest = cpu_to_be16(tcp->src_port);
		break;
	default:
		WARN_ON(1);
		return;
	}

	switch (ptype) {
	case MVM_TCP_TX_SYN:
		/* firmware assumes 8 option bytes - 8 NOPs for now */
		memset(pkt->data, 0x01, 8);
		ip_tot_len += 8;
		pkt->tcp.doff = (sizeof(struct tcphdr) + 8) / 4;
		pkt->tcp.syn = 1;
		break;
	case MVM_TCP_TX_DATA:
		ip_tot_len += tcp->payload_len;
		memcpy(pkt->data, tcp->payload, tcp->payload_len);
		pkt->tcp.psh = 1;
		pkt->tcp.ack = 1;
		break;
	case MVM_TCP_TX_FIN:
		pkt->tcp.fin = 1;
		pkt->tcp.ack = 1;
		break;
	case MVM_TCP_RX_SYNACK:
		pkt->tcp.syn = 1;
		pkt->tcp.ack = 1;
		break;
	case MVM_TCP_RX_ACK:
		pkt->tcp.ack = 1;
		break;
	case MVM_TCP_RX_WAKE:
		ip_tot_len += tcp->wake_len;
		pkt->tcp.psh = 1;
		pkt->tcp.ack = 1;
		memcpy(pkt->data, tcp->wake_data, tcp->wake_len);
		break;
	}

	switch (ptype) {
	case MVM_TCP_TX_SYN:
	case MVM_TCP_TX_DATA:
	case MVM_TCP_TX_FIN:
		pkt->ip.tot_len = cpu_to_be16(ip_tot_len);
		pkt->ip.check = ip_fast_csum(&pkt->ip, pkt->ip.ihl);
		break;
	case MVM_TCP_RX_WAKE:
		for (i = 0; i < DIV_ROUND_UP(tcp->wake_len, 8); i++) {
			u8 tmp = tcp->wake_mask[i];
			mask[i + 6] |= tmp << 6;
			if (i + 1 < DIV_ROUND_UP(tcp->wake_len, 8))
				mask[i + 7] = tmp >> 2;
		}
		/* fall through for ethernet/IP/TCP headers mask */
	case MVM_TCP_RX_SYNACK:
	case MVM_TCP_RX_ACK:
		mask[0] = 0xff; /* match ethernet */
		/*
		 * match ethernet, ip.version, ip.ihl
		 * the ip.ihl half byte is really masked out by firmware
		 */
		mask[1] = 0x7f;
		mask[2] = 0x80; /* match ip.protocol */
		mask[3] = 0xfc; /* match ip.saddr, ip.daddr */
		mask[4] = 0x3f; /* match ip.daddr, tcp.source, tcp.dest */
		mask[5] = 0x80; /* match tcp flags */
		/* leave rest (0 or set for MVM_TCP_RX_WAKE) */
		break;
	};

	*pseudo_hdr_csum = pseudo_hdr_check(ip_tot_len - sizeof(struct iphdr),
					    pkt->ip.saddr, pkt->ip.daddr);
}

static int iwl_mvm_send_remote_wake_cfg(struct iwl_mvm *mvm,
					struct ieee80211_vif *vif,
					struct cfg80211_wowlan_tcp *tcp)
{
	struct iwl_wowlan_remote_wake_config *cfg;
	struct iwl_host_cmd cmd = {
		.id = REMOTE_WAKE_CONFIG_CMD,
		.len = { sizeof(*cfg), },
		.dataflags = { IWL_HCMD_DFL_NOCOPY, },
	};
	int ret;

	if (!tcp)
		return 0;

	cfg = kzalloc(sizeof(*cfg), GFP_KERNEL);
	if (!cfg)
		return -ENOMEM;
	cmd.data[0] = cfg;

	cfg->max_syn_retries = 10;
	cfg->max_data_retries = 10;
	cfg->tcp_syn_ack_timeout = 1; /* seconds */
	cfg->tcp_ack_timeout = 1; /* seconds */

	/* SYN (TX) */
	iwl_mvm_build_tcp_packet(
		vif, tcp, cfg->syn_tx.data, NULL,
		&cfg->syn_tx.info.tcp_pseudo_header_checksum,
		MVM_TCP_TX_SYN);
	cfg->syn_tx.info.tcp_payload_length = 0;

	/* SYN/ACK (RX) */
	iwl_mvm_build_tcp_packet(
		vif, tcp, cfg->synack_rx.data, cfg->synack_rx.rx_mask,
		&cfg->synack_rx.info.tcp_pseudo_header_checksum,
		MVM_TCP_RX_SYNACK);
	cfg->synack_rx.info.tcp_payload_length = 0;

	/* KEEPALIVE/ACK (TX) */
	iwl_mvm_build_tcp_packet(
		vif, tcp, cfg->keepalive_tx.data, NULL,
		&cfg->keepalive_tx.info.tcp_pseudo_header_checksum,
		MVM_TCP_TX_DATA);
	cfg->keepalive_tx.info.tcp_payload_length =
		cpu_to_le16(tcp->payload_len);
	cfg->sequence_number_offset = tcp->payload_seq.offset;
	/* length must be 0..4, the field is little endian */
	cfg->sequence_number_length = tcp->payload_seq.len;
	cfg->initial_sequence_number = cpu_to_le32(tcp->payload_seq.start);
	cfg->keepalive_interval = cpu_to_le16(tcp->data_interval);
	if (tcp->payload_tok.len) {
		cfg->token_offset = tcp->payload_tok.offset;
		cfg->token_length = tcp->payload_tok.len;
		cfg->num_tokens =
			cpu_to_le16(tcp->tokens_size % tcp->payload_tok.len);
		memcpy(cfg->tokens, tcp->payload_tok.token_stream,
		       tcp->tokens_size);
	} else {
		/* set tokens to max value to almost never run out */
		cfg->num_tokens = cpu_to_le16(65535);
	}

	/* ACK (RX) */
	iwl_mvm_build_tcp_packet(
		vif, tcp, cfg->keepalive_ack_rx.data,
		cfg->keepalive_ack_rx.rx_mask,
		&cfg->keepalive_ack_rx.info.tcp_pseudo_header_checksum,
		MVM_TCP_RX_ACK);
	cfg->keepalive_ack_rx.info.tcp_payload_length = 0;

	/* WAKEUP (RX) */
	iwl_mvm_build_tcp_packet(
		vif, tcp, cfg->wake_rx.data, cfg->wake_rx.rx_mask,
		&cfg->wake_rx.info.tcp_pseudo_header_checksum,
		MVM_TCP_RX_WAKE);
	cfg->wake_rx.info.tcp_payload_length =
		cpu_to_le16(tcp->wake_len);

	/* FIN */
	iwl_mvm_build_tcp_packet(
		vif, tcp, cfg->fin_tx.data, NULL,
		&cfg->fin_tx.info.tcp_pseudo_header_checksum,
		MVM_TCP_TX_FIN);
	cfg->fin_tx.info.tcp_payload_length = 0;

	ret = iwl_mvm_send_cmd(mvm, &cmd);
	kfree(cfg);

	return ret;
}

struct iwl_d3_iter_data {
	struct iwl_mvm *mvm;
	struct ieee80211_vif *vif;
	bool error;
};

static void iwl_mvm_d3_iface_iterator(void *_data, u8 *mac,
				      struct ieee80211_vif *vif)
{
	struct iwl_d3_iter_data *data = _data;
	struct iwl_mvm_vif *mvmvif = iwl_mvm_vif_from_mac80211(vif);

	if (vif->type != NL80211_IFTYPE_STATION || vif->p2p)
		return;

	if (mvmvif->ap_sta_id == IWL_MVM_STATION_COUNT)
		return;

	if (data->vif) {
		IWL_ERR(data->mvm, "More than one managed interface active!\n");
		data->error = true;
		return;
	}

	data->vif = vif;
}

static int iwl_mvm_d3_reprogram(struct iwl_mvm *mvm, struct ieee80211_vif *vif,
				struct ieee80211_sta *ap_sta)
{
	struct iwl_mvm_vif *mvmvif = iwl_mvm_vif_from_mac80211(vif);
	struct ieee80211_chanctx_conf *ctx;
	u8 chains_static, chains_dynamic;
	struct cfg80211_chan_def chandef;
	int ret, i;
	struct iwl_binding_cmd binding_cmd = {};
	struct iwl_time_quota_cmd quota_cmd = {};
	u32 status;

	/* add back the PHY */
	if (WARN_ON(!mvmvif->phy_ctxt))
		return -EINVAL;

	rcu_read_lock();
	ctx = rcu_dereference(vif->chanctx_conf);
	if (WARN_ON(!ctx)) {
		rcu_read_unlock();
		return -EINVAL;
	}
	chandef = ctx->def;
	chains_static = ctx->rx_chains_static;
	chains_dynamic = ctx->rx_chains_dynamic;
	rcu_read_unlock();

	ret = iwl_mvm_phy_ctxt_add(mvm, mvmvif->phy_ctxt, &chandef,
				   chains_static, chains_dynamic);
	if (ret)
		return ret;

	/* add back the MAC */
	mvmvif->uploaded = false;

	if (WARN_ON(!vif->bss_conf.assoc))
		return -EINVAL;
	/* hack */
	vif->bss_conf.assoc = false;
	ret = iwl_mvm_mac_ctxt_add(mvm, vif);
	vif->bss_conf.assoc = true;
	if (ret)
		return ret;

	/* add back binding - XXX refactor? */
	binding_cmd.id_and_color =
		cpu_to_le32(FW_CMD_ID_AND_COLOR(mvmvif->phy_ctxt->id,
						mvmvif->phy_ctxt->color));
	binding_cmd.action = cpu_to_le32(FW_CTXT_ACTION_ADD);
	binding_cmd.phy =
		cpu_to_le32(FW_CMD_ID_AND_COLOR(mvmvif->phy_ctxt->id,
						mvmvif->phy_ctxt->color));
	binding_cmd.macs[0] = cpu_to_le32(FW_CMD_ID_AND_COLOR(mvmvif->id,
							      mvmvif->color));
	for (i = 1; i < MAX_MACS_IN_BINDING; i++)
		binding_cmd.macs[i] = cpu_to_le32(FW_CTXT_INVALID);

	status = 0;
	ret = iwl_mvm_send_cmd_pdu_status(mvm, BINDING_CONTEXT_CMD,
					  sizeof(binding_cmd), &binding_cmd,
					  &status);
	if (ret) {
		IWL_ERR(mvm, "Failed to add binding: %d\n", ret);
		return ret;
	}

	if (status) {
		IWL_ERR(mvm, "Binding command failed: %u\n", status);
		return -EIO;
	}

	ret = iwl_mvm_sta_send_to_fw(mvm, ap_sta, false);
	if (ret)
		return ret;
	rcu_assign_pointer(mvm->fw_id_to_mac_id[mvmvif->ap_sta_id], ap_sta);

	ret = iwl_mvm_mac_ctxt_changed(mvm, vif);
	if (ret)
		return ret;

	/* and some quota */
	quota_cmd.quotas[0].id_and_color =
		cpu_to_le32(FW_CMD_ID_AND_COLOR(mvmvif->phy_ctxt->id,
						mvmvif->phy_ctxt->color));
	quota_cmd.quotas[0].quota = cpu_to_le32(IWL_MVM_MAX_QUOTA);
	quota_cmd.quotas[0].max_duration = cpu_to_le32(IWL_MVM_MAX_QUOTA);

	for (i = 1; i < MAX_BINDINGS; i++)
		quota_cmd.quotas[i].id_and_color = cpu_to_le32(FW_CTXT_INVALID);

	ret = iwl_mvm_send_cmd_pdu(mvm, TIME_QUOTA_CMD, 0,
				   sizeof(quota_cmd), &quota_cmd);
	if (ret)
		IWL_ERR(mvm, "Failed to send quota: %d\n", ret);

	return 0;
}

static int iwl_mvm_get_last_nonqos_seq(struct iwl_mvm *mvm,
				       struct ieee80211_vif *vif)
{
	struct iwl_mvm_vif *mvmvif = iwl_mvm_vif_from_mac80211(vif);
	struct iwl_nonqos_seq_query_cmd query_cmd = {
		.get_set_flag = cpu_to_le32(IWL_NONQOS_SEQ_GET),
		.mac_id_n_color =
			cpu_to_le32(FW_CMD_ID_AND_COLOR(mvmvif->id,
							mvmvif->color)),
	};
	struct iwl_host_cmd cmd = {
		.id = NON_QOS_TX_COUNTER_CMD,
		.flags = CMD_WANT_SKB,
	};
	int err;
	u32 size;

	cmd.data[0] = &query_cmd;
	cmd.len[0] = sizeof(query_cmd);

	err = iwl_mvm_send_cmd(mvm, &cmd);
	if (err)
		return err;

	size = iwl_rx_packet_payload_len(cmd.resp_pkt);
	if (size < sizeof(__le16)) {
		err = -EINVAL;
	} else {
		err = le16_to_cpup((__le16 *)cmd.resp_pkt->data);
		/* firmware returns next, not last-used seqno */
		err = (u16) (err - 0x10);
	}

	iwl_free_resp(&cmd);
	return err;
}

void iwl_mvm_set_last_nonqos_seq(struct iwl_mvm *mvm, struct ieee80211_vif *vif)
{
	struct iwl_mvm_vif *mvmvif = iwl_mvm_vif_from_mac80211(vif);
	struct iwl_nonqos_seq_query_cmd query_cmd = {
		.get_set_flag = cpu_to_le32(IWL_NONQOS_SEQ_SET),
		.mac_id_n_color =
			cpu_to_le32(FW_CMD_ID_AND_COLOR(mvmvif->id,
							mvmvif->color)),
		.value = cpu_to_le16(mvmvif->seqno),
	};

	/* return if called during restart, not resume from D3 */
	if (!mvmvif->seqno_valid)
		return;

	mvmvif->seqno_valid = false;

<<<<<<< HEAD
	if (iwl_mvm_send_cmd_pdu(mvm, NON_QOS_TX_COUNTER_CMD, CMD_SYNC,
=======
	if (iwl_mvm_send_cmd_pdu(mvm, NON_QOS_TX_COUNTER_CMD, 0,
>>>>>>> af7c603e
				 sizeof(query_cmd), &query_cmd))
		IWL_ERR(mvm, "failed to set non-QoS seqno\n");
}

static int
iwl_mvm_send_wowlan_config_cmd(struct iwl_mvm *mvm,
			       const struct iwl_wowlan_config_cmd_v3 *cmd)
{
	/* start only with the v2 part of the command */
	u16 cmd_len = sizeof(cmd->common);

	if (mvm->fw->ucode_capa.api[0] & IWL_UCODE_TLV_API_WOWLAN_CONFIG_TID)
		cmd_len = sizeof(*cmd);

	return iwl_mvm_send_cmd_pdu(mvm, WOWLAN_CONFIGURATION, 0,
				    cmd_len, cmd);
}

static int __iwl_mvm_suspend(struct ieee80211_hw *hw,
			     struct cfg80211_wowlan *wowlan,
			     bool test)
{
	struct iwl_mvm *mvm = IWL_MAC80211_GET_MVM(hw);
	struct iwl_d3_iter_data suspend_iter_data = {
		.mvm = mvm,
	};
	struct ieee80211_vif *vif;
	struct iwl_mvm_vif *mvmvif;
	struct ieee80211_sta *ap_sta;
	struct iwl_mvm_sta *mvm_ap_sta;
	struct iwl_wowlan_config_cmd_v3 wowlan_config_cmd = {};
	struct iwl_wowlan_kek_kck_material_cmd kek_kck_cmd = {};
	struct iwl_wowlan_tkip_params_cmd tkip_cmd = {};
	struct iwl_d3_manager_config d3_cfg_cmd_data = {
		/*
		 * Program the minimum sleep time to 10 seconds, as many
		 * platforms have issues processing a wakeup signal while
		 * still being in the process of suspending.
		 */
		.min_sleep_time = cpu_to_le32(10 * 1000 * 1000),
	};
	struct iwl_host_cmd d3_cfg_cmd = {
		.id = D3_CONFIG_CMD,
		.flags = CMD_WANT_SKB,
		.data[0] = &d3_cfg_cmd_data,
		.len[0] = sizeof(d3_cfg_cmd_data),
	};
	struct wowlan_key_data key_data = {
		.use_rsc_tsc = false,
		.tkip = &tkip_cmd,
		.use_tkip = false,
	};
	int ret;
	int len __maybe_unused;

	if (!wowlan) {
		/*
		 * mac80211 shouldn't get here, but for D3 test
		 * it doesn't warrant a warning
		 */
		WARN_ON(!test);
		return -EINVAL;
	}

	key_data.rsc_tsc = kzalloc(sizeof(*key_data.rsc_tsc), GFP_KERNEL);
	if (!key_data.rsc_tsc)
		return -ENOMEM;

	mutex_lock(&mvm->mutex);

	/* see if there's only a single BSS vif and it's associated */
	ieee80211_iterate_active_interfaces_atomic(
		mvm->hw, IEEE80211_IFACE_ITER_NORMAL,
		iwl_mvm_d3_iface_iterator, &suspend_iter_data);

	if (suspend_iter_data.error || !suspend_iter_data.vif) {
		ret = 1;
		goto out_noreset;
	}

	vif = suspend_iter_data.vif;
	mvmvif = iwl_mvm_vif_from_mac80211(vif);

	ap_sta = rcu_dereference_protected(
			mvm->fw_id_to_mac_id[mvmvif->ap_sta_id],
			lockdep_is_held(&mvm->mutex));
	if (IS_ERR_OR_NULL(ap_sta)) {
		ret = -EINVAL;
		goto out_noreset;
	}

	mvm_ap_sta = (struct iwl_mvm_sta *)ap_sta->drv_priv;

	/* TODO: wowlan_config_cmd.common.wowlan_ba_teardown_tids */

	wowlan_config_cmd.common.is_11n_connection =
					ap_sta->ht_cap.ht_supported;

	/* Query the last used seqno and set it */
	ret = iwl_mvm_get_last_nonqos_seq(mvm, vif);
	if (ret < 0)
		goto out_noreset;
	wowlan_config_cmd.common.non_qos_seq = cpu_to_le16(ret);

	iwl_mvm_set_wowlan_qos_seq(mvm_ap_sta, &wowlan_config_cmd.common);

	if (wowlan->disconnect)
		wowlan_config_cmd.common.wakeup_filter |=
			cpu_to_le32(IWL_WOWLAN_WAKEUP_BEACON_MISS |
				    IWL_WOWLAN_WAKEUP_LINK_CHANGE);
	if (wowlan->magic_pkt)
		wowlan_config_cmd.common.wakeup_filter |=
			cpu_to_le32(IWL_WOWLAN_WAKEUP_MAGIC_PACKET);
	if (wowlan->gtk_rekey_failure)
		wowlan_config_cmd.common.wakeup_filter |=
			cpu_to_le32(IWL_WOWLAN_WAKEUP_GTK_REKEY_FAIL);
	if (wowlan->eap_identity_req)
		wowlan_config_cmd.common.wakeup_filter |=
			cpu_to_le32(IWL_WOWLAN_WAKEUP_EAP_IDENT_REQ);
	if (wowlan->four_way_handshake)
		wowlan_config_cmd.common.wakeup_filter |=
			cpu_to_le32(IWL_WOWLAN_WAKEUP_4WAY_HANDSHAKE);
	if (wowlan->n_patterns)
		wowlan_config_cmd.common.wakeup_filter |=
			cpu_to_le32(IWL_WOWLAN_WAKEUP_PATTERN_MATCH);

	if (wowlan->rfkill_release)
		wowlan_config_cmd.common.wakeup_filter |=
			cpu_to_le32(IWL_WOWLAN_WAKEUP_RF_KILL_DEASSERT);

	if (wowlan->tcp) {
		/*
		 * Set the "link change" (really "link lost") flag as well
		 * since that implies losing the TCP connection.
		 */
		wowlan_config_cmd.common.wakeup_filter |=
			cpu_to_le32(IWL_WOWLAN_WAKEUP_REMOTE_LINK_LOSS |
				    IWL_WOWLAN_WAKEUP_REMOTE_SIGNATURE_TABLE |
				    IWL_WOWLAN_WAKEUP_REMOTE_WAKEUP_PACKET |
				    IWL_WOWLAN_WAKEUP_LINK_CHANGE);
	}

	iwl_mvm_cancel_scan(mvm);

	iwl_trans_stop_device(mvm->trans);

	/*
	 * Set the HW restart bit -- this is mostly true as we're
	 * going to load new firmware and reprogram that, though
	 * the reprogramming is going to be manual to avoid adding
	 * all the MACs that aren't support.
	 * We don't have to clear up everything though because the
	 * reprogramming is manual. When we resume, we'll actually
	 * go through a proper restart sequence again to switch
	 * back to the runtime firmware image.
	 */
	set_bit(IWL_MVM_STATUS_IN_HW_RESTART, &mvm->status);

	/* We reprogram keys and shouldn't allocate new key indices */
	memset(mvm->fw_key_table, 0, sizeof(mvm->fw_key_table));

	mvm->ptk_ivlen = 0;
	mvm->ptk_icvlen = 0;
	mvm->ptk_ivlen = 0;
	mvm->ptk_icvlen = 0;

	ret = iwl_mvm_load_d3_fw(mvm);
	if (ret)
		goto out;

	ret = iwl_mvm_d3_reprogram(mvm, vif, ap_sta);
	if (ret)
		goto out;

	if (!iwlwifi_mod_params.sw_crypto) {
		/*
		 * This needs to be unlocked due to lock ordering
		 * constraints. Since we're in the suspend path
		 * that isn't really a problem though.
		 */
		mutex_unlock(&mvm->mutex);
		ieee80211_iter_keys(mvm->hw, vif,
				    iwl_mvm_wowlan_program_keys,
				    &key_data);
		mutex_lock(&mvm->mutex);
		if (key_data.error) {
			ret = -EIO;
			goto out;
		}

		if (key_data.use_rsc_tsc) {
			struct iwl_host_cmd rsc_tsc_cmd = {
				.id = WOWLAN_TSC_RSC_PARAM,
				.data[0] = key_data.rsc_tsc,
				.dataflags[0] = IWL_HCMD_DFL_NOCOPY,
				.len[0] = sizeof(*key_data.rsc_tsc),
			};

			ret = iwl_mvm_send_cmd(mvm, &rsc_tsc_cmd);
			if (ret)
				goto out;
		}

		if (key_data.use_tkip) {
			ret = iwl_mvm_send_cmd_pdu(mvm,
						   WOWLAN_TKIP_PARAM,
						   0, sizeof(tkip_cmd),
						   &tkip_cmd);
			if (ret)
				goto out;
		}

		if (mvmvif->rekey_data.valid) {
			memset(&kek_kck_cmd, 0, sizeof(kek_kck_cmd));
			memcpy(kek_kck_cmd.kck, mvmvif->rekey_data.kck,
			       NL80211_KCK_LEN);
			kek_kck_cmd.kck_len = cpu_to_le16(NL80211_KCK_LEN);
			memcpy(kek_kck_cmd.kek, mvmvif->rekey_data.kek,
			       NL80211_KEK_LEN);
			kek_kck_cmd.kek_len = cpu_to_le16(NL80211_KEK_LEN);
			kek_kck_cmd.replay_ctr = mvmvif->rekey_data.replay_ctr;

			ret = iwl_mvm_send_cmd_pdu(mvm,
						   WOWLAN_KEK_KCK_MATERIAL, 0,
						   sizeof(kek_kck_cmd),
						   &kek_kck_cmd);
			if (ret)
				goto out;
		}
	}

	ret = iwl_mvm_send_wowlan_config_cmd(mvm, &wowlan_config_cmd);
	if (ret)
		goto out;

	ret = iwl_mvm_send_patterns(mvm, wowlan);
	if (ret)
		goto out;

	ret = iwl_mvm_send_proto_offload(mvm, vif, false, 0);
	if (ret)
		goto out;

	ret = iwl_mvm_send_remote_wake_cfg(mvm, vif, wowlan->tcp);
	if (ret)
		goto out;

	ret = iwl_mvm_power_update_device(mvm);
	if (ret)
		goto out;

	ret = iwl_mvm_power_update_mac(mvm, vif);
	if (ret)
		goto out;

#ifdef CONFIG_IWLWIFI_DEBUGFS
	if (mvm->d3_wake_sysassert)
		d3_cfg_cmd_data.wakeup_flags |=
			cpu_to_le32(IWL_WAKEUP_D3_CONFIG_FW_ERROR);
#endif

	/* must be last -- this switches firmware state */
	ret = iwl_mvm_send_cmd(mvm, &d3_cfg_cmd);
	if (ret)
		goto out;
#ifdef CONFIG_IWLWIFI_DEBUGFS
	len = iwl_rx_packet_payload_len(d3_cfg_cmd.resp_pkt);
	if (len >= sizeof(u32)) {
		mvm->d3_test_pme_ptr =
			le32_to_cpup((__le32 *)d3_cfg_cmd.resp_pkt->data);
	}
#endif
	iwl_free_resp(&d3_cfg_cmd);

	clear_bit(IWL_MVM_STATUS_IN_HW_RESTART, &mvm->status);

	iwl_trans_d3_suspend(mvm->trans, test);
 out:
	if (ret < 0)
		ieee80211_restart_hw(mvm->hw);
 out_noreset:
	kfree(key_data.rsc_tsc);

	mutex_unlock(&mvm->mutex);

	return ret;
}

int iwl_mvm_suspend(struct ieee80211_hw *hw, struct cfg80211_wowlan *wowlan)
{
	struct iwl_mvm *mvm = IWL_MAC80211_GET_MVM(hw);

	if (iwl_mvm_is_d0i3_supported(mvm)) {
		mutex_lock(&mvm->d0i3_suspend_mutex);
		__set_bit(D0I3_DEFER_WAKEUP, &mvm->d0i3_suspend_flags);
		mutex_unlock(&mvm->d0i3_suspend_mutex);
		return 0;
	}

	return __iwl_mvm_suspend(hw, wowlan, false);
}

/* converted data from the different status responses */
struct iwl_wowlan_status_data {
	u16 pattern_number;
	u16 qos_seq_ctr[8];
	u32 wakeup_reasons;
	u32 wake_packet_length;
	u32 wake_packet_bufsize;
	const u8 *wake_packet;
};

static void iwl_mvm_report_wakeup_reasons(struct iwl_mvm *mvm,
					  struct ieee80211_vif *vif,
					  struct iwl_wowlan_status_data *status)
{
	struct sk_buff *pkt = NULL;
	struct cfg80211_wowlan_wakeup wakeup = {
		.pattern_idx = -1,
	};
	struct cfg80211_wowlan_wakeup *wakeup_report = &wakeup;
	u32 reasons = status->wakeup_reasons;

	if (reasons == IWL_WOWLAN_WAKEUP_BY_NON_WIRELESS) {
		wakeup_report = NULL;
		goto report;
	}

	if (reasons & IWL_WOWLAN_WAKEUP_BY_MAGIC_PACKET)
		wakeup.magic_pkt = true;

	if (reasons & IWL_WOWLAN_WAKEUP_BY_PATTERN)
		wakeup.pattern_idx =
			status->pattern_number;

	if (reasons & (IWL_WOWLAN_WAKEUP_BY_DISCONNECTION_ON_MISSED_BEACON |
		       IWL_WOWLAN_WAKEUP_BY_DISCONNECTION_ON_DEAUTH))
		wakeup.disconnect = true;

	if (reasons & IWL_WOWLAN_WAKEUP_BY_GTK_REKEY_FAILURE)
		wakeup.gtk_rekey_failure = true;

	if (reasons & IWL_WOWLAN_WAKEUP_BY_RFKILL_DEASSERTED)
		wakeup.rfkill_release = true;

	if (reasons & IWL_WOWLAN_WAKEUP_BY_EAPOL_REQUEST)
		wakeup.eap_identity_req = true;

	if (reasons & IWL_WOWLAN_WAKEUP_BY_FOUR_WAY_HANDSHAKE)
		wakeup.four_way_handshake = true;

	if (reasons & IWL_WOWLAN_WAKEUP_BY_REM_WAKE_LINK_LOSS)
		wakeup.tcp_connlost = true;

	if (reasons & IWL_WOWLAN_WAKEUP_BY_REM_WAKE_SIGNATURE_TABLE)
		wakeup.tcp_nomoretokens = true;

	if (reasons & IWL_WOWLAN_WAKEUP_BY_REM_WAKE_WAKEUP_PACKET)
		wakeup.tcp_match = true;

	if (status->wake_packet_bufsize) {
		int pktsize = status->wake_packet_bufsize;
		int pktlen = status->wake_packet_length;
		const u8 *pktdata = status->wake_packet;
		struct ieee80211_hdr *hdr = (void *)pktdata;
		int truncated = pktlen - pktsize;

		/* this would be a firmware bug */
		if (WARN_ON_ONCE(truncated < 0))
			truncated = 0;

		if (ieee80211_is_data(hdr->frame_control)) {
			int hdrlen = ieee80211_hdrlen(hdr->frame_control);
			int ivlen = 0, icvlen = 4; /* also FCS */

			pkt = alloc_skb(pktsize, GFP_KERNEL);
			if (!pkt)
				goto report;

			memcpy(skb_put(pkt, hdrlen), pktdata, hdrlen);
			pktdata += hdrlen;
			pktsize -= hdrlen;

			if (ieee80211_has_protected(hdr->frame_control)) {
				/*
				 * This is unlocked and using gtk_i(c)vlen,
				 * but since everything is under RTNL still
				 * that's not really a problem - changing
				 * it would be difficult.
				 */
				if (is_multicast_ether_addr(hdr->addr1)) {
					ivlen = mvm->gtk_ivlen;
					icvlen += mvm->gtk_icvlen;
				} else {
					ivlen = mvm->ptk_ivlen;
					icvlen += mvm->ptk_icvlen;
				}
			}

			/* if truncated, FCS/ICV is (partially) gone */
			if (truncated >= icvlen) {
				icvlen = 0;
				truncated -= icvlen;
			} else {
				icvlen -= truncated;
				truncated = 0;
			}

			pktsize -= ivlen + icvlen;
			pktdata += ivlen;

			memcpy(skb_put(pkt, pktsize), pktdata, pktsize);

			if (ieee80211_data_to_8023(pkt, vif->addr, vif->type))
				goto report;
			wakeup.packet = pkt->data;
			wakeup.packet_present_len = pkt->len;
			wakeup.packet_len = pkt->len - truncated;
			wakeup.packet_80211 = false;
		} else {
			int fcslen = 4;

			if (truncated >= 4) {
				truncated -= 4;
				fcslen = 0;
			} else {
				fcslen -= truncated;
				truncated = 0;
			}
			pktsize -= fcslen;
			wakeup.packet = status->wake_packet;
			wakeup.packet_present_len = pktsize;
			wakeup.packet_len = pktlen - truncated;
			wakeup.packet_80211 = true;
		}
	}

 report:
	ieee80211_report_wowlan_wakeup(vif, wakeup_report, GFP_KERNEL);
	kfree_skb(pkt);
}

static void iwl_mvm_aes_sc_to_seq(struct aes_sc *sc,
				  struct ieee80211_key_seq *seq)
{
	u64 pn;

	pn = le64_to_cpu(sc->pn);
	seq->ccmp.pn[0] = pn >> 40;
	seq->ccmp.pn[1] = pn >> 32;
	seq->ccmp.pn[2] = pn >> 24;
	seq->ccmp.pn[3] = pn >> 16;
	seq->ccmp.pn[4] = pn >> 8;
	seq->ccmp.pn[5] = pn;
}

static void iwl_mvm_tkip_sc_to_seq(struct tkip_sc *sc,
				   struct ieee80211_key_seq *seq)
{
	seq->tkip.iv32 = le32_to_cpu(sc->iv32);
	seq->tkip.iv16 = le16_to_cpu(sc->iv16);
}

static void iwl_mvm_set_aes_rx_seq(struct aes_sc *scs,
				   struct ieee80211_key_conf *key)
{
	int tid;

	BUILD_BUG_ON(IWL_NUM_RSC != IEEE80211_NUM_TIDS);

	for (tid = 0; tid < IWL_NUM_RSC; tid++) {
		struct ieee80211_key_seq seq = {};

		iwl_mvm_aes_sc_to_seq(&scs[tid], &seq);
		ieee80211_set_key_rx_seq(key, tid, &seq);
	}
}

static void iwl_mvm_set_tkip_rx_seq(struct tkip_sc *scs,
				    struct ieee80211_key_conf *key)
{
	int tid;

	BUILD_BUG_ON(IWL_NUM_RSC != IEEE80211_NUM_TIDS);

	for (tid = 0; tid < IWL_NUM_RSC; tid++) {
		struct ieee80211_key_seq seq = {};

		iwl_mvm_tkip_sc_to_seq(&scs[tid], &seq);
		ieee80211_set_key_rx_seq(key, tid, &seq);
	}
}

static void iwl_mvm_set_key_rx_seq(struct ieee80211_key_conf *key,
				   struct iwl_wowlan_status *status)
{
	union iwl_all_tsc_rsc *rsc = &status->gtk.rsc.all_tsc_rsc;

	switch (key->cipher) {
	case WLAN_CIPHER_SUITE_CCMP:
		iwl_mvm_set_aes_rx_seq(rsc->aes.multicast_rsc, key);
		break;
	case WLAN_CIPHER_SUITE_TKIP:
		iwl_mvm_set_tkip_rx_seq(rsc->tkip.multicast_rsc, key);
		break;
	default:
		WARN_ON(1);
	}
}

struct iwl_mvm_d3_gtk_iter_data {
	struct iwl_wowlan_status *status;
	void *last_gtk;
	u32 cipher;
	bool find_phase, unhandled_cipher;
	int num_keys;
};

static void iwl_mvm_d3_update_gtks(struct ieee80211_hw *hw,
				   struct ieee80211_vif *vif,
				   struct ieee80211_sta *sta,
				   struct ieee80211_key_conf *key,
				   void *_data)
{
	struct iwl_mvm_d3_gtk_iter_data *data = _data;

	if (data->unhandled_cipher)
		return;

	switch (key->cipher) {
	case WLAN_CIPHER_SUITE_WEP40:
	case WLAN_CIPHER_SUITE_WEP104:
		/* ignore WEP completely, nothing to do */
		return;
	case WLAN_CIPHER_SUITE_CCMP:
	case WLAN_CIPHER_SUITE_TKIP:
		/* we support these */
		break;
	default:
		/* everything else (even CMAC for MFP) - disconnect from AP */
		data->unhandled_cipher = true;
		return;
	}

	data->num_keys++;

	/*
	 * pairwise key - update sequence counters only;
	 * note that this assumes no TDLS sessions are active
	 */
	if (sta) {
		struct ieee80211_key_seq seq = {};
		union iwl_all_tsc_rsc *sc = &data->status->gtk.rsc.all_tsc_rsc;

		if (data->find_phase)
			return;

		switch (key->cipher) {
		case WLAN_CIPHER_SUITE_CCMP:
			iwl_mvm_aes_sc_to_seq(&sc->aes.tsc, &seq);
			iwl_mvm_set_aes_rx_seq(sc->aes.unicast_rsc, key);
			break;
		case WLAN_CIPHER_SUITE_TKIP:
			iwl_mvm_tkip_sc_to_seq(&sc->tkip.tsc, &seq);
			iwl_mvm_set_tkip_rx_seq(sc->tkip.unicast_rsc, key);
			break;
		}
		ieee80211_set_key_tx_seq(key, &seq);

		/* that's it for this key */
		return;
	}

	if (data->find_phase) {
		data->last_gtk = key;
		data->cipher = key->cipher;
		return;
	}

	if (data->status->num_of_gtk_rekeys)
		ieee80211_remove_key(key);
	else if (data->last_gtk == key)
		iwl_mvm_set_key_rx_seq(key, data->status);
}

static bool iwl_mvm_setup_connection_keep(struct iwl_mvm *mvm,
					  struct ieee80211_vif *vif,
					  struct iwl_wowlan_status *status)
{
	struct iwl_mvm_vif *mvmvif = iwl_mvm_vif_from_mac80211(vif);
	struct iwl_mvm_d3_gtk_iter_data gtkdata = {
		.status = status,
	};
	u32 disconnection_reasons =
		IWL_WOWLAN_WAKEUP_BY_DISCONNECTION_ON_MISSED_BEACON |
		IWL_WOWLAN_WAKEUP_BY_DISCONNECTION_ON_DEAUTH;

	if (!status || !vif->bss_conf.bssid)
		return false;

	if (le32_to_cpu(status->wakeup_reasons) & disconnection_reasons)
		return false;

	/* find last GTK that we used initially, if any */
	gtkdata.find_phase = true;
	ieee80211_iter_keys(mvm->hw, vif,
			    iwl_mvm_d3_update_gtks, &gtkdata);
	/* not trying to keep connections with MFP/unhandled ciphers */
	if (gtkdata.unhandled_cipher)
		return false;
	if (!gtkdata.num_keys)
		goto out;
	if (!gtkdata.last_gtk)
		return false;

	/*
	 * invalidate all other GTKs that might still exist and update
	 * the one that we used
	 */
	gtkdata.find_phase = false;
	ieee80211_iter_keys(mvm->hw, vif,
			    iwl_mvm_d3_update_gtks, &gtkdata);

	if (status->num_of_gtk_rekeys) {
		struct ieee80211_key_conf *key;
		struct {
			struct ieee80211_key_conf conf;
			u8 key[32];
		} conf = {
			.conf.cipher = gtkdata.cipher,
			.conf.keyidx = status->gtk.key_index,
		};

		switch (gtkdata.cipher) {
		case WLAN_CIPHER_SUITE_CCMP:
			conf.conf.keylen = WLAN_KEY_LEN_CCMP;
			memcpy(conf.conf.key, status->gtk.decrypt_key,
			       WLAN_KEY_LEN_CCMP);
			break;
		case WLAN_CIPHER_SUITE_TKIP:
			conf.conf.keylen = WLAN_KEY_LEN_TKIP;
			memcpy(conf.conf.key, status->gtk.decrypt_key, 16);
			/* leave TX MIC key zeroed, we don't use it anyway */
			memcpy(conf.conf.key +
			       NL80211_TKIP_DATA_OFFSET_RX_MIC_KEY,
			       status->gtk.tkip_mic_key, 8);
			break;
		}

		key = ieee80211_gtk_rekey_add(vif, &conf.conf);
		if (IS_ERR(key))
			return false;
		iwl_mvm_set_key_rx_seq(key, status);
	}

	if (status->num_of_gtk_rekeys) {
		__be64 replay_ctr =
			cpu_to_be64(le64_to_cpu(status->replay_ctr));
		ieee80211_gtk_rekey_notify(vif, vif->bss_conf.bssid,
					   (void *)&replay_ctr, GFP_KERNEL);
	}

out:
	mvmvif->seqno_valid = true;
	/* +0x10 because the set API expects next-to-use, not last-used */
	mvmvif->seqno = le16_to_cpu(status->non_qos_seq_ctr) + 0x10;

	return true;
}

/* releases the MVM mutex */
static bool iwl_mvm_query_wakeup_reasons(struct iwl_mvm *mvm,
					 struct ieee80211_vif *vif)
{
	u32 base = mvm->error_event_table;
	struct error_table_start {
		/* cf. struct iwl_error_event_table */
		u32 valid;
		u32 error_id;
	} err_info;
	struct iwl_host_cmd cmd = {
		.id = WOWLAN_GET_STATUSES,
		.flags = CMD_WANT_SKB,
	};
	struct iwl_wowlan_status_data status;
	struct iwl_wowlan_status *fw_status;
	int ret, len, status_size, i;
	bool keep;
	struct ieee80211_sta *ap_sta;
	struct iwl_mvm_sta *mvm_ap_sta;

	iwl_trans_read_mem_bytes(mvm->trans, base,
				 &err_info, sizeof(err_info));

	if (err_info.valid) {
		IWL_INFO(mvm, "error table is valid (%d)\n",
			 err_info.valid);
		if (err_info.error_id == RF_KILL_INDICATOR_FOR_WOWLAN) {
			struct cfg80211_wowlan_wakeup wakeup = {
				.rfkill_release = true,
			};
			ieee80211_report_wowlan_wakeup(vif, &wakeup,
						       GFP_KERNEL);
		}
		goto out_unlock;
	}

	/* only for tracing for now */
	ret = iwl_mvm_send_cmd_pdu(mvm, OFFLOADS_QUERY_CMD, 0, 0, NULL);
	if (ret)
		IWL_ERR(mvm, "failed to query offload statistics (%d)\n", ret);

	ret = iwl_mvm_send_cmd(mvm, &cmd);
	if (ret) {
		IWL_ERR(mvm, "failed to query status (%d)\n", ret);
		goto out_unlock;
	}

	/* RF-kill already asserted again... */
	if (!cmd.resp_pkt)
		goto out_unlock;

	status_size = sizeof(*fw_status);

	len = iwl_rx_packet_payload_len(cmd.resp_pkt);
	if (len < status_size) {
		IWL_ERR(mvm, "Invalid WoWLAN status response!\n");
		goto out_free_resp;
	}

	fw_status = (void *)cmd.resp_pkt->data;

	status.pattern_number = le16_to_cpu(fw_status->pattern_number);
	for (i = 0; i < 8; i++)
		status.qos_seq_ctr[i] =
			le16_to_cpu(fw_status->qos_seq_ctr[i]);
	status.wakeup_reasons = le32_to_cpu(fw_status->wakeup_reasons);
	status.wake_packet_length =
		le32_to_cpu(fw_status->wake_packet_length);
	status.wake_packet_bufsize =
		le32_to_cpu(fw_status->wake_packet_bufsize);
	status.wake_packet = fw_status->wake_packet;

	if (len != status_size + ALIGN(status.wake_packet_bufsize, 4)) {
		IWL_ERR(mvm, "Invalid WoWLAN status response!\n");
		goto out_free_resp;
	}

	/* still at hard-coded place 0 for D3 image */
	ap_sta = rcu_dereference_protected(
			mvm->fw_id_to_mac_id[0],
			lockdep_is_held(&mvm->mutex));
	if (IS_ERR_OR_NULL(ap_sta))
		goto out_free_resp;

	mvm_ap_sta = (struct iwl_mvm_sta *)ap_sta->drv_priv;
	for (i = 0; i < IWL_MAX_TID_COUNT; i++) {
		u16 seq = status.qos_seq_ctr[i];
		/* firmware stores last-used value, we store next value */
		seq += 0x10;
		mvm_ap_sta->tid_data[i].seq_number = seq;
	}

	/* now we have all the data we need, unlock to avoid mac80211 issues */
	mutex_unlock(&mvm->mutex);

	iwl_mvm_report_wakeup_reasons(mvm, vif, &status);

	keep = iwl_mvm_setup_connection_keep(mvm, vif, fw_status);

	iwl_free_resp(&cmd);
	return keep;

 out_free_resp:
	iwl_free_resp(&cmd);
 out_unlock:
	mutex_unlock(&mvm->mutex);
	return false;
}

static void iwl_mvm_read_d3_sram(struct iwl_mvm *mvm)
{
#ifdef CONFIG_IWLWIFI_DEBUGFS
	const struct fw_img *img = &mvm->fw->img[IWL_UCODE_WOWLAN];
	u32 len = img->sec[IWL_UCODE_SECTION_DATA].len;
	u32 offs = img->sec[IWL_UCODE_SECTION_DATA].offset;

	if (!mvm->store_d3_resume_sram)
		return;

	if (!mvm->d3_resume_sram) {
		mvm->d3_resume_sram = kzalloc(len, GFP_KERNEL);
		if (!mvm->d3_resume_sram)
			return;
	}

	iwl_trans_read_mem_bytes(mvm->trans, offs, mvm->d3_resume_sram, len);
#endif
}

static void iwl_mvm_d3_disconnect_iter(void *data, u8 *mac,
				       struct ieee80211_vif *vif)
{
	/* skip the one we keep connection on */
	if (data == vif)
		return;

	if (vif->type == NL80211_IFTYPE_STATION)
		ieee80211_resume_disconnect(vif);
}

static int __iwl_mvm_resume(struct iwl_mvm *mvm, bool test)
{
	struct iwl_d3_iter_data resume_iter_data = {
		.mvm = mvm,
	};
	struct ieee80211_vif *vif = NULL;
	int ret;
	enum iwl_d3_status d3_status;
	bool keep = false;

	mutex_lock(&mvm->mutex);

	/* get the BSS vif pointer again */
	ieee80211_iterate_active_interfaces_atomic(
		mvm->hw, IEEE80211_IFACE_ITER_NORMAL,
		iwl_mvm_d3_iface_iterator, &resume_iter_data);

	if (WARN_ON(resume_iter_data.error || !resume_iter_data.vif))
		goto out_unlock;

	vif = resume_iter_data.vif;

	ret = iwl_trans_d3_resume(mvm->trans, &d3_status, test);
	if (ret)
		goto out_unlock;

	if (d3_status != IWL_D3_STATUS_ALIVE) {
		IWL_INFO(mvm, "Device was reset during suspend\n");
		goto out_unlock;
	}

	/* query SRAM first in case we want event logging */
	iwl_mvm_read_d3_sram(mvm);

	keep = iwl_mvm_query_wakeup_reasons(mvm, vif);
#ifdef CONFIG_IWLWIFI_DEBUGFS
	if (keep)
		mvm->keep_vif = vif;
#endif
	/* has unlocked the mutex, so skip that */
	goto out;

 out_unlock:
	mutex_unlock(&mvm->mutex);

 out:
	if (!test)
		ieee80211_iterate_active_interfaces_rtnl(mvm->hw,
			IEEE80211_IFACE_ITER_NORMAL,
			iwl_mvm_d3_disconnect_iter, keep ? vif : NULL);

	/* return 1 to reconfigure the device */
	set_bit(IWL_MVM_STATUS_IN_HW_RESTART, &mvm->status);
	return 1;
}

int iwl_mvm_resume(struct ieee80211_hw *hw)
{
	struct iwl_mvm *mvm = IWL_MAC80211_GET_MVM(hw);

	if (iwl_mvm_is_d0i3_supported(mvm)) {
		bool exit_now;

		mutex_lock(&mvm->d0i3_suspend_mutex);
		__clear_bit(D0I3_DEFER_WAKEUP, &mvm->d0i3_suspend_flags);
		exit_now = __test_and_clear_bit(D0I3_PENDING_WAKEUP,
						&mvm->d0i3_suspend_flags);
		mutex_unlock(&mvm->d0i3_suspend_mutex);
		if (exit_now)
			_iwl_mvm_exit_d0i3(mvm);
		return 0;
	}

	return __iwl_mvm_resume(mvm, false);
}

void iwl_mvm_set_wakeup(struct ieee80211_hw *hw, bool enabled)
{
	struct iwl_mvm *mvm = IWL_MAC80211_GET_MVM(hw);

	device_set_wakeup_enable(mvm->trans->dev, enabled);
}

#ifdef CONFIG_IWLWIFI_DEBUGFS
static int iwl_mvm_d3_test_open(struct inode *inode, struct file *file)
{
	struct iwl_mvm *mvm = inode->i_private;
	int err;

	if (mvm->d3_test_active)
		return -EBUSY;

	file->private_data = inode->i_private;

	ieee80211_stop_queues(mvm->hw);
	synchronize_net();

	/* start pseudo D3 */
	rtnl_lock();
	err = __iwl_mvm_suspend(mvm->hw, mvm->hw->wiphy->wowlan_config, true);
	rtnl_unlock();
	if (err > 0)
		err = -EINVAL;
	if (err) {
		ieee80211_wake_queues(mvm->hw);
		return err;
	}
	mvm->d3_test_active = true;
	mvm->keep_vif = NULL;
	return 0;
}

static ssize_t iwl_mvm_d3_test_read(struct file *file, char __user *user_buf,
				    size_t count, loff_t *ppos)
{
	struct iwl_mvm *mvm = file->private_data;
	u32 pme_asserted;

	while (true) {
		/* read pme_ptr if available */
		if (mvm->d3_test_pme_ptr) {
			pme_asserted = iwl_trans_read_mem32(mvm->trans,
						mvm->d3_test_pme_ptr);
			if (pme_asserted)
				break;
		}

		if (msleep_interruptible(100))
			break;
	}

	return 0;
}

static void iwl_mvm_d3_test_disconn_work_iter(void *_data, u8 *mac,
					      struct ieee80211_vif *vif)
{
	/* skip the one we keep connection on */
	if (_data == vif)
		return;

	if (vif->type == NL80211_IFTYPE_STATION)
		ieee80211_connection_loss(vif);
}

static int iwl_mvm_d3_test_release(struct inode *inode, struct file *file)
{
	struct iwl_mvm *mvm = inode->i_private;
	int remaining_time = 10;

	mvm->d3_test_active = false;
	__iwl_mvm_resume(mvm, true);
	iwl_abort_notification_waits(&mvm->notif_wait);
	ieee80211_restart_hw(mvm->hw);

	/* wait for restart and disconnect all interfaces */
	while (test_bit(IWL_MVM_STATUS_IN_HW_RESTART, &mvm->status) &&
	       remaining_time > 0) {
		remaining_time--;
		msleep(1000);
	}

	if (remaining_time == 0)
		IWL_ERR(mvm, "Timed out waiting for HW restart to finish!\n");

	ieee80211_iterate_active_interfaces_atomic(
		mvm->hw, IEEE80211_IFACE_ITER_NORMAL,
		iwl_mvm_d3_test_disconn_work_iter, mvm->keep_vif);

	ieee80211_wake_queues(mvm->hw);

	return 0;
}

const struct file_operations iwl_dbgfs_d3_test_ops = {
	.llseek = no_llseek,
	.open = iwl_mvm_d3_test_open,
	.read = iwl_mvm_d3_test_read,
	.release = iwl_mvm_d3_test_release,
};
#endif<|MERGE_RESOLUTION|>--- conflicted
+++ resolved
@@ -778,11 +778,7 @@
 
 	mvmvif->seqno_valid = false;
 
-<<<<<<< HEAD
-	if (iwl_mvm_send_cmd_pdu(mvm, NON_QOS_TX_COUNTER_CMD, CMD_SYNC,
-=======
 	if (iwl_mvm_send_cmd_pdu(mvm, NON_QOS_TX_COUNTER_CMD, 0,
->>>>>>> af7c603e
 				 sizeof(query_cmd), &query_cmd))
 		IWL_ERR(mvm, "failed to set non-QoS seqno\n");
 }
