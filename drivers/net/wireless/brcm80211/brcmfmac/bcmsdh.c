--- conflicted
+++ resolved
@@ -58,7 +58,6 @@
 	brcmf_sdbrcm_isr(sdiodev->bus);
 
 	return IRQ_HANDLED;
-<<<<<<< HEAD
 }
 
 int brcmf_sdio_intr_register(struct brcmf_sdio_dev *sdiodev)
@@ -86,90 +85,6 @@
 	sdiodev->irq_wake = true;
 
 	/* must configure SDIO_CCCR_IENx to enable irq */
-	data = brcmf_sdcard_cfg_read(sdiodev, SDIO_FUNC_0,
-				     SDIO_CCCR_IENx, &ret);
-	data |= 1 << SDIO_FUNC_1 | 1 << SDIO_FUNC_2 | 1;
-	brcmf_sdcard_cfg_write(sdiodev, SDIO_FUNC_0, SDIO_CCCR_IENx,
-			       data, &ret);
-
-	/* redirect, configure ane enable io for interrupt signal */
-	data = SDIO_SEPINT_MASK | SDIO_SEPINT_OE;
-	if (sdiodev->irq_flags | IRQF_TRIGGER_HIGH)
-		data |= SDIO_SEPINT_ACT_HI;
-	brcmf_sdcard_cfg_write(sdiodev, SDIO_FUNC_0, SDIO_CCCR_BRCM_SEPINT,
-			       data, &ret);
-
-	return 0;
-}
-
-int brcmf_sdio_intr_unregister(struct brcmf_sdio_dev *sdiodev)
-{
-	brcmf_dbg(TRACE, "Entering\n");
-
-	brcmf_sdcard_cfg_write(sdiodev, SDIO_FUNC_0, SDIO_CCCR_BRCM_SEPINT,
-			       0, NULL);
-	brcmf_sdcard_cfg_write(sdiodev, SDIO_FUNC_0, SDIO_CCCR_IENx, 0, NULL);
-
-	if (sdiodev->irq_wake) {
-		disable_irq_wake(sdiodev->irq);
-		sdiodev->irq_wake = false;
-	}
-	free_irq(sdiodev->irq, &sdiodev->func[1]->card->dev);
-	sdiodev->irq_en = false;
-
-	return 0;
-}
-#else		/* CONFIG_BRCMFMAC_SDIO_OOB */
-static void brcmf_sdio_irqhandler(struct sdio_func *func)
-{
-	struct brcmf_sdio_dev *sdiodev = dev_get_drvdata(&func->card->dev);
-
-	brcmf_dbg(INTR, "ib intr triggered\n");
-
-	brcmf_sdbrcm_isr(sdiodev->bus);
-}
-
-/* dummy handler for SDIO function 2 interrupt */
-static void brcmf_sdio_dummy_irqhandler(struct sdio_func *func)
-=======
-}
-
-int brcmf_sdio_intr_register(struct brcmf_sdio_dev *sdiodev)
->>>>>>> 05f8f252
-{
-	int ret = 0;
-	u8 data;
-	unsigned long flags;
-
-<<<<<<< HEAD
-int brcmf_sdio_intr_register(struct brcmf_sdio_dev *sdiodev)
-{
-	brcmf_dbg(TRACE, "Entering\n");
-
-	sdio_claim_host(sdiodev->func[1]);
-	sdio_claim_irq(sdiodev->func[1], brcmf_sdio_irqhandler);
-	sdio_claim_irq(sdiodev->func[2], brcmf_sdio_dummy_irqhandler);
-	sdio_release_host(sdiodev->func[1]);
-=======
-	brcmf_dbg(TRACE, "Entering\n");
-
-	brcmf_dbg(ERROR, "requesting irq %d\n", sdiodev->irq);
-	ret = request_irq(sdiodev->irq, brcmf_sdio_irqhandler,
-			  sdiodev->irq_flags, "brcmf_oob_intr",
-			  &sdiodev->func[1]->card->dev);
-	if (ret != 0)
-		return ret;
-	spin_lock_init(&sdiodev->irq_en_lock);
-	spin_lock_irqsave(&sdiodev->irq_en_lock, flags);
-	sdiodev->irq_en = true;
-	spin_unlock_irqrestore(&sdiodev->irq_en_lock, flags);
-
-	ret = enable_irq_wake(sdiodev->irq);
-	if (ret != 0)
-		return ret;
-	sdiodev->irq_wake = true;
-
-	/* must configure SDIO_CCCR_IENx to enable irq */
 	data = brcmf_sdio_regrb(sdiodev, SDIO_CCCR_IENx, &ret);
 	data |= 1 << SDIO_FUNC_1 | 1 << SDIO_FUNC_2 | 1;
 	brcmf_sdio_regwb(sdiodev, SDIO_CCCR_IENx, data, &ret);
@@ -179,7 +94,6 @@
 	if (sdiodev->irq_flags | IRQF_TRIGGER_HIGH)
 		data |= SDIO_SEPINT_ACT_HI;
 	brcmf_sdio_regwb(sdiodev, SDIO_CCCR_BRCM_SEPINT, data, &ret);
->>>>>>> 05f8f252
 
 	return 0;
 }
@@ -200,16 +114,12 @@
 
 	return 0;
 }
-<<<<<<< HEAD
-#endif		/* CONFIG_BRCMFMAC_SDIO_OOB */
-=======
 #else		/* CONFIG_BRCMFMAC_SDIO_OOB */
 static void brcmf_sdio_irqhandler(struct sdio_func *func)
 {
 	struct brcmf_sdio_dev *sdiodev = dev_get_drvdata(&func->card->dev);
 
 	brcmf_dbg(INTR, "ib intr triggered\n");
->>>>>>> 05f8f252
 
 	brcmf_sdbrcm_isr(sdiodev->bus);
 }
