// SPDX-License-Identifier: GPL-2.0+
// Copyright (c) 2016-2017 Hisilicon Limited.

#include <linux/dma-mapping.h>
#include <linux/etherdevice.h>
#include <linux/interrupt.h>
#ifdef CONFIG_RFS_ACCEL
#include <linux/cpu_rmap.h>
#endif
#include <linux/if_vlan.h>
#include <linux/ip.h>
#include <linux/ipv6.h>
#include <linux/module.h>
#include <linux/pci.h>
#include <linux/aer.h>
#include <linux/skbuff.h>
#include <linux/sctp.h>
#include <linux/vermagic.h>
#include <net/gre.h>
#include <net/ip6_checksum.h>
#include <net/pkt_cls.h>
#include <net/tcp.h>
#include <net/vxlan.h>

#include "hnae3.h"
#include "hns3_enet.h"

#define hns3_set_field(origin, shift, val)	((origin) |= ((val) << (shift)))
#define hns3_tx_bd_count(S)	DIV_ROUND_UP(S, HNS3_MAX_BD_SIZE)

#define hns3_rl_err(fmt, ...)						\
	do {								\
		if (net_ratelimit())					\
			netdev_err(fmt, ##__VA_ARGS__);			\
	} while (0)

static void hns3_clear_all_ring(struct hnae3_handle *h, bool force);
static void hns3_remove_hw_addr(struct net_device *netdev);

static const char hns3_driver_name[] = "hns3";
const char hns3_driver_version[] = VERMAGIC_STRING;
static const char hns3_driver_string[] =
			"Hisilicon Ethernet Network Driver for Hip08 Family";
static const char hns3_copyright[] = "Copyright (c) 2017 Huawei Corporation.";
static struct hnae3_client client;

static int debug = -1;
module_param(debug, int, 0);
MODULE_PARM_DESC(debug, " Network interface message level setting");

#define DEFAULT_MSG_LEVEL (NETIF_MSG_PROBE | NETIF_MSG_LINK | \
			   NETIF_MSG_IFDOWN | NETIF_MSG_IFUP)

#define HNS3_INNER_VLAN_TAG	1
#define HNS3_OUTER_VLAN_TAG	2

#define HNS3_MIN_TX_LEN		33U

/* hns3_pci_tbl - PCI Device ID Table
 *
 * Last entry must be all 0s
 *
 * { Vendor ID, Device ID, SubVendor ID, SubDevice ID,
 *   Class, Class Mask, private data (not used) }
 */
static const struct pci_device_id hns3_pci_tbl[] = {
	{PCI_VDEVICE(HUAWEI, HNAE3_DEV_ID_GE), 0},
	{PCI_VDEVICE(HUAWEI, HNAE3_DEV_ID_25GE), 0},
	{PCI_VDEVICE(HUAWEI, HNAE3_DEV_ID_25GE_RDMA),
	 HNAE3_DEV_SUPPORT_ROCE_DCB_BITS},
	{PCI_VDEVICE(HUAWEI, HNAE3_DEV_ID_25GE_RDMA_MACSEC),
	 HNAE3_DEV_SUPPORT_ROCE_DCB_BITS},
	{PCI_VDEVICE(HUAWEI, HNAE3_DEV_ID_50GE_RDMA),
	 HNAE3_DEV_SUPPORT_ROCE_DCB_BITS},
	{PCI_VDEVICE(HUAWEI, HNAE3_DEV_ID_50GE_RDMA_MACSEC),
	 HNAE3_DEV_SUPPORT_ROCE_DCB_BITS},
	{PCI_VDEVICE(HUAWEI, HNAE3_DEV_ID_100G_RDMA_MACSEC),
	 HNAE3_DEV_SUPPORT_ROCE_DCB_BITS},
	{PCI_VDEVICE(HUAWEI, HNAE3_DEV_ID_100G_VF), 0},
	{PCI_VDEVICE(HUAWEI, HNAE3_DEV_ID_100G_RDMA_DCB_PFC_VF),
	 HNAE3_DEV_SUPPORT_ROCE_DCB_BITS},
	/* required last entry */
	{0, }
};
MODULE_DEVICE_TABLE(pci, hns3_pci_tbl);

static irqreturn_t hns3_irq_handle(int irq, void *vector)
{
	struct hns3_enet_tqp_vector *tqp_vector = vector;

	napi_schedule_irqoff(&tqp_vector->napi);

	return IRQ_HANDLED;
}

static void hns3_nic_uninit_irq(struct hns3_nic_priv *priv)
{
	struct hns3_enet_tqp_vector *tqp_vectors;
	unsigned int i;

	for (i = 0; i < priv->vector_num; i++) {
		tqp_vectors = &priv->tqp_vector[i];

		if (tqp_vectors->irq_init_flag != HNS3_VECTOR_INITED)
			continue;

		/* clear the affinity mask */
		irq_set_affinity_hint(tqp_vectors->vector_irq, NULL);

		/* release the irq resource */
		free_irq(tqp_vectors->vector_irq, tqp_vectors);
		tqp_vectors->irq_init_flag = HNS3_VECTOR_NOT_INITED;
	}
}

static int hns3_nic_init_irq(struct hns3_nic_priv *priv)
{
	struct hns3_enet_tqp_vector *tqp_vectors;
	int txrx_int_idx = 0;
	int rx_int_idx = 0;
	int tx_int_idx = 0;
	unsigned int i;
	int ret;

	for (i = 0; i < priv->vector_num; i++) {
		tqp_vectors = &priv->tqp_vector[i];

		if (tqp_vectors->irq_init_flag == HNS3_VECTOR_INITED)
			continue;

		if (tqp_vectors->tx_group.ring && tqp_vectors->rx_group.ring) {
			snprintf(tqp_vectors->name, HNAE3_INT_NAME_LEN - 1,
				 "%s-%s-%d", priv->netdev->name, "TxRx",
				 txrx_int_idx++);
			txrx_int_idx++;
		} else if (tqp_vectors->rx_group.ring) {
			snprintf(tqp_vectors->name, HNAE3_INT_NAME_LEN - 1,
				 "%s-%s-%d", priv->netdev->name, "Rx",
				 rx_int_idx++);
		} else if (tqp_vectors->tx_group.ring) {
			snprintf(tqp_vectors->name, HNAE3_INT_NAME_LEN - 1,
				 "%s-%s-%d", priv->netdev->name, "Tx",
				 tx_int_idx++);
		} else {
			/* Skip this unused q_vector */
			continue;
		}

		tqp_vectors->name[HNAE3_INT_NAME_LEN - 1] = '\0';

		ret = request_irq(tqp_vectors->vector_irq, hns3_irq_handle, 0,
				  tqp_vectors->name, tqp_vectors);
		if (ret) {
			netdev_err(priv->netdev, "request irq(%d) fail\n",
				   tqp_vectors->vector_irq);
			hns3_nic_uninit_irq(priv);
			return ret;
		}

		irq_set_affinity_hint(tqp_vectors->vector_irq,
				      &tqp_vectors->affinity_mask);

		tqp_vectors->irq_init_flag = HNS3_VECTOR_INITED;
	}

	return 0;
}

static void hns3_mask_vector_irq(struct hns3_enet_tqp_vector *tqp_vector,
				 u32 mask_en)
{
	writel(mask_en, tqp_vector->mask_addr);
}

static void hns3_vector_enable(struct hns3_enet_tqp_vector *tqp_vector)
{
	napi_enable(&tqp_vector->napi);

	/* enable vector */
	hns3_mask_vector_irq(tqp_vector, 1);
}

static void hns3_vector_disable(struct hns3_enet_tqp_vector *tqp_vector)
{
	/* disable vector */
	hns3_mask_vector_irq(tqp_vector, 0);

	disable_irq(tqp_vector->vector_irq);
	napi_disable(&tqp_vector->napi);
}

void hns3_set_vector_coalesce_rl(struct hns3_enet_tqp_vector *tqp_vector,
				 u32 rl_value)
{
	u32 rl_reg = hns3_rl_usec_to_reg(rl_value);

	/* this defines the configuration for RL (Interrupt Rate Limiter).
	 * Rl defines rate of interrupts i.e. number of interrupts-per-second
	 * GL and RL(Rate Limiter) are 2 ways to acheive interrupt coalescing
	 */

	if (rl_reg > 0 && !tqp_vector->tx_group.coal.gl_adapt_enable &&
	    !tqp_vector->rx_group.coal.gl_adapt_enable)
		/* According to the hardware, the range of rl_reg is
		 * 0-59 and the unit is 4.
		 */
		rl_reg |=  HNS3_INT_RL_ENABLE_MASK;

	writel(rl_reg, tqp_vector->mask_addr + HNS3_VECTOR_RL_OFFSET);
}

void hns3_set_vector_coalesce_rx_gl(struct hns3_enet_tqp_vector *tqp_vector,
				    u32 gl_value)
{
	u32 rx_gl_reg = hns3_gl_usec_to_reg(gl_value);

	writel(rx_gl_reg, tqp_vector->mask_addr + HNS3_VECTOR_GL0_OFFSET);
}

void hns3_set_vector_coalesce_tx_gl(struct hns3_enet_tqp_vector *tqp_vector,
				    u32 gl_value)
{
	u32 tx_gl_reg = hns3_gl_usec_to_reg(gl_value);

	writel(tx_gl_reg, tqp_vector->mask_addr + HNS3_VECTOR_GL1_OFFSET);
}

static void hns3_vector_gl_rl_init(struct hns3_enet_tqp_vector *tqp_vector,
				   struct hns3_nic_priv *priv)
{
	/* initialize the configuration for interrupt coalescing.
	 * 1. GL (Interrupt Gap Limiter)
	 * 2. RL (Interrupt Rate Limiter)
	 *
	 * Default: enable interrupt coalescing self-adaptive and GL
	 */
	tqp_vector->tx_group.coal.gl_adapt_enable = 1;
	tqp_vector->rx_group.coal.gl_adapt_enable = 1;

	tqp_vector->tx_group.coal.int_gl = HNS3_INT_GL_50K;
	tqp_vector->rx_group.coal.int_gl = HNS3_INT_GL_50K;

	tqp_vector->rx_group.coal.flow_level = HNS3_FLOW_LOW;
	tqp_vector->tx_group.coal.flow_level = HNS3_FLOW_LOW;
}

static void hns3_vector_gl_rl_init_hw(struct hns3_enet_tqp_vector *tqp_vector,
				      struct hns3_nic_priv *priv)
{
	struct hnae3_handle *h = priv->ae_handle;

	hns3_set_vector_coalesce_tx_gl(tqp_vector,
				       tqp_vector->tx_group.coal.int_gl);
	hns3_set_vector_coalesce_rx_gl(tqp_vector,
				       tqp_vector->rx_group.coal.int_gl);
	hns3_set_vector_coalesce_rl(tqp_vector, h->kinfo.int_rl_setting);
}

static int hns3_nic_set_real_num_queue(struct net_device *netdev)
{
	struct hnae3_handle *h = hns3_get_handle(netdev);
	struct hnae3_knic_private_info *kinfo = &h->kinfo;
	unsigned int queue_size = kinfo->rss_size * kinfo->num_tc;
	int i, ret;

	if (kinfo->num_tc <= 1) {
		netdev_reset_tc(netdev);
	} else {
		ret = netdev_set_num_tc(netdev, kinfo->num_tc);
		if (ret) {
			netdev_err(netdev,
				   "netdev_set_num_tc fail, ret=%d!\n", ret);
			return ret;
		}

		for (i = 0; i < HNAE3_MAX_TC; i++) {
			if (!kinfo->tc_info[i].enable)
				continue;

			netdev_set_tc_queue(netdev,
					    kinfo->tc_info[i].tc,
					    kinfo->tc_info[i].tqp_count,
					    kinfo->tc_info[i].tqp_offset);
		}
	}

	ret = netif_set_real_num_tx_queues(netdev, queue_size);
	if (ret) {
		netdev_err(netdev,
			   "netif_set_real_num_tx_queues fail, ret=%d!\n", ret);
		return ret;
	}

	ret = netif_set_real_num_rx_queues(netdev, queue_size);
	if (ret) {
		netdev_err(netdev,
			   "netif_set_real_num_rx_queues fail, ret=%d!\n", ret);
		return ret;
	}

	return 0;
}

static u16 hns3_get_max_available_channels(struct hnae3_handle *h)
{
	u16 alloc_tqps, max_rss_size, rss_size;

	h->ae_algo->ops->get_tqps_and_rss_info(h, &alloc_tqps, &max_rss_size);
	rss_size = alloc_tqps / h->kinfo.num_tc;

	return min_t(u16, rss_size, max_rss_size);
}

static void hns3_tqp_enable(struct hnae3_queue *tqp)
{
	u32 rcb_reg;

	rcb_reg = hns3_read_dev(tqp, HNS3_RING_EN_REG);
	rcb_reg |= BIT(HNS3_RING_EN_B);
	hns3_write_dev(tqp, HNS3_RING_EN_REG, rcb_reg);
}

static void hns3_tqp_disable(struct hnae3_queue *tqp)
{
	u32 rcb_reg;

	rcb_reg = hns3_read_dev(tqp, HNS3_RING_EN_REG);
	rcb_reg &= ~BIT(HNS3_RING_EN_B);
	hns3_write_dev(tqp, HNS3_RING_EN_REG, rcb_reg);
}

static void hns3_free_rx_cpu_rmap(struct net_device *netdev)
{
#ifdef CONFIG_RFS_ACCEL
	free_irq_cpu_rmap(netdev->rx_cpu_rmap);
	netdev->rx_cpu_rmap = NULL;
#endif
}

static int hns3_set_rx_cpu_rmap(struct net_device *netdev)
{
#ifdef CONFIG_RFS_ACCEL
	struct hns3_nic_priv *priv = netdev_priv(netdev);
	struct hns3_enet_tqp_vector *tqp_vector;
	int i, ret;

	if (!netdev->rx_cpu_rmap) {
		netdev->rx_cpu_rmap = alloc_irq_cpu_rmap(priv->vector_num);
		if (!netdev->rx_cpu_rmap)
			return -ENOMEM;
	}

	for (i = 0; i < priv->vector_num; i++) {
		tqp_vector = &priv->tqp_vector[i];
		ret = irq_cpu_rmap_add(netdev->rx_cpu_rmap,
				       tqp_vector->vector_irq);
		if (ret) {
			hns3_free_rx_cpu_rmap(netdev);
			return ret;
		}
	}
#endif
	return 0;
}

static int hns3_nic_net_up(struct net_device *netdev)
{
	struct hns3_nic_priv *priv = netdev_priv(netdev);
	struct hnae3_handle *h = priv->ae_handle;
	int i, j;
	int ret;

	ret = hns3_nic_reset_all_ring(h);
	if (ret)
		return ret;

	/* the device can work without cpu rmap, only aRFS needs it */
	ret = hns3_set_rx_cpu_rmap(netdev);
	if (ret)
		netdev_warn(netdev, "set rx cpu rmap fail, ret=%d!\n", ret);

	/* get irq resource for all vectors */
	ret = hns3_nic_init_irq(priv);
	if (ret) {
		netdev_err(netdev, "init irq failed! ret=%d\n", ret);
		goto free_rmap;
	}

	clear_bit(HNS3_NIC_STATE_DOWN, &priv->state);

	/* enable the vectors */
	for (i = 0; i < priv->vector_num; i++)
		hns3_vector_enable(&priv->tqp_vector[i]);

	/* enable rcb */
	for (j = 0; j < h->kinfo.num_tqps; j++)
		hns3_tqp_enable(h->kinfo.tqp[j]);

	/* start the ae_dev */
	ret = h->ae_algo->ops->start ? h->ae_algo->ops->start(h) : 0;
	if (ret)
		goto out_start_err;

	return 0;

out_start_err:
	set_bit(HNS3_NIC_STATE_DOWN, &priv->state);
	while (j--)
		hns3_tqp_disable(h->kinfo.tqp[j]);

	for (j = i - 1; j >= 0; j--)
		hns3_vector_disable(&priv->tqp_vector[j]);

	hns3_nic_uninit_irq(priv);
free_rmap:
	hns3_free_rx_cpu_rmap(netdev);
	return ret;
}

static void hns3_config_xps(struct hns3_nic_priv *priv)
{
	int i;

	for (i = 0; i < priv->vector_num; i++) {
		struct hns3_enet_tqp_vector *tqp_vector = &priv->tqp_vector[i];
		struct hns3_enet_ring *ring = tqp_vector->tx_group.ring;

		while (ring) {
			int ret;

			ret = netif_set_xps_queue(priv->netdev,
						  &tqp_vector->affinity_mask,
						  ring->tqp->tqp_index);
			if (ret)
				netdev_warn(priv->netdev,
					    "set xps queue failed: %d", ret);

			ring = ring->next;
		}
	}
}

static int hns3_nic_net_open(struct net_device *netdev)
{
	struct hns3_nic_priv *priv = netdev_priv(netdev);
	struct hnae3_handle *h = hns3_get_handle(netdev);
	struct hnae3_knic_private_info *kinfo;
	int i, ret;

	if (hns3_nic_resetting(netdev))
		return -EBUSY;

	netif_carrier_off(netdev);

	ret = hns3_nic_set_real_num_queue(netdev);
	if (ret)
		return ret;

	ret = hns3_nic_net_up(netdev);
	if (ret) {
		netdev_err(netdev, "net up fail, ret=%d!\n", ret);
		return ret;
	}

	kinfo = &h->kinfo;
	for (i = 0; i < HNAE3_MAX_USER_PRIO; i++)
		netdev_set_prio_tc_map(netdev, i, kinfo->prio_tc[i]);

	if (h->ae_algo->ops->set_timer_task)
		h->ae_algo->ops->set_timer_task(priv->ae_handle, true);

	hns3_config_xps(priv);

	netif_dbg(h, drv, netdev, "net open\n");

	return 0;
}

static void hns3_reset_tx_queue(struct hnae3_handle *h)
{
	struct net_device *ndev = h->kinfo.netdev;
	struct hns3_nic_priv *priv = netdev_priv(ndev);
	struct netdev_queue *dev_queue;
	u32 i;

	for (i = 0; i < h->kinfo.num_tqps; i++) {
		dev_queue = netdev_get_tx_queue(ndev,
						priv->ring[i].queue_index);
		netdev_tx_reset_queue(dev_queue);
	}
}

static void hns3_nic_net_down(struct net_device *netdev)
{
	struct hns3_nic_priv *priv = netdev_priv(netdev);
	struct hnae3_handle *h = hns3_get_handle(netdev);
	const struct hnae3_ae_ops *ops;
	int i;

	/* disable vectors */
	for (i = 0; i < priv->vector_num; i++)
		hns3_vector_disable(&priv->tqp_vector[i]);

	/* disable rcb */
	for (i = 0; i < h->kinfo.num_tqps; i++)
		hns3_tqp_disable(h->kinfo.tqp[i]);

	/* stop ae_dev */
	ops = priv->ae_handle->ae_algo->ops;
	if (ops->stop)
		ops->stop(priv->ae_handle);

	hns3_free_rx_cpu_rmap(netdev);

	/* free irq resources */
	hns3_nic_uninit_irq(priv);

	/* delay ring buffer clearing to hns3_reset_notify_uninit_enet
	 * during reset process, because driver may not be able
	 * to disable the ring through firmware when downing the netdev.
	 */
	if (!hns3_nic_resetting(netdev))
		hns3_clear_all_ring(priv->ae_handle, false);

	hns3_reset_tx_queue(priv->ae_handle);
}

static int hns3_nic_net_stop(struct net_device *netdev)
{
	struct hns3_nic_priv *priv = netdev_priv(netdev);
	struct hnae3_handle *h = hns3_get_handle(netdev);

	if (test_and_set_bit(HNS3_NIC_STATE_DOWN, &priv->state))
		return 0;

	netif_dbg(h, drv, netdev, "net stop\n");

	if (h->ae_algo->ops->set_timer_task)
		h->ae_algo->ops->set_timer_task(priv->ae_handle, false);

	netif_tx_stop_all_queues(netdev);
	netif_carrier_off(netdev);

	hns3_nic_net_down(netdev);

	return 0;
}

static int hns3_nic_uc_sync(struct net_device *netdev,
			    const unsigned char *addr)
{
	struct hnae3_handle *h = hns3_get_handle(netdev);

	if (h->ae_algo->ops->add_uc_addr)
		return h->ae_algo->ops->add_uc_addr(h, addr);

	return 0;
}

static int hns3_nic_uc_unsync(struct net_device *netdev,
			      const unsigned char *addr)
{
	struct hnae3_handle *h = hns3_get_handle(netdev);

	if (h->ae_algo->ops->rm_uc_addr)
		return h->ae_algo->ops->rm_uc_addr(h, addr);

	return 0;
}

static int hns3_nic_mc_sync(struct net_device *netdev,
			    const unsigned char *addr)
{
	struct hnae3_handle *h = hns3_get_handle(netdev);

	if (h->ae_algo->ops->add_mc_addr)
		return h->ae_algo->ops->add_mc_addr(h, addr);

	return 0;
}

static int hns3_nic_mc_unsync(struct net_device *netdev,
			      const unsigned char *addr)
{
	struct hnae3_handle *h = hns3_get_handle(netdev);

	if (h->ae_algo->ops->rm_mc_addr)
		return h->ae_algo->ops->rm_mc_addr(h, addr);

	return 0;
}

static u8 hns3_get_netdev_flags(struct net_device *netdev)
{
	u8 flags = 0;

	if (netdev->flags & IFF_PROMISC) {
		flags = HNAE3_USER_UPE | HNAE3_USER_MPE | HNAE3_BPE;
	} else {
		flags |= HNAE3_VLAN_FLTR;
		if (netdev->flags & IFF_ALLMULTI)
			flags |= HNAE3_USER_MPE;
	}

	return flags;
}

static void hns3_nic_set_rx_mode(struct net_device *netdev)
{
	struct hnae3_handle *h = hns3_get_handle(netdev);
	u8 new_flags;
	int ret;

	new_flags = hns3_get_netdev_flags(netdev);

	ret = __dev_uc_sync(netdev, hns3_nic_uc_sync, hns3_nic_uc_unsync);
	if (ret) {
		netdev_err(netdev, "sync uc address fail\n");
		if (ret == -ENOSPC)
			new_flags |= HNAE3_OVERFLOW_UPE;
	}

	if (netdev->flags & IFF_MULTICAST) {
		ret = __dev_mc_sync(netdev, hns3_nic_mc_sync,
				    hns3_nic_mc_unsync);
		if (ret) {
			netdev_err(netdev, "sync mc address fail\n");
			if (ret == -ENOSPC)
				new_flags |= HNAE3_OVERFLOW_MPE;
		}
	}

	/* User mode Promisc mode enable and vlan filtering is disabled to
	 * let all packets in. MAC-VLAN Table overflow Promisc enabled and
	 * vlan fitering is enabled
	 */
	hns3_enable_vlan_filter(netdev, new_flags & HNAE3_VLAN_FLTR);
	h->netdev_flags = new_flags;
	hns3_update_promisc_mode(netdev, new_flags);
}

int hns3_update_promisc_mode(struct net_device *netdev, u8 promisc_flags)
{
	struct hns3_nic_priv *priv = netdev_priv(netdev);
	struct hnae3_handle *h = priv->ae_handle;

	if (h->ae_algo->ops->set_promisc_mode) {
		return h->ae_algo->ops->set_promisc_mode(h,
						promisc_flags & HNAE3_UPE,
						promisc_flags & HNAE3_MPE);
	}

	return 0;
}

void hns3_enable_vlan_filter(struct net_device *netdev, bool enable)
{
	struct hns3_nic_priv *priv = netdev_priv(netdev);
	struct hnae3_handle *h = priv->ae_handle;
	bool last_state;

	if (h->pdev->revision >= 0x21 && h->ae_algo->ops->enable_vlan_filter) {
		last_state = h->netdev_flags & HNAE3_VLAN_FLTR ? true : false;
		if (enable != last_state) {
			netdev_info(netdev,
				    "%s vlan filter\n",
				    enable ? "enable" : "disable");
			h->ae_algo->ops->enable_vlan_filter(h, enable);
		}
	}
}

static int hns3_set_tso(struct sk_buff *skb, u32 *paylen,
			u16 *mss, u32 *type_cs_vlan_tso)
{
	u32 l4_offset, hdr_len;
	union l3_hdr_info l3;
	union l4_hdr_info l4;
	u32 l4_paylen;
	int ret;

	if (!skb_is_gso(skb))
		return 0;

	ret = skb_cow_head(skb, 0);
	if (unlikely(ret < 0))
		return ret;

	l3.hdr = skb_network_header(skb);
	l4.hdr = skb_transport_header(skb);

	/* Software should clear the IPv4's checksum field when tso is
	 * needed.
	 */
	if (l3.v4->version == 4)
		l3.v4->check = 0;

	/* tunnel packet */
	if (skb_shinfo(skb)->gso_type & (SKB_GSO_GRE |
					 SKB_GSO_GRE_CSUM |
					 SKB_GSO_UDP_TUNNEL |
					 SKB_GSO_UDP_TUNNEL_CSUM)) {
		if ((!(skb_shinfo(skb)->gso_type &
		    SKB_GSO_PARTIAL)) &&
		    (skb_shinfo(skb)->gso_type &
		    SKB_GSO_UDP_TUNNEL_CSUM)) {
			/* Software should clear the udp's checksum
			 * field when tso is needed.
			 */
			l4.udp->check = 0;
		}
		/* reset l3&l4 pointers from outer to inner headers */
		l3.hdr = skb_inner_network_header(skb);
		l4.hdr = skb_inner_transport_header(skb);

		/* Software should clear the IPv4's checksum field when
		 * tso is needed.
		 */
		if (l3.v4->version == 4)
			l3.v4->check = 0;
	}

	/* normal or tunnel packet */
	l4_offset = l4.hdr - skb->data;
	hdr_len = (l4.tcp->doff << 2) + l4_offset;

	/* remove payload length from inner pseudo checksum when tso */
	l4_paylen = skb->len - l4_offset;
	csum_replace_by_diff(&l4.tcp->check,
			     (__force __wsum)htonl(l4_paylen));

	/* find the txbd field values */
	*paylen = skb->len - hdr_len;
	hns3_set_field(*type_cs_vlan_tso, HNS3_TXD_TSO_B, 1);

	/* get MSS for TSO */
	*mss = skb_shinfo(skb)->gso_size;

	return 0;
}

static int hns3_get_l4_protocol(struct sk_buff *skb, u8 *ol4_proto,
				u8 *il4_proto)
{
	union l3_hdr_info l3;
	unsigned char *l4_hdr;
	unsigned char *exthdr;
	u8 l4_proto_tmp;
	__be16 frag_off;

	/* find outer header point */
	l3.hdr = skb_network_header(skb);
	l4_hdr = skb_transport_header(skb);

	if (skb->protocol == htons(ETH_P_IPV6)) {
		exthdr = l3.hdr + sizeof(*l3.v6);
		l4_proto_tmp = l3.v6->nexthdr;
		if (l4_hdr != exthdr)
			ipv6_skip_exthdr(skb, exthdr - skb->data,
					 &l4_proto_tmp, &frag_off);
	} else if (skb->protocol == htons(ETH_P_IP)) {
		l4_proto_tmp = l3.v4->protocol;
	} else {
		return -EINVAL;
	}

	*ol4_proto = l4_proto_tmp;

	/* tunnel packet */
	if (!skb->encapsulation) {
		*il4_proto = 0;
		return 0;
	}

	/* find inner header point */
	l3.hdr = skb_inner_network_header(skb);
	l4_hdr = skb_inner_transport_header(skb);

	if (l3.v6->version == 6) {
		exthdr = l3.hdr + sizeof(*l3.v6);
		l4_proto_tmp = l3.v6->nexthdr;
		if (l4_hdr != exthdr)
			ipv6_skip_exthdr(skb, exthdr - skb->data,
					 &l4_proto_tmp, &frag_off);
	} else if (l3.v4->version == 4) {
		l4_proto_tmp = l3.v4->protocol;
	}

	*il4_proto = l4_proto_tmp;

	return 0;
}

/* when skb->encapsulation is 0, skb->ip_summed is CHECKSUM_PARTIAL
 * and it is udp packet, which has a dest port as the IANA assigned.
 * the hardware is expected to do the checksum offload, but the
 * hardware will not do the checksum offload when udp dest port is
 * 4789.
 */
static bool hns3_tunnel_csum_bug(struct sk_buff *skb)
{
	union l4_hdr_info l4;

	l4.hdr = skb_transport_header(skb);

	if (!(!skb->encapsulation &&
	      l4.udp->dest == htons(IANA_VXLAN_UDP_PORT)))
		return false;

	skb_checksum_help(skb);

	return true;
}

static void hns3_set_outer_l2l3l4(struct sk_buff *skb, u8 ol4_proto,
				  u32 *ol_type_vlan_len_msec)
{
	u32 l2_len, l3_len, l4_len;
	unsigned char *il2_hdr;
	union l3_hdr_info l3;
	union l4_hdr_info l4;

	l3.hdr = skb_network_header(skb);
	l4.hdr = skb_transport_header(skb);

	/* compute OL2 header size, defined in 2 Bytes */
	l2_len = l3.hdr - skb->data;
	hns3_set_field(*ol_type_vlan_len_msec, HNS3_TXD_L2LEN_S, l2_len >> 1);

	/* compute OL3 header size, defined in 4 Bytes */
	l3_len = l4.hdr - l3.hdr;
	hns3_set_field(*ol_type_vlan_len_msec, HNS3_TXD_L3LEN_S, l3_len >> 2);

	il2_hdr = skb_inner_mac_header(skb);
	/* compute OL4 header size, defined in 4 Bytes */
	l4_len = il2_hdr - l4.hdr;
	hns3_set_field(*ol_type_vlan_len_msec, HNS3_TXD_L4LEN_S, l4_len >> 2);

	/* define outer network header type */
	if (skb->protocol == htons(ETH_P_IP)) {
		if (skb_is_gso(skb))
			hns3_set_field(*ol_type_vlan_len_msec,
				       HNS3_TXD_OL3T_S,
				       HNS3_OL3T_IPV4_CSUM);
		else
			hns3_set_field(*ol_type_vlan_len_msec,
				       HNS3_TXD_OL3T_S,
				       HNS3_OL3T_IPV4_NO_CSUM);

	} else if (skb->protocol == htons(ETH_P_IPV6)) {
		hns3_set_field(*ol_type_vlan_len_msec, HNS3_TXD_OL3T_S,
			       HNS3_OL3T_IPV6);
	}

	if (ol4_proto == IPPROTO_UDP)
		hns3_set_field(*ol_type_vlan_len_msec, HNS3_TXD_TUNTYPE_S,
			       HNS3_TUN_MAC_IN_UDP);
	else if (ol4_proto == IPPROTO_GRE)
		hns3_set_field(*ol_type_vlan_len_msec, HNS3_TXD_TUNTYPE_S,
			       HNS3_TUN_NVGRE);
}

static int hns3_set_l2l3l4(struct sk_buff *skb, u8 ol4_proto,
			   u8 il4_proto, u32 *type_cs_vlan_tso,
			   u32 *ol_type_vlan_len_msec)
{
	unsigned char *l2_hdr = skb->data;
	u32 l4_proto = ol4_proto;
	union l4_hdr_info l4;
	union l3_hdr_info l3;
	u32 l2_len, l3_len;

	l4.hdr = skb_transport_header(skb);
	l3.hdr = skb_network_header(skb);

	/* handle encapsulation skb */
	if (skb->encapsulation) {
		/* If this is a not UDP/GRE encapsulation skb */
		if (!(ol4_proto == IPPROTO_UDP || ol4_proto == IPPROTO_GRE)) {
			/* drop the skb tunnel packet if hardware don't support,
			 * because hardware can't calculate csum when TSO.
			 */
			if (skb_is_gso(skb))
				return -EDOM;

			/* the stack computes the IP header already,
			 * driver calculate l4 checksum when not TSO.
			 */
			skb_checksum_help(skb);
			return 0;
		}

		hns3_set_outer_l2l3l4(skb, ol4_proto, ol_type_vlan_len_msec);

		/* switch to inner header */
		l2_hdr = skb_inner_mac_header(skb);
		l3.hdr = skb_inner_network_header(skb);
		l4.hdr = skb_inner_transport_header(skb);
		l4_proto = il4_proto;
	}

	if (l3.v4->version == 4) {
		hns3_set_field(*type_cs_vlan_tso, HNS3_TXD_L3T_S,
			       HNS3_L3T_IPV4);

		/* the stack computes the IP header already, the only time we
		 * need the hardware to recompute it is in the case of TSO.
		 */
		if (skb_is_gso(skb))
			hns3_set_field(*type_cs_vlan_tso, HNS3_TXD_L3CS_B, 1);
	} else if (l3.v6->version == 6) {
		hns3_set_field(*type_cs_vlan_tso, HNS3_TXD_L3T_S,
			       HNS3_L3T_IPV6);
	}

	/* compute inner(/normal) L2 header size, defined in 2 Bytes */
	l2_len = l3.hdr - l2_hdr;
	hns3_set_field(*type_cs_vlan_tso, HNS3_TXD_L2LEN_S, l2_len >> 1);

	/* compute inner(/normal) L3 header size, defined in 4 Bytes */
	l3_len = l4.hdr - l3.hdr;
	hns3_set_field(*type_cs_vlan_tso, HNS3_TXD_L3LEN_S, l3_len >> 2);

	/* compute inner(/normal) L4 header size, defined in 4 Bytes */
	switch (l4_proto) {
	case IPPROTO_TCP:
		hns3_set_field(*type_cs_vlan_tso, HNS3_TXD_L4CS_B, 1);
		hns3_set_field(*type_cs_vlan_tso, HNS3_TXD_L4T_S,
			       HNS3_L4T_TCP);
		hns3_set_field(*type_cs_vlan_tso, HNS3_TXD_L4LEN_S,
			       l4.tcp->doff);
		break;
	case IPPROTO_UDP:
		if (hns3_tunnel_csum_bug(skb))
			break;

		hns3_set_field(*type_cs_vlan_tso, HNS3_TXD_L4CS_B, 1);
		hns3_set_field(*type_cs_vlan_tso, HNS3_TXD_L4T_S,
			       HNS3_L4T_UDP);
		hns3_set_field(*type_cs_vlan_tso, HNS3_TXD_L4LEN_S,
			       (sizeof(struct udphdr) >> 2));
		break;
	case IPPROTO_SCTP:
		hns3_set_field(*type_cs_vlan_tso, HNS3_TXD_L4CS_B, 1);
		hns3_set_field(*type_cs_vlan_tso, HNS3_TXD_L4T_S,
			       HNS3_L4T_SCTP);
		hns3_set_field(*type_cs_vlan_tso, HNS3_TXD_L4LEN_S,
			       (sizeof(struct sctphdr) >> 2));
		break;
	default:
		/* drop the skb tunnel packet if hardware don't support,
		 * because hardware can't calculate csum when TSO.
		 */
		if (skb_is_gso(skb))
			return -EDOM;

		/* the stack computes the IP header already,
		 * driver calculate l4 checksum when not TSO.
		 */
		skb_checksum_help(skb);
		return 0;
	}

	return 0;
}

static int hns3_handle_vtags(struct hns3_enet_ring *tx_ring,
			     struct sk_buff *skb)
{
	struct hnae3_handle *handle = tx_ring->tqp->handle;
	struct vlan_ethhdr *vhdr;
	int rc;

	if (!(skb->protocol == htons(ETH_P_8021Q) ||
	      skb_vlan_tag_present(skb)))
		return 0;

	/* Since HW limitation, if port based insert VLAN enabled, only one VLAN
	 * header is allowed in skb, otherwise it will cause RAS error.
	 */
	if (unlikely(skb_vlan_tagged_multi(skb) &&
		     handle->port_base_vlan_state ==
		     HNAE3_PORT_BASE_VLAN_ENABLE))
		return -EINVAL;

	if (skb->protocol == htons(ETH_P_8021Q) &&
	    !(handle->kinfo.netdev->features & NETIF_F_HW_VLAN_CTAG_TX)) {
		/* When HW VLAN acceleration is turned off, and the stack
		 * sets the protocol to 802.1q, the driver just need to
		 * set the protocol to the encapsulated ethertype.
		 */
		skb->protocol = vlan_get_protocol(skb);
		return 0;
	}

	if (skb_vlan_tag_present(skb)) {
		/* Based on hw strategy, use out_vtag in two layer tag case,
		 * and use inner_vtag in one tag case.
		 */
		if (skb->protocol == htons(ETH_P_8021Q) &&
		    handle->port_base_vlan_state ==
		    HNAE3_PORT_BASE_VLAN_DISABLE)
			rc = HNS3_OUTER_VLAN_TAG;
		else
			rc = HNS3_INNER_VLAN_TAG;

		skb->protocol = vlan_get_protocol(skb);
		return rc;
	}

	rc = skb_cow_head(skb, 0);
	if (unlikely(rc < 0))
		return rc;

	vhdr = (struct vlan_ethhdr *)skb->data;
	vhdr->h_vlan_TCI |= cpu_to_be16((skb->priority << VLAN_PRIO_SHIFT)
					 & VLAN_PRIO_MASK);

	skb->protocol = vlan_get_protocol(skb);
	return 0;
}

static int hns3_fill_skb_desc(struct hns3_enet_ring *ring,
			      struct sk_buff *skb, struct hns3_desc *desc)
{
	u32 ol_type_vlan_len_msec = 0;
	u32 type_cs_vlan_tso = 0;
	u32 paylen = skb->len;
	u16 inner_vtag = 0;
	u16 out_vtag = 0;
	u16 mss = 0;
	int ret;

	ret = hns3_handle_vtags(ring, skb);
	if (unlikely(ret < 0)) {
		u64_stats_update_begin(&ring->syncp);
		ring->stats.tx_vlan_err++;
		u64_stats_update_end(&ring->syncp);
		return ret;
	} else if (ret == HNS3_INNER_VLAN_TAG) {
		inner_vtag = skb_vlan_tag_get(skb);
		inner_vtag |= (skb->priority << VLAN_PRIO_SHIFT) &
				VLAN_PRIO_MASK;
		hns3_set_field(type_cs_vlan_tso, HNS3_TXD_VLAN_B, 1);
	} else if (ret == HNS3_OUTER_VLAN_TAG) {
		out_vtag = skb_vlan_tag_get(skb);
		out_vtag |= (skb->priority << VLAN_PRIO_SHIFT) &
				VLAN_PRIO_MASK;
		hns3_set_field(ol_type_vlan_len_msec, HNS3_TXD_OVLAN_B,
			       1);
	}

	if (skb->ip_summed == CHECKSUM_PARTIAL) {
		u8 ol4_proto, il4_proto;

		skb_reset_mac_len(skb);

		ret = hns3_get_l4_protocol(skb, &ol4_proto, &il4_proto);
		if (unlikely(ret < 0)) {
			u64_stats_update_begin(&ring->syncp);
			ring->stats.tx_l4_proto_err++;
			u64_stats_update_end(&ring->syncp);
			return ret;
		}

		ret = hns3_set_l2l3l4(skb, ol4_proto, il4_proto,
				      &type_cs_vlan_tso,
				      &ol_type_vlan_len_msec);
		if (unlikely(ret < 0)) {
			u64_stats_update_begin(&ring->syncp);
			ring->stats.tx_l2l3l4_err++;
			u64_stats_update_end(&ring->syncp);
			return ret;
		}

		ret = hns3_set_tso(skb, &paylen, &mss,
				   &type_cs_vlan_tso);
		if (unlikely(ret < 0)) {
			u64_stats_update_begin(&ring->syncp);
			ring->stats.tx_tso_err++;
			u64_stats_update_end(&ring->syncp);
			return ret;
		}
	}

	/* Set txbd */
	desc->tx.ol_type_vlan_len_msec =
		cpu_to_le32(ol_type_vlan_len_msec);
	desc->tx.type_cs_vlan_tso_len = cpu_to_le32(type_cs_vlan_tso);
	desc->tx.paylen = cpu_to_le32(paylen);
	desc->tx.mss = cpu_to_le16(mss);
	desc->tx.vlan_tag = cpu_to_le16(inner_vtag);
	desc->tx.outer_vlan_tag = cpu_to_le16(out_vtag);

	return 0;
}

static int hns3_fill_desc(struct hns3_enet_ring *ring, void *priv,
			  unsigned int size, enum hns_desc_type type)
{
#define HNS3_LIKELY_BD_NUM	1

	struct hns3_desc_cb *desc_cb = &ring->desc_cb[ring->next_to_use];
	struct hns3_desc *desc = &ring->desc[ring->next_to_use];
	struct device *dev = ring_to_dev(ring);
	skb_frag_t *frag;
	unsigned int frag_buf_num;
	int k, sizeoflast;
	dma_addr_t dma;

	if (type == DESC_TYPE_SKB) {
		struct sk_buff *skb = (struct sk_buff *)priv;
		int ret;

		ret = hns3_fill_skb_desc(ring, skb, desc);
		if (unlikely(ret < 0))
			return ret;

		dma = dma_map_single(dev, skb->data, size, DMA_TO_DEVICE);
	} else {
		frag = (skb_frag_t *)priv;
		dma = skb_frag_dma_map(dev, frag, 0, size, DMA_TO_DEVICE);
	}

	if (unlikely(dma_mapping_error(dev, dma))) {
		u64_stats_update_begin(&ring->syncp);
		ring->stats.sw_err_cnt++;
		u64_stats_update_end(&ring->syncp);
		return -ENOMEM;
	}

	desc_cb->length = size;

	if (likely(size <= HNS3_MAX_BD_SIZE)) {
		desc_cb->priv = priv;
		desc_cb->dma = dma;
		desc_cb->type = type;
		desc->addr = cpu_to_le64(dma);
		desc->tx.send_size = cpu_to_le16(size);
		desc->tx.bdtp_fe_sc_vld_ra_ri =
			cpu_to_le16(BIT(HNS3_TXD_VLD_B));

		ring_ptr_move_fw(ring, next_to_use);
		return HNS3_LIKELY_BD_NUM;
	}

	frag_buf_num = hns3_tx_bd_count(size);
	sizeoflast = size & HNS3_TX_LAST_SIZE_M;
	sizeoflast = sizeoflast ? sizeoflast : HNS3_MAX_BD_SIZE;

	/* When frag size is bigger than hardware limit, split this frag */
	for (k = 0; k < frag_buf_num; k++) {
		/* The txbd's baseinfo of DESC_TYPE_PAGE & DESC_TYPE_SKB */
		desc_cb->priv = priv;
		desc_cb->dma = dma + HNS3_MAX_BD_SIZE * k;
		desc_cb->type = (type == DESC_TYPE_SKB && !k) ?
				DESC_TYPE_SKB : DESC_TYPE_PAGE;

		/* now, fill the descriptor */
		desc->addr = cpu_to_le64(dma + HNS3_MAX_BD_SIZE * k);
		desc->tx.send_size = cpu_to_le16((k == frag_buf_num - 1) ?
				     (u16)sizeoflast : (u16)HNS3_MAX_BD_SIZE);
		desc->tx.bdtp_fe_sc_vld_ra_ri =
				cpu_to_le16(BIT(HNS3_TXD_VLD_B));

		/* move ring pointer to next */
		ring_ptr_move_fw(ring, next_to_use);

		desc_cb = &ring->desc_cb[ring->next_to_use];
		desc = &ring->desc[ring->next_to_use];
	}

	return frag_buf_num;
}

static unsigned int hns3_skb_bd_num(struct sk_buff *skb, unsigned int *bd_size,
				    unsigned int bd_num)
{
	unsigned int size;
	int i;

	size = skb_headlen(skb);
	while (size > HNS3_MAX_BD_SIZE) {
		bd_size[bd_num++] = HNS3_MAX_BD_SIZE;
		size -= HNS3_MAX_BD_SIZE;

		if (bd_num > HNS3_MAX_TSO_BD_NUM)
			return bd_num;
	}

	if (size) {
		bd_size[bd_num++] = size;
		if (bd_num > HNS3_MAX_TSO_BD_NUM)
			return bd_num;
	}

	for (i = 0; i < skb_shinfo(skb)->nr_frags; i++) {
		skb_frag_t *frag = &skb_shinfo(skb)->frags[i];
		size = skb_frag_size(frag);
		if (!size)
			continue;

		while (size > HNS3_MAX_BD_SIZE) {
			bd_size[bd_num++] = HNS3_MAX_BD_SIZE;
			size -= HNS3_MAX_BD_SIZE;

			if (bd_num > HNS3_MAX_TSO_BD_NUM)
				return bd_num;
		}

		bd_size[bd_num++] = size;
		if (bd_num > HNS3_MAX_TSO_BD_NUM)
			return bd_num;
	}

	return bd_num;
}

static unsigned int hns3_tx_bd_num(struct sk_buff *skb, unsigned int *bd_size)
{
	struct sk_buff *frag_skb;
	unsigned int bd_num = 0;

	/* If the total len is within the max bd limit */
	if (likely(skb->len <= HNS3_MAX_BD_SIZE && !skb_has_frag_list(skb) &&
		   skb_shinfo(skb)->nr_frags < HNS3_MAX_NON_TSO_BD_NUM))
		return skb_shinfo(skb)->nr_frags + 1U;

	/* The below case will always be linearized, return
	 * HNS3_MAX_BD_NUM_TSO + 1U to make sure it is linearized.
	 */
	if (unlikely(skb->len > HNS3_MAX_TSO_SIZE ||
		     (!skb_is_gso(skb) && skb->len > HNS3_MAX_NON_TSO_SIZE)))
		return HNS3_MAX_TSO_BD_NUM + 1U;

	bd_num = hns3_skb_bd_num(skb, bd_size, bd_num);

	if (!skb_has_frag_list(skb) || bd_num > HNS3_MAX_TSO_BD_NUM)
		return bd_num;

	skb_walk_frags(skb, frag_skb) {
		bd_num = hns3_skb_bd_num(frag_skb, bd_size, bd_num);
		if (bd_num > HNS3_MAX_TSO_BD_NUM)
			return bd_num;
	}

	return bd_num;
}

static unsigned int hns3_gso_hdr_len(struct sk_buff *skb)
{
	if (!skb->encapsulation)
		return skb_transport_offset(skb) + tcp_hdrlen(skb);

	return skb_inner_transport_offset(skb) + inner_tcp_hdrlen(skb);
}

/* HW need every continuous 8 buffer data to be larger than MSS,
 * we simplify it by ensuring skb_headlen + the first continuous
 * 7 frags to to be larger than gso header len + mss, and the remaining
 * continuous 7 frags to be larger than MSS except the last 7 frags.
 */
static bool hns3_skb_need_linearized(struct sk_buff *skb, unsigned int *bd_size,
				     unsigned int bd_num)
{
	unsigned int tot_len = 0;
	int i;

	for (i = 0; i < HNS3_MAX_NON_TSO_BD_NUM - 1U; i++)
		tot_len += bd_size[i];

	/* ensure the first 8 frags is greater than mss + header */
	if (tot_len + bd_size[HNS3_MAX_NON_TSO_BD_NUM - 1U] <
	    skb_shinfo(skb)->gso_size + hns3_gso_hdr_len(skb))
		return true;

	/* ensure every continuous 7 buffer is greater than mss
	 * except the last one.
	 */
	for (i = 0; i < bd_num - HNS3_MAX_NON_TSO_BD_NUM; i++) {
		tot_len -= bd_size[i];
		tot_len += bd_size[i + HNS3_MAX_NON_TSO_BD_NUM - 1U];

		if (tot_len < skb_shinfo(skb)->gso_size)
			return true;
	}

	return false;
}

static int hns3_nic_maybe_stop_tx(struct hns3_enet_ring *ring,
				  struct net_device *netdev,
				  struct sk_buff *skb)
{
	struct hns3_nic_priv *priv = netdev_priv(netdev);
	unsigned int bd_size[HNS3_MAX_TSO_BD_NUM + 1U];
	unsigned int bd_num;

	bd_num = hns3_tx_bd_num(skb, bd_size);
	if (unlikely(bd_num > HNS3_MAX_NON_TSO_BD_NUM)) {
		if (bd_num <= HNS3_MAX_TSO_BD_NUM && skb_is_gso(skb) &&
		    !hns3_skb_need_linearized(skb, bd_size, bd_num))
			goto out;

		if (__skb_linearize(skb))
			return -ENOMEM;

		bd_num = hns3_tx_bd_count(skb->len);
		if ((skb_is_gso(skb) && bd_num > HNS3_MAX_TSO_BD_NUM) ||
		    (!skb_is_gso(skb) &&
		     bd_num > HNS3_MAX_NON_TSO_BD_NUM))
			return -ENOMEM;

		u64_stats_update_begin(&ring->syncp);
		ring->stats.tx_copy++;
		u64_stats_update_end(&ring->syncp);
	}

out:
	if (likely(ring_space(ring) >= bd_num))
		return bd_num;

	netif_stop_subqueue(netdev, ring->queue_index);
	smp_mb(); /* Memory barrier before checking ring_space */

	/* Start queue in case hns3_clean_tx_ring has just made room
	 * available and has not seen the queue stopped state performed
	 * by netif_stop_subqueue above.
	 */
	if (ring_space(ring) >= bd_num && netif_carrier_ok(netdev) &&
	    !test_bit(HNS3_NIC_STATE_DOWN, &priv->state)) {
		netif_start_subqueue(netdev, ring->queue_index);
		return bd_num;
	}

	return -EBUSY;
}

static void hns3_clear_desc(struct hns3_enet_ring *ring, int next_to_use_orig)
{
	struct device *dev = ring_to_dev(ring);
	unsigned int i;

	for (i = 0; i < ring->desc_num; i++) {
		/* check if this is where we started */
		if (ring->next_to_use == next_to_use_orig)
			break;

		/* rollback one */
		ring_ptr_move_bw(ring, next_to_use);

		/* unmap the descriptor dma address */
		if (ring->desc_cb[ring->next_to_use].type == DESC_TYPE_SKB)
			dma_unmap_single(dev,
					 ring->desc_cb[ring->next_to_use].dma,
					ring->desc_cb[ring->next_to_use].length,
					DMA_TO_DEVICE);
		else if (ring->desc_cb[ring->next_to_use].length)
			dma_unmap_page(dev,
				       ring->desc_cb[ring->next_to_use].dma,
				       ring->desc_cb[ring->next_to_use].length,
				       DMA_TO_DEVICE);

		ring->desc_cb[ring->next_to_use].length = 0;
		ring->desc_cb[ring->next_to_use].dma = 0;
	}
}

static int hns3_fill_skb_to_desc(struct hns3_enet_ring *ring,
				 struct sk_buff *skb, enum hns_desc_type type)
{
	unsigned int size = skb_headlen(skb);
	int i, ret, bd_num = 0;

	if (size) {
		ret = hns3_fill_desc(ring, skb, size, type);
		if (unlikely(ret < 0))
			return ret;

		bd_num += ret;
	}

	for (i = 0; i < skb_shinfo(skb)->nr_frags; i++) {
		skb_frag_t *frag = &skb_shinfo(skb)->frags[i];

		size = skb_frag_size(frag);
		if (!size)
			continue;

		ret = hns3_fill_desc(ring, frag, size, DESC_TYPE_PAGE);
		if (unlikely(ret < 0))
			return ret;

		bd_num += ret;
	}

	return bd_num;
}

netdev_tx_t hns3_nic_net_xmit(struct sk_buff *skb, struct net_device *netdev)
{
	struct hns3_nic_priv *priv = netdev_priv(netdev);
	struct hns3_enet_ring *ring = &priv->ring[skb->queue_mapping];
	struct netdev_queue *dev_queue;
	int pre_ntu, next_to_use_head;
	struct sk_buff *frag_skb;
	int bd_num = 0;
	int ret;
<<<<<<< HEAD
=======

	/* Hardware can only handle short frames above 32 bytes */
	if (skb_put_padto(skb, HNS3_MIN_TX_LEN))
		return NETDEV_TX_OK;
>>>>>>> a7196caf

	/* Prefetch the data used later */
	prefetch(skb->data);

	ret = hns3_nic_maybe_stop_tx(ring, netdev, skb);
	if (unlikely(ret <= 0)) {
		if (ret == -EBUSY) {
			u64_stats_update_begin(&ring->syncp);
			ring->stats.tx_busy++;
			u64_stats_update_end(&ring->syncp);
			return NETDEV_TX_BUSY;
		} else if (ret == -ENOMEM) {
			u64_stats_update_begin(&ring->syncp);
			ring->stats.sw_err_cnt++;
			u64_stats_update_end(&ring->syncp);
		}

		hns3_rl_err(netdev, "xmit error: %d!\n", ret);
		goto out_err_tx_ok;
	}

	next_to_use_head = ring->next_to_use;

	ret = hns3_fill_skb_to_desc(ring, skb, DESC_TYPE_SKB);
	if (unlikely(ret < 0))
		goto fill_err;

	bd_num += ret;

	if (!skb_has_frag_list(skb))
		goto out;

	skb_walk_frags(skb, frag_skb) {
		ret = hns3_fill_skb_to_desc(ring, frag_skb, DESC_TYPE_PAGE);
		if (unlikely(ret < 0))
			goto fill_err;

		bd_num += ret;
	}
out:
	pre_ntu = ring->next_to_use ? (ring->next_to_use - 1) :
					(ring->desc_num - 1);
	ring->desc[pre_ntu].tx.bdtp_fe_sc_vld_ra_ri |=
				cpu_to_le16(BIT(HNS3_TXD_FE_B));

	/* Complete translate all packets */
	dev_queue = netdev_get_tx_queue(netdev, ring->queue_index);
	netdev_tx_sent_queue(dev_queue, skb->len);

	wmb(); /* Commit all data before submit */

	hnae3_queue_xmit(ring->tqp, bd_num);

	return NETDEV_TX_OK;

fill_err:
	hns3_clear_desc(ring, next_to_use_head);

out_err_tx_ok:
	dev_kfree_skb_any(skb);
	return NETDEV_TX_OK;
}

static int hns3_nic_net_set_mac_address(struct net_device *netdev, void *p)
{
	struct hnae3_handle *h = hns3_get_handle(netdev);
	struct sockaddr *mac_addr = p;
	int ret;

	if (!mac_addr || !is_valid_ether_addr((const u8 *)mac_addr->sa_data))
		return -EADDRNOTAVAIL;

	if (ether_addr_equal(netdev->dev_addr, mac_addr->sa_data)) {
		netdev_info(netdev, "already using mac address %pM\n",
			    mac_addr->sa_data);
		return 0;
	}

	/* For VF device, if there is a perm_addr, then the user will not
	 * be allowed to change the address.
	 */
	if (!hns3_is_phys_func(h->pdev) &&
	    !is_zero_ether_addr(netdev->perm_addr)) {
		netdev_err(netdev, "has permanent MAC %pM, user MAC %pM not allow\n",
			   netdev->perm_addr, mac_addr->sa_data);
		return -EPERM;
	}

	ret = h->ae_algo->ops->set_mac_addr(h, mac_addr->sa_data, false);
	if (ret) {
		netdev_err(netdev, "set_mac_address fail, ret=%d!\n", ret);
		return ret;
	}

	ether_addr_copy(netdev->dev_addr, mac_addr->sa_data);

	return 0;
}

static int hns3_nic_do_ioctl(struct net_device *netdev,
			     struct ifreq *ifr, int cmd)
{
	struct hnae3_handle *h = hns3_get_handle(netdev);

	if (!netif_running(netdev))
		return -EINVAL;

	if (!h->ae_algo->ops->do_ioctl)
		return -EOPNOTSUPP;

	return h->ae_algo->ops->do_ioctl(h, ifr, cmd);
}

static int hns3_nic_set_features(struct net_device *netdev,
				 netdev_features_t features)
{
	netdev_features_t changed = netdev->features ^ features;
	struct hns3_nic_priv *priv = netdev_priv(netdev);
	struct hnae3_handle *h = priv->ae_handle;
	bool enable;
	int ret;

	if (changed & (NETIF_F_GRO_HW) && h->ae_algo->ops->set_gro_en) {
		enable = !!(features & NETIF_F_GRO_HW);
		ret = h->ae_algo->ops->set_gro_en(h, enable);
		if (ret)
			return ret;
	}

	if ((changed & NETIF_F_HW_VLAN_CTAG_FILTER) &&
	    h->ae_algo->ops->enable_vlan_filter) {
		enable = !!(features & NETIF_F_HW_VLAN_CTAG_FILTER);
		h->ae_algo->ops->enable_vlan_filter(h, enable);
	}

	if ((changed & NETIF_F_HW_VLAN_CTAG_RX) &&
	    h->ae_algo->ops->enable_hw_strip_rxvtag) {
		enable = !!(features & NETIF_F_HW_VLAN_CTAG_RX);
		ret = h->ae_algo->ops->enable_hw_strip_rxvtag(h, enable);
		if (ret)
			return ret;
	}

	if ((changed & NETIF_F_NTUPLE) && h->ae_algo->ops->enable_fd) {
		enable = !!(features & NETIF_F_NTUPLE);
		h->ae_algo->ops->enable_fd(h, enable);
	}

	netdev->features = features;
	return 0;
}

static void hns3_nic_get_stats64(struct net_device *netdev,
				 struct rtnl_link_stats64 *stats)
{
	struct hns3_nic_priv *priv = netdev_priv(netdev);
	int queue_num = priv->ae_handle->kinfo.num_tqps;
	struct hnae3_handle *handle = priv->ae_handle;
	struct hns3_enet_ring *ring;
	u64 rx_length_errors = 0;
	u64 rx_crc_errors = 0;
	u64 rx_multicast = 0;
	unsigned int start;
	u64 tx_errors = 0;
	u64 rx_errors = 0;
	unsigned int idx;
	u64 tx_bytes = 0;
	u64 rx_bytes = 0;
	u64 tx_pkts = 0;
	u64 rx_pkts = 0;
	u64 tx_drop = 0;
	u64 rx_drop = 0;

	if (test_bit(HNS3_NIC_STATE_DOWN, &priv->state))
		return;

	handle->ae_algo->ops->update_stats(handle, &netdev->stats);

	for (idx = 0; idx < queue_num; idx++) {
		/* fetch the tx stats */
		ring = &priv->ring[idx];
		do {
			start = u64_stats_fetch_begin_irq(&ring->syncp);
			tx_bytes += ring->stats.tx_bytes;
			tx_pkts += ring->stats.tx_pkts;
			tx_drop += ring->stats.sw_err_cnt;
			tx_drop += ring->stats.tx_vlan_err;
			tx_drop += ring->stats.tx_l4_proto_err;
			tx_drop += ring->stats.tx_l2l3l4_err;
			tx_drop += ring->stats.tx_tso_err;
			tx_errors += ring->stats.sw_err_cnt;
			tx_errors += ring->stats.tx_vlan_err;
			tx_errors += ring->stats.tx_l4_proto_err;
			tx_errors += ring->stats.tx_l2l3l4_err;
			tx_errors += ring->stats.tx_tso_err;
		} while (u64_stats_fetch_retry_irq(&ring->syncp, start));

		/* fetch the rx stats */
		ring = &priv->ring[idx + queue_num];
		do {
			start = u64_stats_fetch_begin_irq(&ring->syncp);
			rx_bytes += ring->stats.rx_bytes;
			rx_pkts += ring->stats.rx_pkts;
			rx_drop += ring->stats.l2_err;
			rx_errors += ring->stats.l2_err;
			rx_errors += ring->stats.l3l4_csum_err;
			rx_crc_errors += ring->stats.l2_err;
			rx_multicast += ring->stats.rx_multicast;
			rx_length_errors += ring->stats.err_pkt_len;
		} while (u64_stats_fetch_retry_irq(&ring->syncp, start));
	}

	stats->tx_bytes = tx_bytes;
	stats->tx_packets = tx_pkts;
	stats->rx_bytes = rx_bytes;
	stats->rx_packets = rx_pkts;

	stats->rx_errors = rx_errors;
	stats->multicast = rx_multicast;
	stats->rx_length_errors = rx_length_errors;
	stats->rx_crc_errors = rx_crc_errors;
	stats->rx_missed_errors = netdev->stats.rx_missed_errors;

	stats->tx_errors = tx_errors;
	stats->rx_dropped = rx_drop;
	stats->tx_dropped = tx_drop;
	stats->collisions = netdev->stats.collisions;
	stats->rx_over_errors = netdev->stats.rx_over_errors;
	stats->rx_frame_errors = netdev->stats.rx_frame_errors;
	stats->rx_fifo_errors = netdev->stats.rx_fifo_errors;
	stats->tx_aborted_errors = netdev->stats.tx_aborted_errors;
	stats->tx_carrier_errors = netdev->stats.tx_carrier_errors;
	stats->tx_fifo_errors = netdev->stats.tx_fifo_errors;
	stats->tx_heartbeat_errors = netdev->stats.tx_heartbeat_errors;
	stats->tx_window_errors = netdev->stats.tx_window_errors;
	stats->rx_compressed = netdev->stats.rx_compressed;
	stats->tx_compressed = netdev->stats.tx_compressed;
}

static int hns3_setup_tc(struct net_device *netdev, void *type_data)
{
	struct tc_mqprio_qopt_offload *mqprio_qopt = type_data;
	u8 *prio_tc = mqprio_qopt->qopt.prio_tc_map;
	struct hnae3_knic_private_info *kinfo;
	u8 tc = mqprio_qopt->qopt.num_tc;
	u16 mode = mqprio_qopt->mode;
	u8 hw = mqprio_qopt->qopt.hw;
	struct hnae3_handle *h;

	if (!((hw == TC_MQPRIO_HW_OFFLOAD_TCS &&
	       mode == TC_MQPRIO_MODE_CHANNEL) || (!hw && tc == 0)))
		return -EOPNOTSUPP;

	if (tc > HNAE3_MAX_TC)
		return -EINVAL;

	if (!netdev)
		return -EINVAL;

	h = hns3_get_handle(netdev);
	kinfo = &h->kinfo;

	netif_dbg(h, drv, netdev, "setup tc: num_tc=%u\n", tc);

	return (kinfo->dcb_ops && kinfo->dcb_ops->setup_tc) ?
		kinfo->dcb_ops->setup_tc(h, tc, prio_tc) : -EOPNOTSUPP;
}

static int hns3_nic_setup_tc(struct net_device *dev, enum tc_setup_type type,
			     void *type_data)
{
	if (type != TC_SETUP_QDISC_MQPRIO)
		return -EOPNOTSUPP;

	return hns3_setup_tc(dev, type_data);
}

static int hns3_vlan_rx_add_vid(struct net_device *netdev,
				__be16 proto, u16 vid)
{
	struct hnae3_handle *h = hns3_get_handle(netdev);
	int ret = -EIO;

	if (h->ae_algo->ops->set_vlan_filter)
		ret = h->ae_algo->ops->set_vlan_filter(h, proto, vid, false);

	return ret;
}

static int hns3_vlan_rx_kill_vid(struct net_device *netdev,
				 __be16 proto, u16 vid)
{
	struct hnae3_handle *h = hns3_get_handle(netdev);
	int ret = -EIO;

	if (h->ae_algo->ops->set_vlan_filter)
		ret = h->ae_algo->ops->set_vlan_filter(h, proto, vid, true);

	return ret;
}

static int hns3_ndo_set_vf_vlan(struct net_device *netdev, int vf, u16 vlan,
				u8 qos, __be16 vlan_proto)
{
	struct hnae3_handle *h = hns3_get_handle(netdev);
	int ret = -EIO;

	netif_dbg(h, drv, netdev,
		  "set vf vlan: vf=%d, vlan=%u, qos=%u, vlan_proto=0x%x\n",
		  vf, vlan, qos, ntohs(vlan_proto));

	if (h->ae_algo->ops->set_vf_vlan_filter)
		ret = h->ae_algo->ops->set_vf_vlan_filter(h, vf, vlan,
							  qos, vlan_proto);

	return ret;
}

static int hns3_set_vf_spoofchk(struct net_device *netdev, int vf, bool enable)
{
	struct hnae3_handle *handle = hns3_get_handle(netdev);

	if (hns3_nic_resetting(netdev))
		return -EBUSY;

	if (!handle->ae_algo->ops->set_vf_spoofchk)
		return -EOPNOTSUPP;

	return handle->ae_algo->ops->set_vf_spoofchk(handle, vf, enable);
}

static int hns3_set_vf_trust(struct net_device *netdev, int vf, bool enable)
{
	struct hnae3_handle *handle = hns3_get_handle(netdev);

	if (!handle->ae_algo->ops->set_vf_trust)
		return -EOPNOTSUPP;

	return handle->ae_algo->ops->set_vf_trust(handle, vf, enable);
}

static int hns3_nic_change_mtu(struct net_device *netdev, int new_mtu)
{
	struct hnae3_handle *h = hns3_get_handle(netdev);
	int ret;

	if (hns3_nic_resetting(netdev))
		return -EBUSY;

	if (!h->ae_algo->ops->set_mtu)
		return -EOPNOTSUPP;

	netif_dbg(h, drv, netdev,
		  "change mtu from %u to %d\n", netdev->mtu, new_mtu);

	ret = h->ae_algo->ops->set_mtu(h, new_mtu);
	if (ret)
		netdev_err(netdev, "failed to change MTU in hardware %d\n",
			   ret);
	else
		netdev->mtu = new_mtu;

	return ret;
}

static bool hns3_get_tx_timeo_queue_info(struct net_device *ndev)
{
	struct hns3_nic_priv *priv = netdev_priv(ndev);
	struct hnae3_handle *h = hns3_get_handle(ndev);
	struct hns3_enet_ring *tx_ring;
	struct napi_struct *napi;
	int timeout_queue = 0;
	int hw_head, hw_tail;
	int fbd_num, fbd_oft;
	int ebd_num, ebd_oft;
	int bd_num, bd_err;
	int ring_en, tc;
	int i;

	/* Find the stopped queue the same way the stack does */
	for (i = 0; i < ndev->num_tx_queues; i++) {
		struct netdev_queue *q;
		unsigned long trans_start;

		q = netdev_get_tx_queue(ndev, i);
		trans_start = q->trans_start;
		if (netif_xmit_stopped(q) &&
		    time_after(jiffies,
			       (trans_start + ndev->watchdog_timeo))) {
			timeout_queue = i;
			netdev_info(ndev, "queue state: 0x%lx, delta msecs: %u\n",
				    q->state,
				    jiffies_to_msecs(jiffies - trans_start));
			break;
		}
	}

	if (i == ndev->num_tx_queues) {
		netdev_info(ndev,
			    "no netdev TX timeout queue found, timeout count: %llu\n",
			    priv->tx_timeout_count);
		return false;
	}

	priv->tx_timeout_count++;

	tx_ring = &priv->ring[timeout_queue];
	napi = &tx_ring->tqp_vector->napi;

	netdev_info(ndev,
		    "tx_timeout count: %llu, queue id: %d, SW_NTU: 0x%x, SW_NTC: 0x%x, napi state: %lu\n",
		    priv->tx_timeout_count, timeout_queue, tx_ring->next_to_use,
		    tx_ring->next_to_clean, napi->state);

	netdev_info(ndev,
		    "tx_pkts: %llu, tx_bytes: %llu, io_err_cnt: %llu, sw_err_cnt: %llu\n",
		    tx_ring->stats.tx_pkts, tx_ring->stats.tx_bytes,
		    tx_ring->stats.io_err_cnt, tx_ring->stats.sw_err_cnt);

	netdev_info(ndev,
		    "seg_pkt_cnt: %llu, tx_err_cnt: %llu, restart_queue: %llu, tx_busy: %llu\n",
		    tx_ring->stats.seg_pkt_cnt, tx_ring->stats.tx_err_cnt,
		    tx_ring->stats.restart_queue, tx_ring->stats.tx_busy);

	/* When mac received many pause frames continuous, it's unable to send
	 * packets, which may cause tx timeout
	 */
	if (h->ae_algo->ops->get_mac_stats) {
		struct hns3_mac_stats mac_stats;

		h->ae_algo->ops->get_mac_stats(h, &mac_stats);
		netdev_info(ndev, "tx_pause_cnt: %llu, rx_pause_cnt: %llu\n",
			    mac_stats.tx_pause_cnt, mac_stats.rx_pause_cnt);
	}

	hw_head = readl_relaxed(tx_ring->tqp->io_base +
				HNS3_RING_TX_RING_HEAD_REG);
	hw_tail = readl_relaxed(tx_ring->tqp->io_base +
				HNS3_RING_TX_RING_TAIL_REG);
	fbd_num = readl_relaxed(tx_ring->tqp->io_base +
				HNS3_RING_TX_RING_FBDNUM_REG);
	fbd_oft = readl_relaxed(tx_ring->tqp->io_base +
				HNS3_RING_TX_RING_OFFSET_REG);
	ebd_num = readl_relaxed(tx_ring->tqp->io_base +
				HNS3_RING_TX_RING_EBDNUM_REG);
	ebd_oft = readl_relaxed(tx_ring->tqp->io_base +
				HNS3_RING_TX_RING_EBD_OFFSET_REG);
	bd_num = readl_relaxed(tx_ring->tqp->io_base +
			       HNS3_RING_TX_RING_BD_NUM_REG);
	bd_err = readl_relaxed(tx_ring->tqp->io_base +
			       HNS3_RING_TX_RING_BD_ERR_REG);
	ring_en = readl_relaxed(tx_ring->tqp->io_base + HNS3_RING_EN_REG);
	tc = readl_relaxed(tx_ring->tqp->io_base + HNS3_RING_TX_RING_TC_REG);

	netdev_info(ndev,
		    "BD_NUM: 0x%x HW_HEAD: 0x%x, HW_TAIL: 0x%x, BD_ERR: 0x%x, INT: 0x%x\n",
		    bd_num, hw_head, hw_tail, bd_err,
		    readl(tx_ring->tqp_vector->mask_addr));
	netdev_info(ndev,
		    "RING_EN: 0x%x, TC: 0x%x, FBD_NUM: 0x%x FBD_OFT: 0x%x, EBD_NUM: 0x%x, EBD_OFT: 0x%x\n",
		    ring_en, tc, fbd_num, fbd_oft, ebd_num, ebd_oft);

	return true;
}

static void hns3_nic_net_timeout(struct net_device *ndev)
{
	struct hns3_nic_priv *priv = netdev_priv(ndev);
	struct hnae3_handle *h = priv->ae_handle;

	if (!hns3_get_tx_timeo_queue_info(ndev))
		return;

	/* request the reset, and let the hclge to determine
	 * which reset level should be done
	 */
	if (h->ae_algo->ops->reset_event)
		h->ae_algo->ops->reset_event(h->pdev, h);
}

#ifdef CONFIG_RFS_ACCEL
static int hns3_rx_flow_steer(struct net_device *dev, const struct sk_buff *skb,
			      u16 rxq_index, u32 flow_id)
{
	struct hnae3_handle *h = hns3_get_handle(dev);
	struct flow_keys fkeys;

	if (!h->ae_algo->ops->add_arfs_entry)
		return -EOPNOTSUPP;

	if (skb->encapsulation)
		return -EPROTONOSUPPORT;

	if (!skb_flow_dissect_flow_keys(skb, &fkeys, 0))
		return -EPROTONOSUPPORT;

	if ((fkeys.basic.n_proto != htons(ETH_P_IP) &&
	     fkeys.basic.n_proto != htons(ETH_P_IPV6)) ||
	    (fkeys.basic.ip_proto != IPPROTO_TCP &&
	     fkeys.basic.ip_proto != IPPROTO_UDP))
		return -EPROTONOSUPPORT;

	return h->ae_algo->ops->add_arfs_entry(h, rxq_index, flow_id, &fkeys);
}
#endif

static int hns3_nic_get_vf_config(struct net_device *ndev, int vf,
				  struct ifla_vf_info *ivf)
{
	struct hnae3_handle *h = hns3_get_handle(ndev);

	if (!h->ae_algo->ops->get_vf_config)
		return -EOPNOTSUPP;

	return h->ae_algo->ops->get_vf_config(h, vf, ivf);
}

static int hns3_nic_set_vf_link_state(struct net_device *ndev, int vf,
				      int link_state)
{
	struct hnae3_handle *h = hns3_get_handle(ndev);

	if (!h->ae_algo->ops->set_vf_link_state)
		return -EOPNOTSUPP;

	return h->ae_algo->ops->set_vf_link_state(h, vf, link_state);
}

static int hns3_nic_set_vf_rate(struct net_device *ndev, int vf,
				int min_tx_rate, int max_tx_rate)
{
	struct hnae3_handle *h = hns3_get_handle(ndev);

	if (!h->ae_algo->ops->set_vf_rate)
		return -EOPNOTSUPP;

	return h->ae_algo->ops->set_vf_rate(h, vf, min_tx_rate, max_tx_rate,
					    false);
}

static int hns3_nic_set_vf_mac(struct net_device *netdev, int vf_id, u8 *mac)
{
	struct hnae3_handle *h = hns3_get_handle(netdev);

	if (!h->ae_algo->ops->set_vf_mac)
		return -EOPNOTSUPP;

	if (is_multicast_ether_addr(mac)) {
		netdev_err(netdev,
			   "Invalid MAC:%pM specified. Could not set MAC\n",
			   mac);
		return -EINVAL;
	}

	return h->ae_algo->ops->set_vf_mac(h, vf_id, mac);
}

static const struct net_device_ops hns3_nic_netdev_ops = {
	.ndo_open		= hns3_nic_net_open,
	.ndo_stop		= hns3_nic_net_stop,
	.ndo_start_xmit		= hns3_nic_net_xmit,
	.ndo_tx_timeout		= hns3_nic_net_timeout,
	.ndo_set_mac_address	= hns3_nic_net_set_mac_address,
	.ndo_do_ioctl		= hns3_nic_do_ioctl,
	.ndo_change_mtu		= hns3_nic_change_mtu,
	.ndo_set_features	= hns3_nic_set_features,
	.ndo_get_stats64	= hns3_nic_get_stats64,
	.ndo_setup_tc		= hns3_nic_setup_tc,
	.ndo_set_rx_mode	= hns3_nic_set_rx_mode,
	.ndo_vlan_rx_add_vid	= hns3_vlan_rx_add_vid,
	.ndo_vlan_rx_kill_vid	= hns3_vlan_rx_kill_vid,
	.ndo_set_vf_vlan	= hns3_ndo_set_vf_vlan,
	.ndo_set_vf_spoofchk	= hns3_set_vf_spoofchk,
	.ndo_set_vf_trust	= hns3_set_vf_trust,
#ifdef CONFIG_RFS_ACCEL
	.ndo_rx_flow_steer	= hns3_rx_flow_steer,
#endif
	.ndo_get_vf_config	= hns3_nic_get_vf_config,
	.ndo_set_vf_link_state	= hns3_nic_set_vf_link_state,
	.ndo_set_vf_rate	= hns3_nic_set_vf_rate,
	.ndo_set_vf_mac		= hns3_nic_set_vf_mac,
};

bool hns3_is_phys_func(struct pci_dev *pdev)
{
	u32 dev_id = pdev->device;

	switch (dev_id) {
	case HNAE3_DEV_ID_GE:
	case HNAE3_DEV_ID_25GE:
	case HNAE3_DEV_ID_25GE_RDMA:
	case HNAE3_DEV_ID_25GE_RDMA_MACSEC:
	case HNAE3_DEV_ID_50GE_RDMA:
	case HNAE3_DEV_ID_50GE_RDMA_MACSEC:
	case HNAE3_DEV_ID_100G_RDMA_MACSEC:
		return true;
	case HNAE3_DEV_ID_100G_VF:
	case HNAE3_DEV_ID_100G_RDMA_DCB_PFC_VF:
		return false;
	default:
		dev_warn(&pdev->dev, "un-recognized pci device-id %u",
			 dev_id);
	}

	return false;
}

static void hns3_disable_sriov(struct pci_dev *pdev)
{
	/* If our VFs are assigned we cannot shut down SR-IOV
	 * without causing issues, so just leave the hardware
	 * available but disabled
	 */
	if (pci_vfs_assigned(pdev)) {
		dev_warn(&pdev->dev,
			 "disabling driver while VFs are assigned\n");
		return;
	}

	pci_disable_sriov(pdev);
}

static void hns3_get_dev_capability(struct pci_dev *pdev,
				    struct hnae3_ae_dev *ae_dev)
{
	if (pdev->revision >= 0x21) {
		hnae3_set_bit(ae_dev->flag, HNAE3_DEV_SUPPORT_FD_B, 1);
		hnae3_set_bit(ae_dev->flag, HNAE3_DEV_SUPPORT_GRO_B, 1);
	}
}

/* hns3_probe - Device initialization routine
 * @pdev: PCI device information struct
 * @ent: entry in hns3_pci_tbl
 *
 * hns3_probe initializes a PF identified by a pci_dev structure.
 * The OS initialization, configuring of the PF private structure,
 * and a hardware reset occur.
 *
 * Returns 0 on success, negative on failure
 */
static int hns3_probe(struct pci_dev *pdev, const struct pci_device_id *ent)
{
	struct hnae3_ae_dev *ae_dev;
	int ret;

	ae_dev = devm_kzalloc(&pdev->dev, sizeof(*ae_dev), GFP_KERNEL);
	if (!ae_dev) {
		ret = -ENOMEM;
		return ret;
	}

	ae_dev->pdev = pdev;
	ae_dev->flag = ent->driver_data;
	ae_dev->reset_type = HNAE3_NONE_RESET;
	hns3_get_dev_capability(pdev, ae_dev);
	pci_set_drvdata(pdev, ae_dev);

	ret = hnae3_register_ae_dev(ae_dev);
	if (ret) {
		devm_kfree(&pdev->dev, ae_dev);
		pci_set_drvdata(pdev, NULL);
	}

	return ret;
}

/* hns3_remove - Device removal routine
 * @pdev: PCI device information struct
 */
static void hns3_remove(struct pci_dev *pdev)
{
	struct hnae3_ae_dev *ae_dev = pci_get_drvdata(pdev);

	if (hns3_is_phys_func(pdev) && IS_ENABLED(CONFIG_PCI_IOV))
		hns3_disable_sriov(pdev);

	hnae3_unregister_ae_dev(ae_dev);
	pci_set_drvdata(pdev, NULL);
}

/**
 * hns3_pci_sriov_configure
 * @pdev: pointer to a pci_dev structure
 * @num_vfs: number of VFs to allocate
 *
 * Enable or change the number of VFs. Called when the user updates the number
 * of VFs in sysfs.
 **/
static int hns3_pci_sriov_configure(struct pci_dev *pdev, int num_vfs)
{
	int ret;

	if (!(hns3_is_phys_func(pdev) && IS_ENABLED(CONFIG_PCI_IOV))) {
		dev_warn(&pdev->dev, "Can not config SRIOV\n");
		return -EINVAL;
	}

	if (num_vfs) {
		ret = pci_enable_sriov(pdev, num_vfs);
		if (ret)
			dev_err(&pdev->dev, "SRIOV enable failed %d\n", ret);
		else
			return num_vfs;
	} else if (!pci_vfs_assigned(pdev)) {
		pci_disable_sriov(pdev);
	} else {
		dev_warn(&pdev->dev,
			 "Unable to free VFs because some are assigned to VMs.\n");
	}

	return 0;
}

static void hns3_shutdown(struct pci_dev *pdev)
{
	struct hnae3_ae_dev *ae_dev = pci_get_drvdata(pdev);

	hnae3_unregister_ae_dev(ae_dev);
	devm_kfree(&pdev->dev, ae_dev);
	pci_set_drvdata(pdev, NULL);

	if (system_state == SYSTEM_POWER_OFF)
		pci_set_power_state(pdev, PCI_D3hot);
}

static pci_ers_result_t hns3_error_detected(struct pci_dev *pdev,
					    pci_channel_state_t state)
{
	struct hnae3_ae_dev *ae_dev = pci_get_drvdata(pdev);
	pci_ers_result_t ret;

	dev_info(&pdev->dev, "PCI error detected, state(=%d)!!\n", state);

	if (state == pci_channel_io_perm_failure)
		return PCI_ERS_RESULT_DISCONNECT;

	if (!ae_dev || !ae_dev->ops) {
		dev_err(&pdev->dev,
			"Can't recover - error happened before device initialized\n");
		return PCI_ERS_RESULT_NONE;
	}

	if (ae_dev->ops->handle_hw_ras_error)
		ret = ae_dev->ops->handle_hw_ras_error(ae_dev);
	else
		return PCI_ERS_RESULT_NONE;

	return ret;
}

static pci_ers_result_t hns3_slot_reset(struct pci_dev *pdev)
{
	struct hnae3_ae_dev *ae_dev = pci_get_drvdata(pdev);
	const struct hnae3_ae_ops *ops;
	enum hnae3_reset_type reset_type;
	struct device *dev = &pdev->dev;

	if (!ae_dev || !ae_dev->ops)
		return PCI_ERS_RESULT_NONE;

	ops = ae_dev->ops;
	/* request the reset */
	if (ops->reset_event && ops->get_reset_level &&
	    ops->set_default_reset_request) {
		if (ae_dev->hw_err_reset_req) {
			reset_type = ops->get_reset_level(ae_dev,
						&ae_dev->hw_err_reset_req);
			ops->set_default_reset_request(ae_dev, reset_type);
			dev_info(dev, "requesting reset due to PCI error\n");
			ops->reset_event(pdev, NULL);
		}

		return PCI_ERS_RESULT_RECOVERED;
	}

	return PCI_ERS_RESULT_DISCONNECT;
}

static void hns3_reset_prepare(struct pci_dev *pdev)
{
	struct hnae3_ae_dev *ae_dev = pci_get_drvdata(pdev);

	dev_info(&pdev->dev, "hns3 flr prepare\n");
	if (ae_dev && ae_dev->ops && ae_dev->ops->flr_prepare)
		ae_dev->ops->flr_prepare(ae_dev);
}

static void hns3_reset_done(struct pci_dev *pdev)
{
	struct hnae3_ae_dev *ae_dev = pci_get_drvdata(pdev);

	dev_info(&pdev->dev, "hns3 flr done\n");
	if (ae_dev && ae_dev->ops && ae_dev->ops->flr_done)
		ae_dev->ops->flr_done(ae_dev);
}

static const struct pci_error_handlers hns3_err_handler = {
	.error_detected = hns3_error_detected,
	.slot_reset     = hns3_slot_reset,
	.reset_prepare	= hns3_reset_prepare,
	.reset_done	= hns3_reset_done,
};

static struct pci_driver hns3_driver = {
	.name     = hns3_driver_name,
	.id_table = hns3_pci_tbl,
	.probe    = hns3_probe,
	.remove   = hns3_remove,
	.shutdown = hns3_shutdown,
	.sriov_configure = hns3_pci_sriov_configure,
	.err_handler    = &hns3_err_handler,
};

/* set default feature to hns3 */
static void hns3_set_default_feature(struct net_device *netdev)
{
	struct hnae3_handle *h = hns3_get_handle(netdev);
	struct pci_dev *pdev = h->pdev;

	netdev->priv_flags |= IFF_UNICAST_FLT;

	netdev->hw_enc_features |= NETIF_F_IP_CSUM | NETIF_F_IPV6_CSUM |
		NETIF_F_RXCSUM | NETIF_F_SG | NETIF_F_GSO |
		NETIF_F_GRO | NETIF_F_TSO | NETIF_F_TSO6 | NETIF_F_GSO_GRE |
		NETIF_F_GSO_GRE_CSUM | NETIF_F_GSO_UDP_TUNNEL |
		NETIF_F_GSO_UDP_TUNNEL_CSUM | NETIF_F_SCTP_CRC |
		NETIF_F_TSO_MANGLEID | NETIF_F_FRAGLIST;

	netdev->gso_partial_features |= NETIF_F_GSO_GRE_CSUM;

	netdev->features |= NETIF_F_IP_CSUM | NETIF_F_IPV6_CSUM |
		NETIF_F_HW_VLAN_CTAG_FILTER |
		NETIF_F_HW_VLAN_CTAG_TX | NETIF_F_HW_VLAN_CTAG_RX |
		NETIF_F_RXCSUM | NETIF_F_SG | NETIF_F_GSO |
		NETIF_F_GRO | NETIF_F_TSO | NETIF_F_TSO6 | NETIF_F_GSO_GRE |
		NETIF_F_GSO_GRE_CSUM | NETIF_F_GSO_UDP_TUNNEL |
		NETIF_F_GSO_UDP_TUNNEL_CSUM | NETIF_F_SCTP_CRC |
		NETIF_F_FRAGLIST;

	netdev->vlan_features |=
		NETIF_F_IP_CSUM | NETIF_F_IPV6_CSUM | NETIF_F_RXCSUM |
		NETIF_F_SG | NETIF_F_GSO | NETIF_F_GRO |
		NETIF_F_TSO | NETIF_F_TSO6 | NETIF_F_GSO_GRE |
		NETIF_F_GSO_GRE_CSUM | NETIF_F_GSO_UDP_TUNNEL |
		NETIF_F_GSO_UDP_TUNNEL_CSUM | NETIF_F_SCTP_CRC |
		NETIF_F_FRAGLIST;

	netdev->hw_features |= NETIF_F_IP_CSUM | NETIF_F_IPV6_CSUM |
		NETIF_F_HW_VLAN_CTAG_TX | NETIF_F_HW_VLAN_CTAG_RX |
		NETIF_F_RXCSUM | NETIF_F_SG | NETIF_F_GSO |
		NETIF_F_GRO | NETIF_F_TSO | NETIF_F_TSO6 | NETIF_F_GSO_GRE |
		NETIF_F_GSO_GRE_CSUM | NETIF_F_GSO_UDP_TUNNEL |
		NETIF_F_GSO_UDP_TUNNEL_CSUM | NETIF_F_SCTP_CRC |
		NETIF_F_FRAGLIST;

	if (pdev->revision >= 0x21) {
		netdev->hw_features |= NETIF_F_GRO_HW;
		netdev->features |= NETIF_F_GRO_HW;

		if (!(h->flags & HNAE3_SUPPORT_VF)) {
			netdev->hw_features |= NETIF_F_NTUPLE;
			netdev->features |= NETIF_F_NTUPLE;
		}
	}
}

static int hns3_alloc_buffer(struct hns3_enet_ring *ring,
			     struct hns3_desc_cb *cb)
{
	unsigned int order = hns3_page_order(ring);
	struct page *p;

	p = dev_alloc_pages(order);
	if (!p)
		return -ENOMEM;

	cb->priv = p;
	cb->page_offset = 0;
	cb->reuse_flag = 0;
	cb->buf  = page_address(p);
	cb->length = hns3_page_size(ring);
	cb->type = DESC_TYPE_PAGE;

	return 0;
}

static void hns3_free_buffer(struct hns3_enet_ring *ring,
			     struct hns3_desc_cb *cb)
{
	if (cb->type == DESC_TYPE_SKB)
		dev_kfree_skb_any((struct sk_buff *)cb->priv);
	else if (!HNAE3_IS_TX_RING(ring))
		put_page((struct page *)cb->priv);
	memset(cb, 0, sizeof(*cb));
}

static int hns3_map_buffer(struct hns3_enet_ring *ring, struct hns3_desc_cb *cb)
{
	cb->dma = dma_map_page(ring_to_dev(ring), cb->priv, 0,
			       cb->length, ring_to_dma_dir(ring));

	if (unlikely(dma_mapping_error(ring_to_dev(ring), cb->dma)))
		return -EIO;

	return 0;
}

static void hns3_unmap_buffer(struct hns3_enet_ring *ring,
			      struct hns3_desc_cb *cb)
{
	if (cb->type == DESC_TYPE_SKB)
		dma_unmap_single(ring_to_dev(ring), cb->dma, cb->length,
				 ring_to_dma_dir(ring));
	else if (cb->length)
		dma_unmap_page(ring_to_dev(ring), cb->dma, cb->length,
			       ring_to_dma_dir(ring));
}

static void hns3_buffer_detach(struct hns3_enet_ring *ring, int i)
{
	hns3_unmap_buffer(ring, &ring->desc_cb[i]);
	ring->desc[i].addr = 0;
}

static void hns3_free_buffer_detach(struct hns3_enet_ring *ring, int i)
{
	struct hns3_desc_cb *cb = &ring->desc_cb[i];

	if (!ring->desc_cb[i].dma)
		return;

	hns3_buffer_detach(ring, i);
	hns3_free_buffer(ring, cb);
}

static void hns3_free_buffers(struct hns3_enet_ring *ring)
{
	int i;

	for (i = 0; i < ring->desc_num; i++)
		hns3_free_buffer_detach(ring, i);
}

/* free desc along with its attached buffer */
static void hns3_free_desc(struct hns3_enet_ring *ring)
{
	int size = ring->desc_num * sizeof(ring->desc[0]);

	hns3_free_buffers(ring);

	if (ring->desc) {
		dma_free_coherent(ring_to_dev(ring), size,
				  ring->desc, ring->desc_dma_addr);
		ring->desc = NULL;
	}
}

static int hns3_alloc_desc(struct hns3_enet_ring *ring)
{
	int size = ring->desc_num * sizeof(ring->desc[0]);

	ring->desc = dma_alloc_coherent(ring_to_dev(ring), size,
					&ring->desc_dma_addr, GFP_KERNEL);
	if (!ring->desc)
		return -ENOMEM;

	return 0;
}

static int hns3_reserve_buffer_map(struct hns3_enet_ring *ring,
				   struct hns3_desc_cb *cb)
{
	int ret;

	ret = hns3_alloc_buffer(ring, cb);
	if (ret)
		goto out;

	ret = hns3_map_buffer(ring, cb);
	if (ret)
		goto out_with_buf;

	return 0;

out_with_buf:
	hns3_free_buffer(ring, cb);
out:
	return ret;
}

static int hns3_alloc_buffer_attach(struct hns3_enet_ring *ring, int i)
{
	int ret = hns3_reserve_buffer_map(ring, &ring->desc_cb[i]);

	if (ret)
		return ret;

	ring->desc[i].addr = cpu_to_le64(ring->desc_cb[i].dma);

	return 0;
}

/* Allocate memory for raw pkg, and map with dma */
static int hns3_alloc_ring_buffers(struct hns3_enet_ring *ring)
{
	int i, j, ret;

	for (i = 0; i < ring->desc_num; i++) {
		ret = hns3_alloc_buffer_attach(ring, i);
		if (ret)
			goto out_buffer_fail;
	}

	return 0;

out_buffer_fail:
	for (j = i - 1; j >= 0; j--)
		hns3_free_buffer_detach(ring, j);
	return ret;
}

/* detach a in-used buffer and replace with a reserved one */
static void hns3_replace_buffer(struct hns3_enet_ring *ring, int i,
				struct hns3_desc_cb *res_cb)
{
	hns3_unmap_buffer(ring, &ring->desc_cb[i]);
	ring->desc_cb[i] = *res_cb;
	ring->desc[i].addr = cpu_to_le64(ring->desc_cb[i].dma);
	ring->desc[i].rx.bd_base_info = 0;
}

static void hns3_reuse_buffer(struct hns3_enet_ring *ring, int i)
{
	ring->desc_cb[i].reuse_flag = 0;
	ring->desc[i].addr = cpu_to_le64(ring->desc_cb[i].dma +
					 ring->desc_cb[i].page_offset);
	ring->desc[i].rx.bd_base_info = 0;
}

static void hns3_nic_reclaim_desc(struct hns3_enet_ring *ring, int head,
				  int *bytes, int *pkts)
{
	int ntc = ring->next_to_clean;
	struct hns3_desc_cb *desc_cb;

	while (head != ntc) {
		desc_cb = &ring->desc_cb[ntc];
		(*pkts) += (desc_cb->type == DESC_TYPE_SKB);
		(*bytes) += desc_cb->length;
		/* desc_cb will be cleaned, after hnae3_free_buffer_detach */
		hns3_free_buffer_detach(ring, ntc);

		if (++ntc == ring->desc_num)
			ntc = 0;

		/* Issue prefetch for next Tx descriptor */
		prefetch(&ring->desc_cb[ntc]);
	}

	/* This smp_store_release() pairs with smp_load_acquire() in
	 * ring_space called by hns3_nic_net_xmit.
	 */
	smp_store_release(&ring->next_to_clean, ntc);
}

static int is_valid_clean_head(struct hns3_enet_ring *ring, int h)
{
	int u = ring->next_to_use;
	int c = ring->next_to_clean;

	if (unlikely(h > ring->desc_num))
		return 0;

	return u > c ? (h > c && h <= u) : (h > c || h <= u);
}

void hns3_clean_tx_ring(struct hns3_enet_ring *ring)
{
	struct net_device *netdev = ring_to_netdev(ring);
	struct hns3_nic_priv *priv = netdev_priv(netdev);
	struct netdev_queue *dev_queue;
	int bytes, pkts;
	int head;

	head = readl_relaxed(ring->tqp->io_base + HNS3_RING_TX_RING_HEAD_REG);

	if (is_ring_empty(ring) || head == ring->next_to_clean)
		return; /* no data to poll */

	rmb(); /* Make sure head is ready before touch any data */

	if (unlikely(!is_valid_clean_head(ring, head))) {
		netdev_err(netdev, "wrong head (%d, %d-%d)\n", head,
			   ring->next_to_use, ring->next_to_clean);

		u64_stats_update_begin(&ring->syncp);
		ring->stats.io_err_cnt++;
		u64_stats_update_end(&ring->syncp);
		return;
	}

	bytes = 0;
	pkts = 0;
	hns3_nic_reclaim_desc(ring, head, &bytes, &pkts);

	ring->tqp_vector->tx_group.total_bytes += bytes;
	ring->tqp_vector->tx_group.total_packets += pkts;

	u64_stats_update_begin(&ring->syncp);
	ring->stats.tx_bytes += bytes;
	ring->stats.tx_pkts += pkts;
	u64_stats_update_end(&ring->syncp);

	dev_queue = netdev_get_tx_queue(netdev, ring->tqp->tqp_index);
	netdev_tx_completed_queue(dev_queue, pkts, bytes);

	if (unlikely(netif_carrier_ok(netdev) &&
		     ring_space(ring) > HNS3_MAX_TSO_BD_NUM)) {
		/* Make sure that anybody stopping the queue after this
		 * sees the new next_to_clean.
		 */
		smp_mb();
		if (netif_tx_queue_stopped(dev_queue) &&
		    !test_bit(HNS3_NIC_STATE_DOWN, &priv->state)) {
			netif_tx_wake_queue(dev_queue);
			ring->stats.restart_queue++;
		}
	}
}

static int hns3_desc_unused(struct hns3_enet_ring *ring)
{
	int ntc = ring->next_to_clean;
	int ntu = ring->next_to_use;

	return ((ntc >= ntu) ? 0 : ring->desc_num) + ntc - ntu;
}

static void hns3_nic_alloc_rx_buffers(struct hns3_enet_ring *ring,
				      int cleand_count)
{
	struct hns3_desc_cb *desc_cb;
	struct hns3_desc_cb res_cbs;
	int i, ret;

	for (i = 0; i < cleand_count; i++) {
		desc_cb = &ring->desc_cb[ring->next_to_use];
		if (desc_cb->reuse_flag) {
			u64_stats_update_begin(&ring->syncp);
			ring->stats.reuse_pg_cnt++;
			u64_stats_update_end(&ring->syncp);

			hns3_reuse_buffer(ring, ring->next_to_use);
		} else {
			ret = hns3_reserve_buffer_map(ring, &res_cbs);
			if (ret) {
				u64_stats_update_begin(&ring->syncp);
				ring->stats.sw_err_cnt++;
				u64_stats_update_end(&ring->syncp);

				hns3_rl_err(ring_to_netdev(ring),
					    "alloc rx buffer failed: %d\n",
					    ret);
				break;
			}
			hns3_replace_buffer(ring, ring->next_to_use, &res_cbs);

			u64_stats_update_begin(&ring->syncp);
			ring->stats.non_reuse_pg++;
			u64_stats_update_end(&ring->syncp);
		}

		ring_ptr_move_fw(ring, next_to_use);
	}

	wmb(); /* Make all data has been write before submit */
	writel_relaxed(i, ring->tqp->io_base + HNS3_RING_RX_RING_HEAD_REG);
}

static void hns3_nic_reuse_page(struct sk_buff *skb, int i,
				struct hns3_enet_ring *ring, int pull_len,
				struct hns3_desc_cb *desc_cb)
{
	struct hns3_desc *desc = &ring->desc[ring->next_to_clean];
	int size = le16_to_cpu(desc->rx.size);
	u32 truesize = hns3_buf_size(ring);

	skb_add_rx_frag(skb, i, desc_cb->priv, desc_cb->page_offset + pull_len,
			size - pull_len, truesize);

	/* Avoid re-using remote pages, or the stack is still using the page
	 * when page_offset rollback to zero, flag default unreuse
	 */
	if (unlikely(page_to_nid(desc_cb->priv) != numa_mem_id()) ||
	    (!desc_cb->page_offset && page_count(desc_cb->priv) > 1))
		return;

	/* Move offset up to the next cache line */
	desc_cb->page_offset += truesize;

	if (desc_cb->page_offset + truesize <= hns3_page_size(ring)) {
		desc_cb->reuse_flag = 1;
		/* Bump ref count on page before it is given */
		get_page(desc_cb->priv);
	} else if (page_count(desc_cb->priv) == 1) {
		desc_cb->reuse_flag = 1;
		desc_cb->page_offset = 0;
		get_page(desc_cb->priv);
	}
}

static int hns3_gro_complete(struct sk_buff *skb, u32 l234info)
{
	__be16 type = skb->protocol;
	struct tcphdr *th;
	int depth = 0;

	while (eth_type_vlan(type)) {
		struct vlan_hdr *vh;

		if ((depth + VLAN_HLEN) > skb_headlen(skb))
			return -EFAULT;

		vh = (struct vlan_hdr *)(skb->data + depth);
		type = vh->h_vlan_encapsulated_proto;
		depth += VLAN_HLEN;
	}

	skb_set_network_header(skb, depth);

	if (type == htons(ETH_P_IP)) {
		const struct iphdr *iph = ip_hdr(skb);

		depth += sizeof(struct iphdr);
		skb_set_transport_header(skb, depth);
		th = tcp_hdr(skb);
		th->check = ~tcp_v4_check(skb->len - depth, iph->saddr,
					  iph->daddr, 0);
	} else if (type == htons(ETH_P_IPV6)) {
		const struct ipv6hdr *iph = ipv6_hdr(skb);

		depth += sizeof(struct ipv6hdr);
		skb_set_transport_header(skb, depth);
		th = tcp_hdr(skb);
		th->check = ~tcp_v6_check(skb->len - depth, &iph->saddr,
					  &iph->daddr, 0);
	} else {
		hns3_rl_err(skb->dev,
			    "Error: FW GRO supports only IPv4/IPv6, not 0x%04x, depth: %d\n",
			    be16_to_cpu(type), depth);
		return -EFAULT;
	}

	skb_shinfo(skb)->gso_segs = NAPI_GRO_CB(skb)->count;
	if (th->cwr)
		skb_shinfo(skb)->gso_type |= SKB_GSO_TCP_ECN;

	if (l234info & BIT(HNS3_RXD_GRO_FIXID_B))
		skb_shinfo(skb)->gso_type |= SKB_GSO_TCP_FIXEDID;

	skb->csum_start = (unsigned char *)th - skb->head;
	skb->csum_offset = offsetof(struct tcphdr, check);
	skb->ip_summed = CHECKSUM_PARTIAL;
	return 0;
}

static void hns3_rx_checksum(struct hns3_enet_ring *ring, struct sk_buff *skb,
			     u32 l234info, u32 bd_base_info, u32 ol_info)
{
	struct net_device *netdev = ring_to_netdev(ring);
	int l3_type, l4_type;
	int ol4_type;

	skb->ip_summed = CHECKSUM_NONE;

	skb_checksum_none_assert(skb);

	if (!(netdev->features & NETIF_F_RXCSUM))
		return;

	/* check if hardware has done checksum */
	if (!(bd_base_info & BIT(HNS3_RXD_L3L4P_B)))
		return;

	if (unlikely(l234info & (BIT(HNS3_RXD_L3E_B) | BIT(HNS3_RXD_L4E_B) |
				 BIT(HNS3_RXD_OL3E_B) |
				 BIT(HNS3_RXD_OL4E_B)))) {
		u64_stats_update_begin(&ring->syncp);
		ring->stats.l3l4_csum_err++;
		u64_stats_update_end(&ring->syncp);

		return;
	}

	ol4_type = hnae3_get_field(ol_info, HNS3_RXD_OL4ID_M,
				   HNS3_RXD_OL4ID_S);
	switch (ol4_type) {
	case HNS3_OL4_TYPE_MAC_IN_UDP:
	case HNS3_OL4_TYPE_NVGRE:
		skb->csum_level = 1;
		/* fall through */
	case HNS3_OL4_TYPE_NO_TUN:
		l3_type = hnae3_get_field(l234info, HNS3_RXD_L3ID_M,
					  HNS3_RXD_L3ID_S);
		l4_type = hnae3_get_field(l234info, HNS3_RXD_L4ID_M,
					  HNS3_RXD_L4ID_S);

		/* Can checksum ipv4 or ipv6 + UDP/TCP/SCTP packets */
		if ((l3_type == HNS3_L3_TYPE_IPV4 ||
		     l3_type == HNS3_L3_TYPE_IPV6) &&
		    (l4_type == HNS3_L4_TYPE_UDP ||
		     l4_type == HNS3_L4_TYPE_TCP ||
		     l4_type == HNS3_L4_TYPE_SCTP))
			skb->ip_summed = CHECKSUM_UNNECESSARY;
		break;
	default:
		break;
	}
}

static void hns3_rx_skb(struct hns3_enet_ring *ring, struct sk_buff *skb)
{
	if (skb_has_frag_list(skb))
		napi_gro_flush(&ring->tqp_vector->napi, false);

	napi_gro_receive(&ring->tqp_vector->napi, skb);
}

static bool hns3_parse_vlan_tag(struct hns3_enet_ring *ring,
				struct hns3_desc *desc, u32 l234info,
				u16 *vlan_tag)
{
	struct hnae3_handle *handle = ring->tqp->handle;
	struct pci_dev *pdev = ring->tqp->handle->pdev;

	if (pdev->revision == 0x20) {
		*vlan_tag = le16_to_cpu(desc->rx.ot_vlan_tag);
		if (!(*vlan_tag & VLAN_VID_MASK))
			*vlan_tag = le16_to_cpu(desc->rx.vlan_tag);

		return (*vlan_tag != 0);
	}

#define HNS3_STRP_OUTER_VLAN	0x1
#define HNS3_STRP_INNER_VLAN	0x2
#define HNS3_STRP_BOTH		0x3

	/* Hardware always insert VLAN tag into RX descriptor when
	 * remove the tag from packet, driver needs to determine
	 * reporting which tag to stack.
	 */
	switch (hnae3_get_field(l234info, HNS3_RXD_STRP_TAGP_M,
				HNS3_RXD_STRP_TAGP_S)) {
	case HNS3_STRP_OUTER_VLAN:
		if (handle->port_base_vlan_state !=
				HNAE3_PORT_BASE_VLAN_DISABLE)
			return false;

		*vlan_tag = le16_to_cpu(desc->rx.ot_vlan_tag);
		return true;
	case HNS3_STRP_INNER_VLAN:
		if (handle->port_base_vlan_state !=
				HNAE3_PORT_BASE_VLAN_DISABLE)
			return false;

		*vlan_tag = le16_to_cpu(desc->rx.vlan_tag);
		return true;
	case HNS3_STRP_BOTH:
		if (handle->port_base_vlan_state ==
				HNAE3_PORT_BASE_VLAN_DISABLE)
			*vlan_tag = le16_to_cpu(desc->rx.ot_vlan_tag);
		else
			*vlan_tag = le16_to_cpu(desc->rx.vlan_tag);

		return true;
	default:
		return false;
	}
}

static int hns3_alloc_skb(struct hns3_enet_ring *ring, unsigned int length,
			  unsigned char *va)
{
#define HNS3_NEED_ADD_FRAG	1
	struct hns3_desc_cb *desc_cb = &ring->desc_cb[ring->next_to_clean];
	struct net_device *netdev = ring_to_netdev(ring);
	struct sk_buff *skb;

	ring->skb = napi_alloc_skb(&ring->tqp_vector->napi, HNS3_RX_HEAD_SIZE);
	skb = ring->skb;
	if (unlikely(!skb)) {
		hns3_rl_err(netdev, "alloc rx skb fail\n");

		u64_stats_update_begin(&ring->syncp);
		ring->stats.sw_err_cnt++;
		u64_stats_update_end(&ring->syncp);

		return -ENOMEM;
	}

	prefetchw(skb->data);

	ring->pending_buf = 1;
	ring->frag_num = 0;
	ring->tail_skb = NULL;
	if (length <= HNS3_RX_HEAD_SIZE) {
		memcpy(__skb_put(skb, length), va, ALIGN(length, sizeof(long)));

		/* We can reuse buffer as-is, just make sure it is local */
		if (likely(page_to_nid(desc_cb->priv) == numa_mem_id()))
			desc_cb->reuse_flag = 1;
		else /* This page cannot be reused so discard it */
			put_page(desc_cb->priv);

		ring_ptr_move_fw(ring, next_to_clean);
		return 0;
	}
	u64_stats_update_begin(&ring->syncp);
	ring->stats.seg_pkt_cnt++;
	u64_stats_update_end(&ring->syncp);

	ring->pull_len = eth_get_headlen(netdev, va, HNS3_RX_HEAD_SIZE);
	__skb_put(skb, ring->pull_len);
	hns3_nic_reuse_page(skb, ring->frag_num++, ring, ring->pull_len,
			    desc_cb);
	ring_ptr_move_fw(ring, next_to_clean);

	return HNS3_NEED_ADD_FRAG;
}

static int hns3_add_frag(struct hns3_enet_ring *ring, struct hns3_desc *desc,
			 bool pending)
{
	struct sk_buff *skb = ring->skb;
	struct sk_buff *head_skb = skb;
	struct sk_buff *new_skb;
	struct hns3_desc_cb *desc_cb;
	struct hns3_desc *pre_desc;
	u32 bd_base_info;
	int pre_bd;

	/* if there is pending bd, the SW param next_to_clean has moved
	 * to next and the next is NULL
	 */
	if (pending) {
		pre_bd = (ring->next_to_clean - 1 + ring->desc_num) %
			 ring->desc_num;
		pre_desc = &ring->desc[pre_bd];
		bd_base_info = le32_to_cpu(pre_desc->rx.bd_base_info);
	} else {
		bd_base_info = le32_to_cpu(desc->rx.bd_base_info);
	}

	while (!(bd_base_info & BIT(HNS3_RXD_FE_B))) {
		desc = &ring->desc[ring->next_to_clean];
		desc_cb = &ring->desc_cb[ring->next_to_clean];
		bd_base_info = le32_to_cpu(desc->rx.bd_base_info);
		/* make sure HW write desc complete */
		dma_rmb();
		if (!(bd_base_info & BIT(HNS3_RXD_VLD_B)))
			return -ENXIO;

		if (unlikely(ring->frag_num >= MAX_SKB_FRAGS)) {
			new_skb = napi_alloc_skb(&ring->tqp_vector->napi, 0);
			if (unlikely(!new_skb)) {
				hns3_rl_err(ring_to_netdev(ring),
					    "alloc rx fraglist skb fail\n");
				return -ENXIO;
			}
			ring->frag_num = 0;

			if (ring->tail_skb) {
				ring->tail_skb->next = new_skb;
				ring->tail_skb = new_skb;
			} else {
				skb_shinfo(skb)->frag_list = new_skb;
				ring->tail_skb = new_skb;
			}
		}

		if (ring->tail_skb) {
			head_skb->truesize += hns3_buf_size(ring);
			head_skb->data_len += le16_to_cpu(desc->rx.size);
			head_skb->len += le16_to_cpu(desc->rx.size);
			skb = ring->tail_skb;
		}

		hns3_nic_reuse_page(skb, ring->frag_num++, ring, 0, desc_cb);
		ring_ptr_move_fw(ring, next_to_clean);
		ring->pending_buf++;
	}

	return 0;
}

static int hns3_set_gro_and_checksum(struct hns3_enet_ring *ring,
				     struct sk_buff *skb, u32 l234info,
				     u32 bd_base_info, u32 ol_info)
{
	u32 l3_type;

	skb_shinfo(skb)->gso_size = hnae3_get_field(bd_base_info,
						    HNS3_RXD_GRO_SIZE_M,
						    HNS3_RXD_GRO_SIZE_S);
	/* if there is no HW GRO, do not set gro params */
	if (!skb_shinfo(skb)->gso_size) {
		hns3_rx_checksum(ring, skb, l234info, bd_base_info, ol_info);
		return 0;
	}

	NAPI_GRO_CB(skb)->count = hnae3_get_field(l234info,
						  HNS3_RXD_GRO_COUNT_M,
						  HNS3_RXD_GRO_COUNT_S);

	l3_type = hnae3_get_field(l234info, HNS3_RXD_L3ID_M, HNS3_RXD_L3ID_S);
	if (l3_type == HNS3_L3_TYPE_IPV4)
		skb_shinfo(skb)->gso_type = SKB_GSO_TCPV4;
	else if (l3_type == HNS3_L3_TYPE_IPV6)
		skb_shinfo(skb)->gso_type = SKB_GSO_TCPV6;
	else
		return -EFAULT;

	return  hns3_gro_complete(skb, l234info);
}

static void hns3_set_rx_skb_rss_type(struct hns3_enet_ring *ring,
				     struct sk_buff *skb, u32 rss_hash)
{
	struct hnae3_handle *handle = ring->tqp->handle;
	enum pkt_hash_types rss_type;

	if (rss_hash)
		rss_type = handle->kinfo.rss_type;
	else
		rss_type = PKT_HASH_TYPE_NONE;

	skb_set_hash(skb, rss_hash, rss_type);
}

static int hns3_handle_bdinfo(struct hns3_enet_ring *ring, struct sk_buff *skb)
{
	struct net_device *netdev = ring_to_netdev(ring);
	enum hns3_pkt_l2t_type l2_frame_type;
	u32 bd_base_info, l234info, ol_info;
	struct hns3_desc *desc;
	unsigned int len;
	int pre_ntc, ret;

	/* bdinfo handled below is only valid on the last BD of the
	 * current packet, and ring->next_to_clean indicates the first
	 * descriptor of next packet, so need - 1 below.
	 */
	pre_ntc = ring->next_to_clean ? (ring->next_to_clean - 1) :
					(ring->desc_num - 1);
	desc = &ring->desc[pre_ntc];
	bd_base_info = le32_to_cpu(desc->rx.bd_base_info);
	l234info = le32_to_cpu(desc->rx.l234_info);
	ol_info = le32_to_cpu(desc->rx.ol_info);

	/* Based on hw strategy, the tag offloaded will be stored at
	 * ot_vlan_tag in two layer tag case, and stored at vlan_tag
	 * in one layer tag case.
	 */
	if (netdev->features & NETIF_F_HW_VLAN_CTAG_RX) {
		u16 vlan_tag;

		if (hns3_parse_vlan_tag(ring, desc, l234info, &vlan_tag))
			__vlan_hwaccel_put_tag(skb, htons(ETH_P_8021Q),
					       vlan_tag);
	}

	if (unlikely(!desc->rx.pkt_len || (l234info & (BIT(HNS3_RXD_TRUNCAT_B) |
				  BIT(HNS3_RXD_L2E_B))))) {
		u64_stats_update_begin(&ring->syncp);
		if (l234info & BIT(HNS3_RXD_L2E_B))
			ring->stats.l2_err++;
		else
			ring->stats.err_pkt_len++;
		u64_stats_update_end(&ring->syncp);

		return -EFAULT;
	}

	len = skb->len;

	/* Do update ip stack process */
	skb->protocol = eth_type_trans(skb, netdev);

	/* This is needed in order to enable forwarding support */
	ret = hns3_set_gro_and_checksum(ring, skb, l234info,
					bd_base_info, ol_info);
	if (unlikely(ret)) {
		u64_stats_update_begin(&ring->syncp);
		ring->stats.rx_err_cnt++;
		u64_stats_update_end(&ring->syncp);
		return ret;
	}

	l2_frame_type = hnae3_get_field(l234info, HNS3_RXD_DMAC_M,
					HNS3_RXD_DMAC_S);

	u64_stats_update_begin(&ring->syncp);
	ring->stats.rx_pkts++;
	ring->stats.rx_bytes += len;

	if (l2_frame_type == HNS3_L2_TYPE_MULTICAST)
		ring->stats.rx_multicast++;

	u64_stats_update_end(&ring->syncp);

	ring->tqp_vector->rx_group.total_bytes += len;

	hns3_set_rx_skb_rss_type(ring, skb, le32_to_cpu(desc->rx.rss_hash));
	return 0;
}

static int hns3_handle_rx_bd(struct hns3_enet_ring *ring)
{
	struct sk_buff *skb = ring->skb;
	struct hns3_desc_cb *desc_cb;
	struct hns3_desc *desc;
	unsigned int length;
	u32 bd_base_info;
	int ret;

	desc = &ring->desc[ring->next_to_clean];
	desc_cb = &ring->desc_cb[ring->next_to_clean];

	prefetch(desc);

	length = le16_to_cpu(desc->rx.size);
	bd_base_info = le32_to_cpu(desc->rx.bd_base_info);

	/* Check valid BD */
	if (unlikely(!(bd_base_info & BIT(HNS3_RXD_VLD_B))))
		return -ENXIO;

	if (!skb)
		ring->va = (unsigned char *)desc_cb->buf + desc_cb->page_offset;

	/* Prefetch first cache line of first page
	 * Idea is to cache few bytes of the header of the packet. Our L1 Cache
	 * line size is 64B so need to prefetch twice to make it 128B. But in
	 * actual we can have greater size of caches with 128B Level 1 cache
	 * lines. In such a case, single fetch would suffice to cache in the
	 * relevant part of the header.
	 */
	prefetch(ring->va);
#if L1_CACHE_BYTES < 128
	prefetch(ring->va + L1_CACHE_BYTES);
#endif

	if (!skb) {
		ret = hns3_alloc_skb(ring, length, ring->va);
		skb = ring->skb;

		if (ret < 0) /* alloc buffer fail */
			return ret;
		if (ret > 0) { /* need add frag */
			ret = hns3_add_frag(ring, desc, false);
			if (ret)
				return ret;

			/* As the head data may be changed when GRO enable, copy
			 * the head data in after other data rx completed
			 */
			memcpy(skb->data, ring->va,
			       ALIGN(ring->pull_len, sizeof(long)));
		}
	} else {
		ret = hns3_add_frag(ring, desc, true);
		if (ret)
			return ret;

		/* As the head data may be changed when GRO enable, copy
		 * the head data in after other data rx completed
		 */
		memcpy(skb->data, ring->va,
		       ALIGN(ring->pull_len, sizeof(long)));
	}

	ret = hns3_handle_bdinfo(ring, skb);
	if (unlikely(ret)) {
		dev_kfree_skb_any(skb);
		return ret;
	}

	skb_record_rx_queue(skb, ring->tqp->tqp_index);
	return 0;
}

int hns3_clean_rx_ring(struct hns3_enet_ring *ring, int budget,
		       void (*rx_fn)(struct hns3_enet_ring *, struct sk_buff *))
{
#define RCB_NOF_ALLOC_RX_BUFF_ONCE 16
	int unused_count = hns3_desc_unused(ring);
	int recv_pkts = 0;
	int recv_bds = 0;
	int err, num;

	num = readl_relaxed(ring->tqp->io_base + HNS3_RING_RX_RING_FBDNUM_REG);
	num -= unused_count;
	unused_count -= ring->pending_buf;

	if (num <= 0)
		goto out;

	rmb(); /* Make sure num taken effect before the other data is touched */

	while (recv_pkts < budget && recv_bds < num) {
		/* Reuse or realloc buffers */
		if (unused_count >= RCB_NOF_ALLOC_RX_BUFF_ONCE) {
			hns3_nic_alloc_rx_buffers(ring, unused_count);
			unused_count = hns3_desc_unused(ring) -
					ring->pending_buf;
		}

		/* Poll one pkt */
		err = hns3_handle_rx_bd(ring);
		/* Do not get FE for the packet or failed to alloc skb */
		if (unlikely(!ring->skb || err == -ENXIO)) {
			goto out;
		} else if (likely(!err)) {
			rx_fn(ring, ring->skb);
			recv_pkts++;
		}

		recv_bds += ring->pending_buf;
		unused_count += ring->pending_buf;
		ring->skb = NULL;
		ring->pending_buf = 0;
	}

out:
	/* Make all data has been write before submit */
	if (unused_count > 0)
		hns3_nic_alloc_rx_buffers(ring, unused_count);

	return recv_pkts;
}

static bool hns3_get_new_flow_lvl(struct hns3_enet_ring_group *ring_group)
{
#define HNS3_RX_LOW_BYTE_RATE 10000
#define HNS3_RX_MID_BYTE_RATE 20000
#define HNS3_RX_ULTRA_PACKET_RATE 40

	enum hns3_flow_level_range new_flow_level;
	struct hns3_enet_tqp_vector *tqp_vector;
	int packets_per_msecs, bytes_per_msecs;
	u32 time_passed_ms;

	tqp_vector = ring_group->ring->tqp_vector;
	time_passed_ms =
		jiffies_to_msecs(jiffies - tqp_vector->last_jiffies);
	if (!time_passed_ms)
		return false;

	do_div(ring_group->total_packets, time_passed_ms);
	packets_per_msecs = ring_group->total_packets;

	do_div(ring_group->total_bytes, time_passed_ms);
	bytes_per_msecs = ring_group->total_bytes;

	new_flow_level = ring_group->coal.flow_level;

	/* Simple throttlerate management
	 * 0-10MB/s   lower     (50000 ints/s)
	 * 10-20MB/s   middle    (20000 ints/s)
	 * 20-1249MB/s high      (18000 ints/s)
	 * > 40000pps  ultra     (8000 ints/s)
	 */
	switch (new_flow_level) {
	case HNS3_FLOW_LOW:
		if (bytes_per_msecs > HNS3_RX_LOW_BYTE_RATE)
			new_flow_level = HNS3_FLOW_MID;
		break;
	case HNS3_FLOW_MID:
		if (bytes_per_msecs > HNS3_RX_MID_BYTE_RATE)
			new_flow_level = HNS3_FLOW_HIGH;
		else if (bytes_per_msecs <= HNS3_RX_LOW_BYTE_RATE)
			new_flow_level = HNS3_FLOW_LOW;
		break;
	case HNS3_FLOW_HIGH:
	case HNS3_FLOW_ULTRA:
	default:
		if (bytes_per_msecs <= HNS3_RX_MID_BYTE_RATE)
			new_flow_level = HNS3_FLOW_MID;
		break;
	}

	if (packets_per_msecs > HNS3_RX_ULTRA_PACKET_RATE &&
	    &tqp_vector->rx_group == ring_group)
		new_flow_level = HNS3_FLOW_ULTRA;

	ring_group->total_bytes = 0;
	ring_group->total_packets = 0;
	ring_group->coal.flow_level = new_flow_level;

	return true;
}

static bool hns3_get_new_int_gl(struct hns3_enet_ring_group *ring_group)
{
	struct hns3_enet_tqp_vector *tqp_vector;
	u16 new_int_gl;

	if (!ring_group->ring)
		return false;

	tqp_vector = ring_group->ring->tqp_vector;
	if (!tqp_vector->last_jiffies)
		return false;

	if (ring_group->total_packets == 0) {
		ring_group->coal.int_gl = HNS3_INT_GL_50K;
		ring_group->coal.flow_level = HNS3_FLOW_LOW;
		return true;
	}

	if (!hns3_get_new_flow_lvl(ring_group))
		return false;

	new_int_gl = ring_group->coal.int_gl;
	switch (ring_group->coal.flow_level) {
	case HNS3_FLOW_LOW:
		new_int_gl = HNS3_INT_GL_50K;
		break;
	case HNS3_FLOW_MID:
		new_int_gl = HNS3_INT_GL_20K;
		break;
	case HNS3_FLOW_HIGH:
		new_int_gl = HNS3_INT_GL_18K;
		break;
	case HNS3_FLOW_ULTRA:
		new_int_gl = HNS3_INT_GL_8K;
		break;
	default:
		break;
	}

	if (new_int_gl != ring_group->coal.int_gl) {
		ring_group->coal.int_gl = new_int_gl;
		return true;
	}
	return false;
}

static void hns3_update_new_int_gl(struct hns3_enet_tqp_vector *tqp_vector)
{
	struct hns3_enet_ring_group *rx_group = &tqp_vector->rx_group;
	struct hns3_enet_ring_group *tx_group = &tqp_vector->tx_group;
	bool rx_update, tx_update;

	/* update param every 1000ms */
	if (time_before(jiffies,
			tqp_vector->last_jiffies + msecs_to_jiffies(1000)))
		return;

	if (rx_group->coal.gl_adapt_enable) {
		rx_update = hns3_get_new_int_gl(rx_group);
		if (rx_update)
			hns3_set_vector_coalesce_rx_gl(tqp_vector,
						       rx_group->coal.int_gl);
	}

	if (tx_group->coal.gl_adapt_enable) {
		tx_update = hns3_get_new_int_gl(tx_group);
		if (tx_update)
			hns3_set_vector_coalesce_tx_gl(tqp_vector,
						       tx_group->coal.int_gl);
	}

	tqp_vector->last_jiffies = jiffies;
}

static int hns3_nic_common_poll(struct napi_struct *napi, int budget)
{
	struct hns3_nic_priv *priv = netdev_priv(napi->dev);
	struct hns3_enet_ring *ring;
	int rx_pkt_total = 0;

	struct hns3_enet_tqp_vector *tqp_vector =
		container_of(napi, struct hns3_enet_tqp_vector, napi);
	bool clean_complete = true;
	int rx_budget = budget;

	if (unlikely(test_bit(HNS3_NIC_STATE_DOWN, &priv->state))) {
		napi_complete(napi);
		return 0;
	}

	/* Since the actual Tx work is minimal, we can give the Tx a larger
	 * budget and be more aggressive about cleaning up the Tx descriptors.
	 */
	hns3_for_each_ring(ring, tqp_vector->tx_group)
		hns3_clean_tx_ring(ring);

	/* make sure rx ring budget not smaller than 1 */
	if (tqp_vector->num_tqps > 1)
		rx_budget = max(budget / tqp_vector->num_tqps, 1);

	hns3_for_each_ring(ring, tqp_vector->rx_group) {
		int rx_cleaned = hns3_clean_rx_ring(ring, rx_budget,
						    hns3_rx_skb);

		if (rx_cleaned >= rx_budget)
			clean_complete = false;

		rx_pkt_total += rx_cleaned;
	}

	tqp_vector->rx_group.total_packets += rx_pkt_total;

	if (!clean_complete)
		return budget;

	if (napi_complete(napi) &&
	    likely(!test_bit(HNS3_NIC_STATE_DOWN, &priv->state))) {
		hns3_update_new_int_gl(tqp_vector);
		hns3_mask_vector_irq(tqp_vector, 1);
	}

	return rx_pkt_total;
}

static int hns3_get_vector_ring_chain(struct hns3_enet_tqp_vector *tqp_vector,
				      struct hnae3_ring_chain_node *head)
{
	struct pci_dev *pdev = tqp_vector->handle->pdev;
	struct hnae3_ring_chain_node *cur_chain = head;
	struct hnae3_ring_chain_node *chain;
	struct hns3_enet_ring *tx_ring;
	struct hns3_enet_ring *rx_ring;

	tx_ring = tqp_vector->tx_group.ring;
	if (tx_ring) {
		cur_chain->tqp_index = tx_ring->tqp->tqp_index;
		hnae3_set_bit(cur_chain->flag, HNAE3_RING_TYPE_B,
			      HNAE3_RING_TYPE_TX);
		hnae3_set_field(cur_chain->int_gl_idx, HNAE3_RING_GL_IDX_M,
				HNAE3_RING_GL_IDX_S, HNAE3_RING_GL_TX);

		cur_chain->next = NULL;

		while (tx_ring->next) {
			tx_ring = tx_ring->next;

			chain = devm_kzalloc(&pdev->dev, sizeof(*chain),
					     GFP_KERNEL);
			if (!chain)
				goto err_free_chain;

			cur_chain->next = chain;
			chain->tqp_index = tx_ring->tqp->tqp_index;
			hnae3_set_bit(chain->flag, HNAE3_RING_TYPE_B,
				      HNAE3_RING_TYPE_TX);
			hnae3_set_field(chain->int_gl_idx,
					HNAE3_RING_GL_IDX_M,
					HNAE3_RING_GL_IDX_S,
					HNAE3_RING_GL_TX);

			cur_chain = chain;
		}
	}

	rx_ring = tqp_vector->rx_group.ring;
	if (!tx_ring && rx_ring) {
		cur_chain->next = NULL;
		cur_chain->tqp_index = rx_ring->tqp->tqp_index;
		hnae3_set_bit(cur_chain->flag, HNAE3_RING_TYPE_B,
			      HNAE3_RING_TYPE_RX);
		hnae3_set_field(cur_chain->int_gl_idx, HNAE3_RING_GL_IDX_M,
				HNAE3_RING_GL_IDX_S, HNAE3_RING_GL_RX);

		rx_ring = rx_ring->next;
	}

	while (rx_ring) {
		chain = devm_kzalloc(&pdev->dev, sizeof(*chain), GFP_KERNEL);
		if (!chain)
			goto err_free_chain;

		cur_chain->next = chain;
		chain->tqp_index = rx_ring->tqp->tqp_index;
		hnae3_set_bit(chain->flag, HNAE3_RING_TYPE_B,
			      HNAE3_RING_TYPE_RX);
		hnae3_set_field(chain->int_gl_idx, HNAE3_RING_GL_IDX_M,
				HNAE3_RING_GL_IDX_S, HNAE3_RING_GL_RX);

		cur_chain = chain;

		rx_ring = rx_ring->next;
	}

	return 0;

err_free_chain:
	cur_chain = head->next;
	while (cur_chain) {
		chain = cur_chain->next;
		devm_kfree(&pdev->dev, cur_chain);
		cur_chain = chain;
	}
	head->next = NULL;

	return -ENOMEM;
}

static void hns3_free_vector_ring_chain(struct hns3_enet_tqp_vector *tqp_vector,
					struct hnae3_ring_chain_node *head)
{
	struct pci_dev *pdev = tqp_vector->handle->pdev;
	struct hnae3_ring_chain_node *chain_tmp, *chain;

	chain = head->next;

	while (chain) {
		chain_tmp = chain->next;
		devm_kfree(&pdev->dev, chain);
		chain = chain_tmp;
	}
}

static void hns3_add_ring_to_group(struct hns3_enet_ring_group *group,
				   struct hns3_enet_ring *ring)
{
	ring->next = group->ring;
	group->ring = ring;

	group->count++;
}

static void hns3_nic_set_cpumask(struct hns3_nic_priv *priv)
{
	struct pci_dev *pdev = priv->ae_handle->pdev;
	struct hns3_enet_tqp_vector *tqp_vector;
	int num_vectors = priv->vector_num;
	int numa_node;
	int vector_i;

	numa_node = dev_to_node(&pdev->dev);

	for (vector_i = 0; vector_i < num_vectors; vector_i++) {
		tqp_vector = &priv->tqp_vector[vector_i];
		cpumask_set_cpu(cpumask_local_spread(vector_i, numa_node),
				&tqp_vector->affinity_mask);
	}
}

static int hns3_nic_init_vector_data(struct hns3_nic_priv *priv)
{
	struct hnae3_ring_chain_node vector_ring_chain;
	struct hnae3_handle *h = priv->ae_handle;
	struct hns3_enet_tqp_vector *tqp_vector;
	int ret = 0;
	int i;

	hns3_nic_set_cpumask(priv);

	for (i = 0; i < priv->vector_num; i++) {
		tqp_vector = &priv->tqp_vector[i];
		hns3_vector_gl_rl_init_hw(tqp_vector, priv);
		tqp_vector->num_tqps = 0;
	}

	for (i = 0; i < h->kinfo.num_tqps; i++) {
		u16 vector_i = i % priv->vector_num;
		u16 tqp_num = h->kinfo.num_tqps;

		tqp_vector = &priv->tqp_vector[vector_i];

		hns3_add_ring_to_group(&tqp_vector->tx_group,
				       &priv->ring[i]);

		hns3_add_ring_to_group(&tqp_vector->rx_group,
				       &priv->ring[i + tqp_num]);

		priv->ring[i].tqp_vector = tqp_vector;
		priv->ring[i + tqp_num].tqp_vector = tqp_vector;
		tqp_vector->num_tqps++;
	}

	for (i = 0; i < priv->vector_num; i++) {
		tqp_vector = &priv->tqp_vector[i];

		tqp_vector->rx_group.total_bytes = 0;
		tqp_vector->rx_group.total_packets = 0;
		tqp_vector->tx_group.total_bytes = 0;
		tqp_vector->tx_group.total_packets = 0;
		tqp_vector->handle = h;

		ret = hns3_get_vector_ring_chain(tqp_vector,
						 &vector_ring_chain);
		if (ret)
			goto map_ring_fail;

		ret = h->ae_algo->ops->map_ring_to_vector(h,
			tqp_vector->vector_irq, &vector_ring_chain);

		hns3_free_vector_ring_chain(tqp_vector, &vector_ring_chain);

		if (ret)
			goto map_ring_fail;

		netif_napi_add(priv->netdev, &tqp_vector->napi,
			       hns3_nic_common_poll, NAPI_POLL_WEIGHT);
	}

	return 0;

map_ring_fail:
	while (i--)
		netif_napi_del(&priv->tqp_vector[i].napi);

	return ret;
}

static int hns3_nic_alloc_vector_data(struct hns3_nic_priv *priv)
{
#define HNS3_VECTOR_PF_MAX_NUM		64

	struct hnae3_handle *h = priv->ae_handle;
	struct hns3_enet_tqp_vector *tqp_vector;
	struct hnae3_vector_info *vector;
	struct pci_dev *pdev = h->pdev;
	u16 tqp_num = h->kinfo.num_tqps;
	u16 vector_num;
	int ret = 0;
	u16 i;

	/* RSS size, cpu online and vector_num should be the same */
	/* Should consider 2p/4p later */
	vector_num = min_t(u16, num_online_cpus(), tqp_num);
	vector_num = min_t(u16, vector_num, HNS3_VECTOR_PF_MAX_NUM);

	vector = devm_kcalloc(&pdev->dev, vector_num, sizeof(*vector),
			      GFP_KERNEL);
	if (!vector)
		return -ENOMEM;

	/* save the actual available vector number */
	vector_num = h->ae_algo->ops->get_vector(h, vector_num, vector);

	priv->vector_num = vector_num;
	priv->tqp_vector = (struct hns3_enet_tqp_vector *)
		devm_kcalloc(&pdev->dev, vector_num, sizeof(*priv->tqp_vector),
			     GFP_KERNEL);
	if (!priv->tqp_vector) {
		ret = -ENOMEM;
		goto out;
	}

	for (i = 0; i < priv->vector_num; i++) {
		tqp_vector = &priv->tqp_vector[i];
		tqp_vector->idx = i;
		tqp_vector->mask_addr = vector[i].io_addr;
		tqp_vector->vector_irq = vector[i].vector;
		hns3_vector_gl_rl_init(tqp_vector, priv);
	}

out:
	devm_kfree(&pdev->dev, vector);
	return ret;
}

static void hns3_clear_ring_group(struct hns3_enet_ring_group *group)
{
	group->ring = NULL;
	group->count = 0;
}

static void hns3_nic_uninit_vector_data(struct hns3_nic_priv *priv)
{
	struct hnae3_ring_chain_node vector_ring_chain;
	struct hnae3_handle *h = priv->ae_handle;
	struct hns3_enet_tqp_vector *tqp_vector;
	int i;

	for (i = 0; i < priv->vector_num; i++) {
		tqp_vector = &priv->tqp_vector[i];

		if (!tqp_vector->rx_group.ring && !tqp_vector->tx_group.ring)
			continue;

		hns3_get_vector_ring_chain(tqp_vector, &vector_ring_chain);

		h->ae_algo->ops->unmap_ring_from_vector(h,
			tqp_vector->vector_irq, &vector_ring_chain);

		hns3_free_vector_ring_chain(tqp_vector, &vector_ring_chain);

		if (tqp_vector->irq_init_flag == HNS3_VECTOR_INITED) {
			irq_set_affinity_hint(tqp_vector->vector_irq, NULL);
			free_irq(tqp_vector->vector_irq, tqp_vector);
			tqp_vector->irq_init_flag = HNS3_VECTOR_NOT_INITED;
		}

		hns3_clear_ring_group(&tqp_vector->rx_group);
		hns3_clear_ring_group(&tqp_vector->tx_group);
		netif_napi_del(&priv->tqp_vector[i].napi);
	}
}

static int hns3_nic_dealloc_vector_data(struct hns3_nic_priv *priv)
{
	struct hnae3_handle *h = priv->ae_handle;
	struct pci_dev *pdev = h->pdev;
	int i, ret;

	for (i = 0; i < priv->vector_num; i++) {
		struct hns3_enet_tqp_vector *tqp_vector;

		tqp_vector = &priv->tqp_vector[i];
		ret = h->ae_algo->ops->put_vector(h, tqp_vector->vector_irq);
		if (ret)
			return ret;
	}

	devm_kfree(&pdev->dev, priv->tqp_vector);
	return 0;
}

static void hns3_ring_get_cfg(struct hnae3_queue *q, struct hns3_nic_priv *priv,
			      unsigned int ring_type)
{
	int queue_num = priv->ae_handle->kinfo.num_tqps;
	struct hns3_enet_ring *ring;
	int desc_num;

	if (ring_type == HNAE3_RING_TYPE_TX) {
		ring = &priv->ring[q->tqp_index];
		desc_num = priv->ae_handle->kinfo.num_tx_desc;
		ring->queue_index = q->tqp_index;
		ring->io_base = (u8 __iomem *)q->io_base + HNS3_TX_REG_OFFSET;
	} else {
		ring = &priv->ring[q->tqp_index + queue_num];
		desc_num = priv->ae_handle->kinfo.num_rx_desc;
		ring->queue_index = q->tqp_index;
		ring->io_base = q->io_base;
	}

	hnae3_set_bit(ring->flag, HNAE3_RING_TYPE_B, ring_type);

	ring->tqp = q;
	ring->desc = NULL;
	ring->desc_cb = NULL;
	ring->dev = priv->dev;
	ring->desc_dma_addr = 0;
	ring->buf_size = q->buf_size;
	ring->desc_num = desc_num;
	ring->next_to_use = 0;
	ring->next_to_clean = 0;
}

static void hns3_queue_to_ring(struct hnae3_queue *tqp,
			       struct hns3_nic_priv *priv)
{
	hns3_ring_get_cfg(tqp, priv, HNAE3_RING_TYPE_TX);
	hns3_ring_get_cfg(tqp, priv, HNAE3_RING_TYPE_RX);
}

static int hns3_get_ring_config(struct hns3_nic_priv *priv)
{
	struct hnae3_handle *h = priv->ae_handle;
	struct pci_dev *pdev = h->pdev;
	int i;

	priv->ring = devm_kzalloc(&pdev->dev,
				  array3_size(h->kinfo.num_tqps,
					      sizeof(*priv->ring), 2),
				  GFP_KERNEL);
	if (!priv->ring)
		return -ENOMEM;

	for (i = 0; i < h->kinfo.num_tqps; i++)
		hns3_queue_to_ring(h->kinfo.tqp[i], priv);

	return 0;
}

static void hns3_put_ring_config(struct hns3_nic_priv *priv)
{
	if (!priv->ring)
		return;

	devm_kfree(priv->dev, priv->ring);
	priv->ring = NULL;
}

static int hns3_alloc_ring_memory(struct hns3_enet_ring *ring)
{
	int ret;

	if (ring->desc_num <= 0 || ring->buf_size <= 0)
		return -EINVAL;

	ring->desc_cb = devm_kcalloc(ring_to_dev(ring), ring->desc_num,
				     sizeof(ring->desc_cb[0]), GFP_KERNEL);
	if (!ring->desc_cb) {
		ret = -ENOMEM;
		goto out;
	}

	ret = hns3_alloc_desc(ring);
	if (ret)
		goto out_with_desc_cb;

	if (!HNAE3_IS_TX_RING(ring)) {
		ret = hns3_alloc_ring_buffers(ring);
		if (ret)
			goto out_with_desc;
	}

	return 0;

out_with_desc:
	hns3_free_desc(ring);
out_with_desc_cb:
	devm_kfree(ring_to_dev(ring), ring->desc_cb);
	ring->desc_cb = NULL;
out:
	return ret;
}

void hns3_fini_ring(struct hns3_enet_ring *ring)
{
	hns3_free_desc(ring);
	devm_kfree(ring_to_dev(ring), ring->desc_cb);
	ring->desc_cb = NULL;
	ring->next_to_clean = 0;
	ring->next_to_use = 0;
	ring->pending_buf = 0;
	if (ring->skb) {
		dev_kfree_skb_any(ring->skb);
		ring->skb = NULL;
	}
}

static int hns3_buf_size2type(u32 buf_size)
{
	int bd_size_type;

	switch (buf_size) {
	case 512:
		bd_size_type = HNS3_BD_SIZE_512_TYPE;
		break;
	case 1024:
		bd_size_type = HNS3_BD_SIZE_1024_TYPE;
		break;
	case 2048:
		bd_size_type = HNS3_BD_SIZE_2048_TYPE;
		break;
	case 4096:
		bd_size_type = HNS3_BD_SIZE_4096_TYPE;
		break;
	default:
		bd_size_type = HNS3_BD_SIZE_2048_TYPE;
	}

	return bd_size_type;
}

static void hns3_init_ring_hw(struct hns3_enet_ring *ring)
{
	dma_addr_t dma = ring->desc_dma_addr;
	struct hnae3_queue *q = ring->tqp;

	if (!HNAE3_IS_TX_RING(ring)) {
		hns3_write_dev(q, HNS3_RING_RX_RING_BASEADDR_L_REG, (u32)dma);
		hns3_write_dev(q, HNS3_RING_RX_RING_BASEADDR_H_REG,
			       (u32)((dma >> 31) >> 1));

		hns3_write_dev(q, HNS3_RING_RX_RING_BD_LEN_REG,
			       hns3_buf_size2type(ring->buf_size));
		hns3_write_dev(q, HNS3_RING_RX_RING_BD_NUM_REG,
			       ring->desc_num / 8 - 1);

	} else {
		hns3_write_dev(q, HNS3_RING_TX_RING_BASEADDR_L_REG,
			       (u32)dma);
		hns3_write_dev(q, HNS3_RING_TX_RING_BASEADDR_H_REG,
			       (u32)((dma >> 31) >> 1));

		hns3_write_dev(q, HNS3_RING_TX_RING_BD_NUM_REG,
			       ring->desc_num / 8 - 1);
	}
}

static void hns3_init_tx_ring_tc(struct hns3_nic_priv *priv)
{
	struct hnae3_knic_private_info *kinfo = &priv->ae_handle->kinfo;
	int i;

	for (i = 0; i < HNAE3_MAX_TC; i++) {
		struct hnae3_tc_info *tc_info = &kinfo->tc_info[i];
		int j;

		if (!tc_info->enable)
			continue;

		for (j = 0; j < tc_info->tqp_count; j++) {
			struct hnae3_queue *q;

			q = priv->ring[tc_info->tqp_offset + j].tqp;
			hns3_write_dev(q, HNS3_RING_TX_RING_TC_REG,
				       tc_info->tc);
		}
	}
}

int hns3_init_all_ring(struct hns3_nic_priv *priv)
{
	struct hnae3_handle *h = priv->ae_handle;
	int ring_num = h->kinfo.num_tqps * 2;
	int i, j;
	int ret;

	for (i = 0; i < ring_num; i++) {
		ret = hns3_alloc_ring_memory(&priv->ring[i]);
		if (ret) {
			dev_err(priv->dev,
				"Alloc ring memory fail! ret=%d\n", ret);
			goto out_when_alloc_ring_memory;
		}

		u64_stats_init(&priv->ring[i].syncp);
	}

	return 0;

out_when_alloc_ring_memory:
	for (j = i - 1; j >= 0; j--)
		hns3_fini_ring(&priv->ring[j]);

	return -ENOMEM;
}

int hns3_uninit_all_ring(struct hns3_nic_priv *priv)
{
	struct hnae3_handle *h = priv->ae_handle;
	int i;

	for (i = 0; i < h->kinfo.num_tqps; i++) {
		hns3_fini_ring(&priv->ring[i]);
		hns3_fini_ring(&priv->ring[i + h->kinfo.num_tqps]);
	}
	return 0;
}

/* Set mac addr if it is configured. or leave it to the AE driver */
static int hns3_init_mac_addr(struct net_device *netdev)
{
	struct hns3_nic_priv *priv = netdev_priv(netdev);
	struct hnae3_handle *h = priv->ae_handle;
	u8 mac_addr_temp[ETH_ALEN];
	int ret = 0;

	if (h->ae_algo->ops->get_mac_addr)
		h->ae_algo->ops->get_mac_addr(h, mac_addr_temp);

	/* Check if the MAC address is valid, if not get a random one */
	if (!is_valid_ether_addr(mac_addr_temp)) {
		eth_hw_addr_random(netdev);
		dev_warn(priv->dev, "using random MAC address %pM\n",
			 netdev->dev_addr);
	} else {
		ether_addr_copy(netdev->dev_addr, mac_addr_temp);
		ether_addr_copy(netdev->perm_addr, mac_addr_temp);
	}

	if (h->ae_algo->ops->set_mac_addr)
		ret = h->ae_algo->ops->set_mac_addr(h, netdev->dev_addr, true);

	return ret;
}

static int hns3_init_phy(struct net_device *netdev)
{
	struct hnae3_handle *h = hns3_get_handle(netdev);
	int ret = 0;

	if (h->ae_algo->ops->mac_connect_phy)
		ret = h->ae_algo->ops->mac_connect_phy(h);

	return ret;
}

static void hns3_uninit_phy(struct net_device *netdev)
{
	struct hnae3_handle *h = hns3_get_handle(netdev);

	if (h->ae_algo->ops->mac_disconnect_phy)
		h->ae_algo->ops->mac_disconnect_phy(h);
}

static int hns3_restore_fd_rules(struct net_device *netdev)
{
	struct hnae3_handle *h = hns3_get_handle(netdev);
	int ret = 0;

	if (h->ae_algo->ops->restore_fd_rules)
		ret = h->ae_algo->ops->restore_fd_rules(h);

	return ret;
}

static void hns3_del_all_fd_rules(struct net_device *netdev, bool clear_list)
{
	struct hnae3_handle *h = hns3_get_handle(netdev);

	if (h->ae_algo->ops->del_all_fd_entries)
		h->ae_algo->ops->del_all_fd_entries(h, clear_list);
}

static int hns3_client_start(struct hnae3_handle *handle)
{
	if (!handle->ae_algo->ops->client_start)
		return 0;

	return handle->ae_algo->ops->client_start(handle);
}

static void hns3_client_stop(struct hnae3_handle *handle)
{
	if (!handle->ae_algo->ops->client_stop)
		return;

	handle->ae_algo->ops->client_stop(handle);
}

static void hns3_info_show(struct hns3_nic_priv *priv)
{
	struct hnae3_knic_private_info *kinfo = &priv->ae_handle->kinfo;

	dev_info(priv->dev, "MAC address: %pM\n", priv->netdev->dev_addr);
	dev_info(priv->dev, "Task queue pairs numbers: %u\n", kinfo->num_tqps);
	dev_info(priv->dev, "RSS size: %u\n", kinfo->rss_size);
	dev_info(priv->dev, "Allocated RSS size: %u\n", kinfo->req_rss_size);
	dev_info(priv->dev, "RX buffer length: %u\n", kinfo->rx_buf_len);
	dev_info(priv->dev, "Desc num per TX queue: %u\n", kinfo->num_tx_desc);
	dev_info(priv->dev, "Desc num per RX queue: %u\n", kinfo->num_rx_desc);
	dev_info(priv->dev, "Total number of enabled TCs: %u\n", kinfo->num_tc);
	dev_info(priv->dev, "Max mtu size: %u\n", priv->netdev->max_mtu);
}

static int hns3_client_init(struct hnae3_handle *handle)
{
	struct pci_dev *pdev = handle->pdev;
	u16 alloc_tqps, max_rss_size;
	struct hns3_nic_priv *priv;
	struct net_device *netdev;
	int ret;

	handle->ae_algo->ops->get_tqps_and_rss_info(handle, &alloc_tqps,
						    &max_rss_size);
	netdev = alloc_etherdev_mq(sizeof(struct hns3_nic_priv), alloc_tqps);
	if (!netdev)
		return -ENOMEM;

	priv = netdev_priv(netdev);
	priv->dev = &pdev->dev;
	priv->netdev = netdev;
	priv->ae_handle = handle;
	priv->tx_timeout_count = 0;
	set_bit(HNS3_NIC_STATE_DOWN, &priv->state);

	handle->msg_enable = netif_msg_init(debug, DEFAULT_MSG_LEVEL);

	handle->kinfo.netdev = netdev;
	handle->priv = (void *)priv;

	hns3_init_mac_addr(netdev);

	hns3_set_default_feature(netdev);

	netdev->watchdog_timeo = HNS3_TX_TIMEOUT;
	netdev->priv_flags |= IFF_UNICAST_FLT;
	netdev->netdev_ops = &hns3_nic_netdev_ops;
	SET_NETDEV_DEV(netdev, &pdev->dev);
	hns3_ethtool_set_ops(netdev);

	/* Carrier off reporting is important to ethtool even BEFORE open */
	netif_carrier_off(netdev);

	ret = hns3_get_ring_config(priv);
	if (ret) {
		ret = -ENOMEM;
		goto out_get_ring_cfg;
	}

	ret = hns3_nic_alloc_vector_data(priv);
	if (ret) {
		ret = -ENOMEM;
		goto out_alloc_vector_data;
	}

	ret = hns3_nic_init_vector_data(priv);
	if (ret) {
		ret = -ENOMEM;
		goto out_init_vector_data;
	}

	ret = hns3_init_all_ring(priv);
	if (ret) {
		ret = -ENOMEM;
		goto out_init_ring;
	}

	ret = hns3_init_phy(netdev);
	if (ret)
		goto out_init_phy;

	ret = register_netdev(netdev);
	if (ret) {
		dev_err(priv->dev, "probe register netdev fail!\n");
		goto out_reg_netdev_fail;
	}

	ret = hns3_client_start(handle);
	if (ret) {
		dev_err(priv->dev, "hns3_client_start fail! ret=%d\n", ret);
		goto out_client_start;
	}

	hns3_dcbnl_setup(handle);

	hns3_dbg_init(handle);

	/* MTU range: (ETH_MIN_MTU(kernel default) - 9702) */
	netdev->max_mtu = HNS3_MAX_MTU;

	set_bit(HNS3_NIC_STATE_INITED, &priv->state);

	if (netif_msg_drv(handle))
		hns3_info_show(priv);

	return ret;

out_client_start:
	unregister_netdev(netdev);
out_reg_netdev_fail:
	hns3_uninit_phy(netdev);
out_init_phy:
	hns3_uninit_all_ring(priv);
out_init_ring:
	hns3_nic_uninit_vector_data(priv);
out_init_vector_data:
	hns3_nic_dealloc_vector_data(priv);
out_alloc_vector_data:
	priv->ring = NULL;
out_get_ring_cfg:
	priv->ae_handle = NULL;
	free_netdev(netdev);
	return ret;
}

static void hns3_client_uninit(struct hnae3_handle *handle, bool reset)
{
	struct net_device *netdev = handle->kinfo.netdev;
	struct hns3_nic_priv *priv = netdev_priv(netdev);
	int ret;

	hns3_remove_hw_addr(netdev);

	if (netdev->reg_state != NETREG_UNINITIALIZED)
		unregister_netdev(netdev);

	hns3_client_stop(handle);

	hns3_uninit_phy(netdev);

	if (!test_and_clear_bit(HNS3_NIC_STATE_INITED, &priv->state)) {
		netdev_warn(netdev, "already uninitialized\n");
		goto out_netdev_free;
	}

	hns3_del_all_fd_rules(netdev, true);

	hns3_clear_all_ring(handle, true);

	hns3_nic_uninit_vector_data(priv);

	ret = hns3_nic_dealloc_vector_data(priv);
	if (ret)
		netdev_err(netdev, "dealloc vector error\n");

	ret = hns3_uninit_all_ring(priv);
	if (ret)
		netdev_err(netdev, "uninit ring error\n");

	hns3_put_ring_config(priv);

	hns3_dbg_uninit(handle);

out_netdev_free:
	free_netdev(netdev);
}

static void hns3_link_status_change(struct hnae3_handle *handle, bool linkup)
{
	struct net_device *netdev = handle->kinfo.netdev;

	if (!netdev)
		return;

	if (linkup) {
		netif_carrier_on(netdev);
		netif_tx_wake_all_queues(netdev);
		if (netif_msg_link(handle))
			netdev_info(netdev, "link up\n");
	} else {
		netif_carrier_off(netdev);
		netif_tx_stop_all_queues(netdev);
		if (netif_msg_link(handle))
			netdev_info(netdev, "link down\n");
	}
}

static int hns3_client_setup_tc(struct hnae3_handle *handle, u8 tc)
{
	struct hnae3_knic_private_info *kinfo = &handle->kinfo;
	struct net_device *ndev = kinfo->netdev;

	if (tc > HNAE3_MAX_TC)
		return -EINVAL;

	if (!ndev)
		return -ENODEV;

	return hns3_nic_set_real_num_queue(ndev);
}

static int hns3_recover_hw_addr(struct net_device *ndev)
{
	struct netdev_hw_addr_list *list;
	struct netdev_hw_addr *ha, *tmp;
	int ret = 0;

	netif_addr_lock_bh(ndev);
	/* go through and sync uc_addr entries to the device */
	list = &ndev->uc;
	list_for_each_entry_safe(ha, tmp, &list->list, list) {
		ret = hns3_nic_uc_sync(ndev, ha->addr);
		if (ret)
			goto out;
	}

	/* go through and sync mc_addr entries to the device */
	list = &ndev->mc;
	list_for_each_entry_safe(ha, tmp, &list->list, list) {
		ret = hns3_nic_mc_sync(ndev, ha->addr);
		if (ret)
			goto out;
	}

out:
	netif_addr_unlock_bh(ndev);
	return ret;
}

static void hns3_remove_hw_addr(struct net_device *netdev)
{
	struct netdev_hw_addr_list *list;
	struct netdev_hw_addr *ha, *tmp;

	hns3_nic_uc_unsync(netdev, netdev->dev_addr);

	netif_addr_lock_bh(netdev);
	/* go through and unsync uc_addr entries to the device */
	list = &netdev->uc;
	list_for_each_entry_safe(ha, tmp, &list->list, list)
		hns3_nic_uc_unsync(netdev, ha->addr);

	/* go through and unsync mc_addr entries to the device */
	list = &netdev->mc;
	list_for_each_entry_safe(ha, tmp, &list->list, list)
		if (ha->refcount > 1)
			hns3_nic_mc_unsync(netdev, ha->addr);

	netif_addr_unlock_bh(netdev);
}

static void hns3_clear_tx_ring(struct hns3_enet_ring *ring)
{
	while (ring->next_to_clean != ring->next_to_use) {
		ring->desc[ring->next_to_clean].tx.bdtp_fe_sc_vld_ra_ri = 0;
		hns3_free_buffer_detach(ring, ring->next_to_clean);
		ring_ptr_move_fw(ring, next_to_clean);
	}
}

static int hns3_clear_rx_ring(struct hns3_enet_ring *ring)
{
	struct hns3_desc_cb res_cbs;
	int ret;

	while (ring->next_to_use != ring->next_to_clean) {
		/* When a buffer is not reused, it's memory has been
		 * freed in hns3_handle_rx_bd or will be freed by
		 * stack, so we need to replace the buffer here.
		 */
		if (!ring->desc_cb[ring->next_to_use].reuse_flag) {
			ret = hns3_reserve_buffer_map(ring, &res_cbs);
			if (ret) {
				u64_stats_update_begin(&ring->syncp);
				ring->stats.sw_err_cnt++;
				u64_stats_update_end(&ring->syncp);
				/* if alloc new buffer fail, exit directly
				 * and reclear in up flow.
				 */
				netdev_warn(ring_to_netdev(ring),
					    "reserve buffer map failed, ret = %d\n",
					    ret);
				return ret;
			}
			hns3_replace_buffer(ring, ring->next_to_use, &res_cbs);
		}
		ring_ptr_move_fw(ring, next_to_use);
	}

	/* Free the pending skb in rx ring */
	if (ring->skb) {
		dev_kfree_skb_any(ring->skb);
		ring->skb = NULL;
		ring->pending_buf = 0;
	}

	return 0;
}

static void hns3_force_clear_rx_ring(struct hns3_enet_ring *ring)
{
	while (ring->next_to_use != ring->next_to_clean) {
		/* When a buffer is not reused, it's memory has been
		 * freed in hns3_handle_rx_bd or will be freed by
		 * stack, so only need to unmap the buffer here.
		 */
		if (!ring->desc_cb[ring->next_to_use].reuse_flag) {
			hns3_unmap_buffer(ring,
					  &ring->desc_cb[ring->next_to_use]);
			ring->desc_cb[ring->next_to_use].dma = 0;
		}

		ring_ptr_move_fw(ring, next_to_use);
	}
}

static void hns3_clear_all_ring(struct hnae3_handle *h, bool force)
{
	struct net_device *ndev = h->kinfo.netdev;
	struct hns3_nic_priv *priv = netdev_priv(ndev);
	u32 i;

	for (i = 0; i < h->kinfo.num_tqps; i++) {
		struct hns3_enet_ring *ring;

		ring = &priv->ring[i];
		hns3_clear_tx_ring(ring);

		ring = &priv->ring[i + h->kinfo.num_tqps];
		/* Continue to clear other rings even if clearing some
		 * rings failed.
		 */
		if (force)
			hns3_force_clear_rx_ring(ring);
		else
			hns3_clear_rx_ring(ring);
	}
}

int hns3_nic_reset_all_ring(struct hnae3_handle *h)
{
	struct net_device *ndev = h->kinfo.netdev;
	struct hns3_nic_priv *priv = netdev_priv(ndev);
	struct hns3_enet_ring *rx_ring;
	int i, j;
	int ret;

	for (i = 0; i < h->kinfo.num_tqps; i++) {
		ret = h->ae_algo->ops->reset_queue(h, i);
		if (ret)
			return ret;

		hns3_init_ring_hw(&priv->ring[i]);

		/* We need to clear tx ring here because self test will
		 * use the ring and will not run down before up
		 */
		hns3_clear_tx_ring(&priv->ring[i]);
		priv->ring[i].next_to_clean = 0;
		priv->ring[i].next_to_use = 0;

		rx_ring = &priv->ring[i + h->kinfo.num_tqps];
		hns3_init_ring_hw(rx_ring);
		ret = hns3_clear_rx_ring(rx_ring);
		if (ret)
			return ret;

		/* We can not know the hardware head and tail when this
		 * function is called in reset flow, so we reuse all desc.
		 */
		for (j = 0; j < rx_ring->desc_num; j++)
			hns3_reuse_buffer(rx_ring, j);

		rx_ring->next_to_clean = 0;
		rx_ring->next_to_use = 0;
	}

	hns3_init_tx_ring_tc(priv);

	return 0;
}

static void hns3_store_coal(struct hns3_nic_priv *priv)
{
	/* ethtool only support setting and querying one coal
	 * configuration for now, so save the vector 0' coal
	 * configuration here in order to restore it.
	 */
	memcpy(&priv->tx_coal, &priv->tqp_vector[0].tx_group.coal,
	       sizeof(struct hns3_enet_coalesce));
	memcpy(&priv->rx_coal, &priv->tqp_vector[0].rx_group.coal,
	       sizeof(struct hns3_enet_coalesce));
}

static void hns3_restore_coal(struct hns3_nic_priv *priv)
{
	u16 vector_num = priv->vector_num;
	int i;

	for (i = 0; i < vector_num; i++) {
		memcpy(&priv->tqp_vector[i].tx_group.coal, &priv->tx_coal,
		       sizeof(struct hns3_enet_coalesce));
		memcpy(&priv->tqp_vector[i].rx_group.coal, &priv->rx_coal,
		       sizeof(struct hns3_enet_coalesce));
	}
}

static int hns3_reset_notify_down_enet(struct hnae3_handle *handle)
{
	struct hnae3_ae_dev *ae_dev = pci_get_drvdata(handle->pdev);
	struct hnae3_knic_private_info *kinfo = &handle->kinfo;
	struct net_device *ndev = kinfo->netdev;
	struct hns3_nic_priv *priv = netdev_priv(ndev);

	if (test_and_set_bit(HNS3_NIC_STATE_RESETTING, &priv->state))
		return 0;

	/* it is cumbersome for hardware to pick-and-choose entries for deletion
	 * from table space. Hence, for function reset software intervention is
	 * required to delete the entries
	 */
	if (hns3_dev_ongoing_func_reset(ae_dev)) {
		hns3_remove_hw_addr(ndev);
		hns3_del_all_fd_rules(ndev, false);
	}

	if (!netif_running(ndev))
		return 0;

	return hns3_nic_net_stop(ndev);
}

static int hns3_reset_notify_up_enet(struct hnae3_handle *handle)
{
	struct hnae3_knic_private_info *kinfo = &handle->kinfo;
	struct hns3_nic_priv *priv = netdev_priv(kinfo->netdev);
	int ret = 0;

	clear_bit(HNS3_NIC_STATE_RESETTING, &priv->state);

	if (netif_running(kinfo->netdev)) {
		ret = hns3_nic_net_open(kinfo->netdev);
		if (ret) {
			set_bit(HNS3_NIC_STATE_RESETTING, &priv->state);
			netdev_err(kinfo->netdev,
				   "net up fail, ret=%d!\n", ret);
			return ret;
		}
	}

	return ret;
}

static int hns3_reset_notify_init_enet(struct hnae3_handle *handle)
{
	struct net_device *netdev = handle->kinfo.netdev;
	struct hns3_nic_priv *priv = netdev_priv(netdev);
	int ret;

	/* Carrier off reporting is important to ethtool even BEFORE open */
	netif_carrier_off(netdev);

	ret = hns3_get_ring_config(priv);
	if (ret)
		return ret;

	ret = hns3_nic_alloc_vector_data(priv);
	if (ret)
		goto err_put_ring;

	hns3_restore_coal(priv);

	ret = hns3_nic_init_vector_data(priv);
	if (ret)
		goto err_dealloc_vector;

	ret = hns3_init_all_ring(priv);
	if (ret)
		goto err_uninit_vector;

	ret = hns3_client_start(handle);
	if (ret) {
		dev_err(priv->dev, "hns3_client_start fail! ret=%d\n", ret);
		goto err_uninit_ring;
	}

	set_bit(HNS3_NIC_STATE_INITED, &priv->state);

	return ret;

err_uninit_ring:
	hns3_uninit_all_ring(priv);
err_uninit_vector:
	hns3_nic_uninit_vector_data(priv);
err_dealloc_vector:
	hns3_nic_dealloc_vector_data(priv);
err_put_ring:
	hns3_put_ring_config(priv);

	return ret;
}

static int hns3_reset_notify_restore_enet(struct hnae3_handle *handle)
{
	struct net_device *netdev = handle->kinfo.netdev;
	bool vlan_filter_enable;
	int ret;

	ret = hns3_init_mac_addr(netdev);
	if (ret)
		return ret;

	ret = hns3_recover_hw_addr(netdev);
	if (ret)
		return ret;

	ret = hns3_update_promisc_mode(netdev, handle->netdev_flags);
	if (ret)
		return ret;

	vlan_filter_enable = netdev->flags & IFF_PROMISC ? false : true;
	hns3_enable_vlan_filter(netdev, vlan_filter_enable);

	if (handle->ae_algo->ops->restore_vlan_table)
		handle->ae_algo->ops->restore_vlan_table(handle);

	return hns3_restore_fd_rules(netdev);
}

static int hns3_reset_notify_uninit_enet(struct hnae3_handle *handle)
{
	struct net_device *netdev = handle->kinfo.netdev;
	struct hns3_nic_priv *priv = netdev_priv(netdev);
	int ret;

	if (!test_and_clear_bit(HNS3_NIC_STATE_INITED, &priv->state)) {
		netdev_warn(netdev, "already uninitialized\n");
		return 0;
	}

	hns3_clear_all_ring(handle, true);
	hns3_reset_tx_queue(priv->ae_handle);

	hns3_nic_uninit_vector_data(priv);

	hns3_store_coal(priv);

	ret = hns3_nic_dealloc_vector_data(priv);
	if (ret)
		netdev_err(netdev, "dealloc vector error\n");

	ret = hns3_uninit_all_ring(priv);
	if (ret)
		netdev_err(netdev, "uninit ring error\n");

	hns3_put_ring_config(priv);

	return ret;
}

static int hns3_reset_notify(struct hnae3_handle *handle,
			     enum hnae3_reset_notify_type type)
{
	int ret = 0;

	switch (type) {
	case HNAE3_UP_CLIENT:
		ret = hns3_reset_notify_up_enet(handle);
		break;
	case HNAE3_DOWN_CLIENT:
		ret = hns3_reset_notify_down_enet(handle);
		break;
	case HNAE3_INIT_CLIENT:
		ret = hns3_reset_notify_init_enet(handle);
		break;
	case HNAE3_UNINIT_CLIENT:
		ret = hns3_reset_notify_uninit_enet(handle);
		break;
	case HNAE3_RESTORE_CLIENT:
		ret = hns3_reset_notify_restore_enet(handle);
		break;
	default:
		break;
	}

	return ret;
}

static int hns3_change_channels(struct hnae3_handle *handle, u32 new_tqp_num,
				bool rxfh_configured)
{
	int ret;

	ret = handle->ae_algo->ops->set_channels(handle, new_tqp_num,
						 rxfh_configured);
	if (ret) {
		dev_err(&handle->pdev->dev,
			"Change tqp num(%u) fail.\n", new_tqp_num);
		return ret;
	}

	ret = hns3_reset_notify(handle, HNAE3_INIT_CLIENT);
	if (ret)
		return ret;

	ret =  hns3_reset_notify(handle, HNAE3_UP_CLIENT);
	if (ret)
		hns3_reset_notify(handle, HNAE3_UNINIT_CLIENT);

	return ret;
}

int hns3_set_channels(struct net_device *netdev,
		      struct ethtool_channels *ch)
{
	struct hnae3_handle *h = hns3_get_handle(netdev);
	struct hnae3_knic_private_info *kinfo = &h->kinfo;
	bool rxfh_configured = netif_is_rxfh_configured(netdev);
	u32 new_tqp_num = ch->combined_count;
	u16 org_tqp_num;
	int ret;

	if (hns3_nic_resetting(netdev))
		return -EBUSY;

	if (ch->rx_count || ch->tx_count)
		return -EINVAL;

	if (new_tqp_num > hns3_get_max_available_channels(h) ||
	    new_tqp_num < 1) {
		dev_err(&netdev->dev,
			"Change tqps fail, the tqp range is from 1 to %u",
			hns3_get_max_available_channels(h));
		return -EINVAL;
	}

	if (kinfo->rss_size == new_tqp_num)
		return 0;

	netif_dbg(h, drv, netdev,
		  "set channels: tqp_num=%u, rxfh=%d\n",
		  new_tqp_num, rxfh_configured);

	ret = hns3_reset_notify(h, HNAE3_DOWN_CLIENT);
	if (ret)
		return ret;

	ret = hns3_reset_notify(h, HNAE3_UNINIT_CLIENT);
	if (ret)
		return ret;

	org_tqp_num = h->kinfo.num_tqps;
	ret = hns3_change_channels(h, new_tqp_num, rxfh_configured);
	if (ret) {
		int ret1;

		netdev_warn(netdev,
			    "Change channels fail, revert to old value\n");
		ret1 = hns3_change_channels(h, org_tqp_num, rxfh_configured);
		if (ret1) {
			netdev_err(netdev,
				   "revert to old channel fail\n");
			return ret1;
		}

		return ret;
	}

	return 0;
}

static const struct hns3_hw_error_info hns3_hw_err[] = {
	{ .type = HNAE3_PPU_POISON_ERROR,
	  .msg = "PPU poison" },
	{ .type = HNAE3_CMDQ_ECC_ERROR,
	  .msg = "IMP CMDQ error" },
	{ .type = HNAE3_IMP_RD_POISON_ERROR,
	  .msg = "IMP RD poison" },
};

static void hns3_process_hw_error(struct hnae3_handle *handle,
				  enum hnae3_hw_error_type type)
{
	int i;

	for (i = 0; i < ARRAY_SIZE(hns3_hw_err); i++) {
		if (hns3_hw_err[i].type == type) {
			dev_err(&handle->pdev->dev, "Detected %s!\n",
				hns3_hw_err[i].msg);
			break;
		}
	}
}

static const struct hnae3_client_ops client_ops = {
	.init_instance = hns3_client_init,
	.uninit_instance = hns3_client_uninit,
	.link_status_change = hns3_link_status_change,
	.setup_tc = hns3_client_setup_tc,
	.reset_notify = hns3_reset_notify,
	.process_hw_error = hns3_process_hw_error,
};

/* hns3_init_module - Driver registration routine
 * hns3_init_module is the first routine called when the driver is
 * loaded. All it does is register with the PCI subsystem.
 */
static int __init hns3_init_module(void)
{
	int ret;

	pr_info("%s: %s - version\n", hns3_driver_name, hns3_driver_string);
	pr_info("%s: %s\n", hns3_driver_name, hns3_copyright);

	client.type = HNAE3_CLIENT_KNIC;
	snprintf(client.name, HNAE3_CLIENT_NAME_LENGTH - 1, "%s",
		 hns3_driver_name);

	client.ops = &client_ops;

	INIT_LIST_HEAD(&client.node);

	hns3_dbg_register_debugfs(hns3_driver_name);

	ret = hnae3_register_client(&client);
	if (ret)
		goto err_reg_client;

	ret = pci_register_driver(&hns3_driver);
	if (ret)
		goto err_reg_driver;

	return ret;

err_reg_driver:
	hnae3_unregister_client(&client);
err_reg_client:
	hns3_dbg_unregister_debugfs();
	return ret;
}
module_init(hns3_init_module);

/* hns3_exit_module - Driver exit cleanup routine
 * hns3_exit_module is called just before the driver is removed
 * from memory.
 */
static void __exit hns3_exit_module(void)
{
	pci_unregister_driver(&hns3_driver);
	hnae3_unregister_client(&client);
	hns3_dbg_unregister_debugfs();
}
module_exit(hns3_exit_module);

MODULE_DESCRIPTION("HNS3: Hisilicon Ethernet Driver");
MODULE_AUTHOR("Huawei Tech. Co., Ltd.");
MODULE_LICENSE("GPL");
MODULE_ALIAS("pci:hns-nic");
MODULE_VERSION(HNS3_MOD_VERSION);<|MERGE_RESOLUTION|>--- conflicted
+++ resolved
@@ -1406,13 +1406,10 @@
 	struct sk_buff *frag_skb;
 	int bd_num = 0;
 	int ret;
-<<<<<<< HEAD
-=======
 
 	/* Hardware can only handle short frames above 32 bytes */
 	if (skb_put_padto(skb, HNS3_MIN_TX_LEN))
 		return NETDEV_TX_OK;
->>>>>>> a7196caf
 
 	/* Prefetch the data used later */
 	prefetch(skb->data);
