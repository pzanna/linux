/* Framework for finding and configuring PHYs.
 * Also contains generic PHY driver
 *
 * Author: Andy Fleming
 *
 * Copyright (c) 2004 Freescale Semiconductor, Inc.
 *
 * This program is free software; you can redistribute  it and/or modify it
 * under  the terms of  the GNU General  Public License as published by the
 * Free Software Foundation;  either version 2 of the  License, or (at your
 * option) any later version.
 *
 */

#define pr_fmt(fmt) KBUILD_MODNAME ": " fmt

#include <linux/kernel.h>
#include <linux/string.h>
#include <linux/errno.h>
#include <linux/unistd.h>
#include <linux/slab.h>
#include <linux/interrupt.h>
#include <linux/init.h>
#include <linux/delay.h>
#include <linux/netdevice.h>
#include <linux/etherdevice.h>
#include <linux/skbuff.h>
#include <linux/mm.h>
#include <linux/module.h>
#include <linux/mii.h>
#include <linux/ethtool.h>
#include <linux/phy.h>
#include <linux/phy_led_triggers.h>
#include <linux/mdio.h>
#include <linux/io.h>
#include <linux/uaccess.h>
#include <linux/of.h>

#include <asm/irq.h>

MODULE_DESCRIPTION("PHY library");
MODULE_AUTHOR("Andy Fleming");
MODULE_LICENSE("GPL");

void phy_device_free(struct phy_device *phydev)
{
	put_device(&phydev->mdio.dev);
}
EXPORT_SYMBOL(phy_device_free);

static void phy_mdio_device_free(struct mdio_device *mdiodev)
{
	struct phy_device *phydev;

	phydev = container_of(mdiodev, struct phy_device, mdio);
	phy_device_free(phydev);
}

static void phy_device_release(struct device *dev)
{
	kfree(to_phy_device(dev));
}

static void phy_mdio_device_remove(struct mdio_device *mdiodev)
{
	struct phy_device *phydev;

	phydev = container_of(mdiodev, struct phy_device, mdio);
	phy_device_remove(phydev);
}

static struct phy_driver genphy_driver;
extern struct phy_driver genphy_10g_driver;

static LIST_HEAD(phy_fixup_list);
static DEFINE_MUTEX(phy_fixup_lock);

#ifdef CONFIG_PM
static bool mdio_bus_phy_may_suspend(struct phy_device *phydev)
{
	struct device_driver *drv = phydev->mdio.dev.driver;
	struct phy_driver *phydrv = to_phy_driver(drv);
	struct net_device *netdev = phydev->attached_dev;

	if (!drv || !phydrv->suspend)
		return false;

	/* PHY not attached? May suspend if the PHY has not already been
	 * suspended as part of a prior call to phy_disconnect() ->
	 * phy_detach() -> phy_suspend() because the parent netdev might be the
	 * MDIO bus driver and clock gated at this point.
	 */
	if (!netdev)
		return !phydev->suspended;

	/* Don't suspend PHY if the attached netdev parent may wakeup.
	 * The parent may point to a PCI device, as in tg3 driver.
	 */
	if (netdev->dev.parent && device_may_wakeup(netdev->dev.parent))
		return false;

	/* Also don't suspend PHY if the netdev itself may wakeup. This
	 * is the case for devices w/o underlaying pwr. mgmt. aware bus,
	 * e.g. SoC devices.
	 */
	if (device_may_wakeup(&netdev->dev))
		return false;

	return true;
}

static int mdio_bus_phy_suspend(struct device *dev)
{
	struct phy_device *phydev = to_phy_device(dev);

	/* We must stop the state machine manually, otherwise it stops out of
	 * control, possibly with the phydev->lock held. Upon resume, netdev
	 * may call phy routines that try to grab the same lock, and that may
	 * lead to a deadlock.
	 */
	if (phydev->attached_dev && phydev->adjust_link)
		phy_stop_machine(phydev);

	if (!mdio_bus_phy_may_suspend(phydev))
		return 0;

	return phy_suspend(phydev);
}

static int mdio_bus_phy_resume(struct device *dev)
{
	struct phy_device *phydev = to_phy_device(dev);
	int ret;

	if (!mdio_bus_phy_may_suspend(phydev))
		goto no_resume;

	ret = phy_resume(phydev);
	if (ret < 0)
		return ret;

no_resume:
	if (phydev->attached_dev && phydev->adjust_link)
		phy_start_machine(phydev);

	return 0;
}

static int mdio_bus_phy_restore(struct device *dev)
{
	struct phy_device *phydev = to_phy_device(dev);
	struct net_device *netdev = phydev->attached_dev;
	int ret;

	if (!netdev)
		return 0;

	ret = phy_init_hw(phydev);
	if (ret < 0)
		return ret;

	/* The PHY needs to renegotiate. */
	phydev->link = 0;
	phydev->state = PHY_UP;

	phy_start_machine(phydev);

	return 0;
}

static const struct dev_pm_ops mdio_bus_phy_pm_ops = {
	.suspend = mdio_bus_phy_suspend,
	.resume = mdio_bus_phy_resume,
	.freeze = mdio_bus_phy_suspend,
	.thaw = mdio_bus_phy_resume,
	.restore = mdio_bus_phy_restore,
};

#define MDIO_BUS_PHY_PM_OPS (&mdio_bus_phy_pm_ops)

#else

#define MDIO_BUS_PHY_PM_OPS NULL

#endif /* CONFIG_PM */

/**
 * phy_register_fixup - creates a new phy_fixup and adds it to the list
 * @bus_id: A string which matches phydev->mdio.dev.bus_id (or PHY_ANY_ID)
 * @phy_uid: Used to match against phydev->phy_id (the UID of the PHY)
 *	It can also be PHY_ANY_UID
 * @phy_uid_mask: Applied to phydev->phy_id and fixup->phy_uid before
 *	comparison
 * @run: The actual code to be run when a matching PHY is found
 */
int phy_register_fixup(const char *bus_id, u32 phy_uid, u32 phy_uid_mask,
		       int (*run)(struct phy_device *))
{
	struct phy_fixup *fixup = kzalloc(sizeof(*fixup), GFP_KERNEL);

	if (!fixup)
		return -ENOMEM;

	strlcpy(fixup->bus_id, bus_id, sizeof(fixup->bus_id));
	fixup->phy_uid = phy_uid;
	fixup->phy_uid_mask = phy_uid_mask;
	fixup->run = run;

	mutex_lock(&phy_fixup_lock);
	list_add_tail(&fixup->list, &phy_fixup_list);
	mutex_unlock(&phy_fixup_lock);

	return 0;
}
EXPORT_SYMBOL(phy_register_fixup);

/* Registers a fixup to be run on any PHY with the UID in phy_uid */
int phy_register_fixup_for_uid(u32 phy_uid, u32 phy_uid_mask,
			       int (*run)(struct phy_device *))
{
	return phy_register_fixup(PHY_ANY_ID, phy_uid, phy_uid_mask, run);
}
EXPORT_SYMBOL(phy_register_fixup_for_uid);

/* Registers a fixup to be run on the PHY with id string bus_id */
int phy_register_fixup_for_id(const char *bus_id,
			      int (*run)(struct phy_device *))
{
	return phy_register_fixup(bus_id, PHY_ANY_UID, 0xffffffff, run);
}
EXPORT_SYMBOL(phy_register_fixup_for_id);

/**
 * phy_unregister_fixup - remove a phy_fixup from the list
 * @bus_id: A string matches fixup->bus_id (or PHY_ANY_ID) in phy_fixup_list
 * @phy_uid: A phy id matches fixup->phy_id (or PHY_ANY_UID) in phy_fixup_list
 * @phy_uid_mask: Applied to phy_uid and fixup->phy_uid before comparison
 */
int phy_unregister_fixup(const char *bus_id, u32 phy_uid, u32 phy_uid_mask)
{
	struct list_head *pos, *n;
	struct phy_fixup *fixup;
	int ret;

	ret = -ENODEV;

	mutex_lock(&phy_fixup_lock);
	list_for_each_safe(pos, n, &phy_fixup_list) {
		fixup = list_entry(pos, struct phy_fixup, list);

		if ((!strcmp(fixup->bus_id, bus_id)) &&
		    ((fixup->phy_uid & phy_uid_mask) ==
		     (phy_uid & phy_uid_mask))) {
			list_del(&fixup->list);
			kfree(fixup);
			ret = 0;
			break;
		}
	}
	mutex_unlock(&phy_fixup_lock);

	return ret;
}
EXPORT_SYMBOL(phy_unregister_fixup);

/* Unregisters a fixup of any PHY with the UID in phy_uid */
int phy_unregister_fixup_for_uid(u32 phy_uid, u32 phy_uid_mask)
{
	return phy_unregister_fixup(PHY_ANY_ID, phy_uid, phy_uid_mask);
}
EXPORT_SYMBOL(phy_unregister_fixup_for_uid);

/* Unregisters a fixup of the PHY with id string bus_id */
int phy_unregister_fixup_for_id(const char *bus_id)
{
	return phy_unregister_fixup(bus_id, PHY_ANY_UID, 0xffffffff);
}
EXPORT_SYMBOL(phy_unregister_fixup_for_id);

/* Returns 1 if fixup matches phydev in bus_id and phy_uid.
 * Fixups can be set to match any in one or more fields.
 */
static int phy_needs_fixup(struct phy_device *phydev, struct phy_fixup *fixup)
{
	if (strcmp(fixup->bus_id, phydev_name(phydev)) != 0)
		if (strcmp(fixup->bus_id, PHY_ANY_ID) != 0)
			return 0;

	if ((fixup->phy_uid & fixup->phy_uid_mask) !=
	    (phydev->phy_id & fixup->phy_uid_mask))
		if (fixup->phy_uid != PHY_ANY_UID)
			return 0;

	return 1;
}

/* Runs any matching fixups for this phydev */
static int phy_scan_fixups(struct phy_device *phydev)
{
	struct phy_fixup *fixup;

	mutex_lock(&phy_fixup_lock);
	list_for_each_entry(fixup, &phy_fixup_list, list) {
		if (phy_needs_fixup(phydev, fixup)) {
			int err = fixup->run(phydev);

			if (err < 0) {
				mutex_unlock(&phy_fixup_lock);
				return err;
			}
			phydev->has_fixups = true;
		}
	}
	mutex_unlock(&phy_fixup_lock);

	return 0;
}

static int phy_bus_match(struct device *dev, struct device_driver *drv)
{
	struct phy_device *phydev = to_phy_device(dev);
	struct phy_driver *phydrv = to_phy_driver(drv);
	const int num_ids = ARRAY_SIZE(phydev->c45_ids.device_ids);
	int i;

	if (!(phydrv->mdiodrv.flags & MDIO_DEVICE_IS_PHY))
		return 0;

	if (phydrv->match_phy_device)
		return phydrv->match_phy_device(phydev);

	if (phydev->is_c45) {
		for (i = 1; i < num_ids; i++) {
			if (!(phydev->c45_ids.devices_in_package & (1 << i)))
				continue;

			if ((phydrv->phy_id & phydrv->phy_id_mask) ==
			    (phydev->c45_ids.device_ids[i] &
			     phydrv->phy_id_mask))
				return 1;
		}
		return 0;
	} else {
		return (phydrv->phy_id & phydrv->phy_id_mask) ==
			(phydev->phy_id & phydrv->phy_id_mask);
	}
}

struct phy_device *phy_device_create(struct mii_bus *bus, int addr, int phy_id,
				     bool is_c45,
				     struct phy_c45_device_ids *c45_ids)
{
	struct phy_device *dev;
	struct mdio_device *mdiodev;

	/* We allocate the device, and initialize the default values */
	dev = kzalloc(sizeof(*dev), GFP_KERNEL);
	if (!dev)
		return ERR_PTR(-ENOMEM);

	mdiodev = &dev->mdio;
	mdiodev->dev.release = phy_device_release;
	mdiodev->dev.parent = &bus->dev;
	mdiodev->dev.bus = &mdio_bus_type;
	mdiodev->bus = bus;
	mdiodev->pm_ops = MDIO_BUS_PHY_PM_OPS;
	mdiodev->bus_match = phy_bus_match;
	mdiodev->addr = addr;
	mdiodev->flags = MDIO_DEVICE_FLAG_PHY;
	mdiodev->device_free = phy_mdio_device_free;
	mdiodev->device_remove = phy_mdio_device_remove;

	dev->speed = 0;
	dev->duplex = -1;
	dev->pause = 0;
	dev->asym_pause = 0;
	dev->link = 1;
	dev->interface = PHY_INTERFACE_MODE_GMII;

	dev->autoneg = AUTONEG_ENABLE;

	dev->is_c45 = is_c45;
	dev->phy_id = phy_id;
	if (c45_ids)
		dev->c45_ids = *c45_ids;
	dev->irq = bus->irq[addr];
	dev_set_name(&mdiodev->dev, PHY_ID_FMT, bus->id, addr);

	dev->state = PHY_DOWN;

	mutex_init(&dev->lock);
	INIT_DELAYED_WORK(&dev->state_queue, phy_state_machine);
	INIT_WORK(&dev->phy_queue, phy_change_work);

	/* Request the appropriate module unconditionally; don't
	 * bother trying to do so only if it isn't already loaded,
	 * because that gets complicated. A hotplug event would have
	 * done an unconditional modprobe anyway.
	 * We don't do normal hotplug because it won't work for MDIO
	 * -- because it relies on the device staying around for long
	 * enough for the driver to get loaded. With MDIO, the NIC
	 * driver will get bored and give up as soon as it finds that
	 * there's no driver _already_ loaded.
	 */
	request_module(MDIO_MODULE_PREFIX MDIO_ID_FMT, MDIO_ID_ARGS(phy_id));

	device_initialize(&mdiodev->dev);

	return dev;
}
EXPORT_SYMBOL(phy_device_create);

/* get_phy_c45_devs_in_pkg - reads a MMD's devices in package registers.
 * @bus: the target MII bus
 * @addr: PHY address on the MII bus
 * @dev_addr: MMD address in the PHY.
 * @devices_in_package: where to store the devices in package information.
 *
 * Description: reads devices in package registers of a MMD at @dev_addr
 * from PHY at @addr on @bus.
 *
 * Returns: 0 on success, -EIO on failure.
 */
static int get_phy_c45_devs_in_pkg(struct mii_bus *bus, int addr, int dev_addr,
				   u32 *devices_in_package)
{
	int phy_reg, reg_addr;

	reg_addr = MII_ADDR_C45 | dev_addr << 16 | MDIO_DEVS2;
	phy_reg = mdiobus_read(bus, addr, reg_addr);
	if (phy_reg < 0)
		return -EIO;
	*devices_in_package = (phy_reg & 0xffff) << 16;

	reg_addr = MII_ADDR_C45 | dev_addr << 16 | MDIO_DEVS1;
	phy_reg = mdiobus_read(bus, addr, reg_addr);
	if (phy_reg < 0)
		return -EIO;
	*devices_in_package |= (phy_reg & 0xffff);

	return 0;
}

/**
 * get_phy_c45_ids - reads the specified addr for its 802.3-c45 IDs.
 * @bus: the target MII bus
 * @addr: PHY address on the MII bus
 * @phy_id: where to store the ID retrieved.
 * @c45_ids: where to store the c45 ID information.
 *
 *   If the PHY devices-in-package appears to be valid, it and the
 *   corresponding identifiers are stored in @c45_ids, zero is stored
 *   in @phy_id.  Otherwise 0xffffffff is stored in @phy_id.  Returns
 *   zero on success.
 *
 */
static int get_phy_c45_ids(struct mii_bus *bus, int addr, u32 *phy_id,
			   struct phy_c45_device_ids *c45_ids) {
	int phy_reg;
	int i, reg_addr;
	const int num_ids = ARRAY_SIZE(c45_ids->device_ids);
	u32 *devs = &c45_ids->devices_in_package;

	/* Find first non-zero Devices In package. Device zero is reserved
	 * for 802.3 c45 complied PHYs, so don't probe it at first.
	 */
	for (i = 1; i < num_ids && *devs == 0; i++) {
		phy_reg = get_phy_c45_devs_in_pkg(bus, addr, i, devs);
		if (phy_reg < 0)
			return -EIO;

		if ((*devs & 0x1fffffff) == 0x1fffffff) {
			/*  If mostly Fs, there is no device there,
			 *  then let's continue to probe more, as some
			 *  10G PHYs have zero Devices In package,
			 *  e.g. Cortina CS4315/CS4340 PHY.
			 */
			phy_reg = get_phy_c45_devs_in_pkg(bus, addr, 0, devs);
			if (phy_reg < 0)
				return -EIO;
			/* no device there, let's get out of here */
			if ((*devs & 0x1fffffff) == 0x1fffffff) {
				*phy_id = 0xffffffff;
				return 0;
			} else {
				break;
			}
		}
	}

	/* Now probe Device Identifiers for each device present. */
	for (i = 1; i < num_ids; i++) {
		if (!(c45_ids->devices_in_package & (1 << i)))
			continue;

		reg_addr = MII_ADDR_C45 | i << 16 | MII_PHYSID1;
		phy_reg = mdiobus_read(bus, addr, reg_addr);
		if (phy_reg < 0)
			return -EIO;
		c45_ids->device_ids[i] = (phy_reg & 0xffff) << 16;

		reg_addr = MII_ADDR_C45 | i << 16 | MII_PHYSID2;
		phy_reg = mdiobus_read(bus, addr, reg_addr);
		if (phy_reg < 0)
			return -EIO;
		c45_ids->device_ids[i] |= (phy_reg & 0xffff);
	}
	*phy_id = 0;
	return 0;
}

/**
 * get_phy_id - reads the specified addr for its ID.
 * @bus: the target MII bus
 * @addr: PHY address on the MII bus
 * @phy_id: where to store the ID retrieved.
 * @is_c45: If true the PHY uses the 802.3 clause 45 protocol
 * @c45_ids: where to store the c45 ID information.
 *
 * Description: In the case of a 802.3-c22 PHY, reads the ID registers
 *   of the PHY at @addr on the @bus, stores it in @phy_id and returns
 *   zero on success.
 *
 *   In the case of a 802.3-c45 PHY, get_phy_c45_ids() is invoked, and
 *   its return value is in turn returned.
 *
 */
static int get_phy_id(struct mii_bus *bus, int addr, u32 *phy_id,
		      bool is_c45, struct phy_c45_device_ids *c45_ids)
{
	int phy_reg;

	if (is_c45)
		return get_phy_c45_ids(bus, addr, phy_id, c45_ids);

	/* Grab the bits from PHYIR1, and put them in the upper half */
	phy_reg = mdiobus_read(bus, addr, MII_PHYSID1);
	if (phy_reg < 0)
		return -EIO;

	*phy_id = (phy_reg & 0xffff) << 16;

	/* Grab the bits from PHYIR2, and put them in the lower half */
	phy_reg = mdiobus_read(bus, addr, MII_PHYSID2);
	if (phy_reg < 0)
		return -EIO;

	*phy_id |= (phy_reg & 0xffff);

	return 0;
}

/**
 * get_phy_device - reads the specified PHY device and returns its @phy_device
 *		    struct
 * @bus: the target MII bus
 * @addr: PHY address on the MII bus
 * @is_c45: If true the PHY uses the 802.3 clause 45 protocol
 *
 * Description: Reads the ID registers of the PHY at @addr on the
 *   @bus, then allocates and returns the phy_device to represent it.
 */
struct phy_device *get_phy_device(struct mii_bus *bus, int addr, bool is_c45)
{
	struct phy_c45_device_ids c45_ids = {0};
	u32 phy_id = 0;
	int r;

	r = get_phy_id(bus, addr, &phy_id, is_c45, &c45_ids);
	if (r)
		return ERR_PTR(r);

	/* If the phy_id is mostly Fs, there is no device there */
	if ((phy_id & 0x1fffffff) == 0x1fffffff)
		return ERR_PTR(-ENODEV);

	return phy_device_create(bus, addr, phy_id, is_c45, &c45_ids);
}
EXPORT_SYMBOL(get_phy_device);

static ssize_t
phy_id_show(struct device *dev, struct device_attribute *attr, char *buf)
{
	struct phy_device *phydev = to_phy_device(dev);

	return sprintf(buf, "0x%.8lx\n", (unsigned long)phydev->phy_id);
}
static DEVICE_ATTR_RO(phy_id);

static ssize_t
phy_interface_show(struct device *dev, struct device_attribute *attr, char *buf)
{
	struct phy_device *phydev = to_phy_device(dev);
	const char *mode = NULL;

	if (phy_is_internal(phydev))
		mode = "internal";
	else
		mode = phy_modes(phydev->interface);

	return sprintf(buf, "%s\n", mode);
}
static DEVICE_ATTR_RO(phy_interface);

static ssize_t
phy_has_fixups_show(struct device *dev, struct device_attribute *attr,
		    char *buf)
{
	struct phy_device *phydev = to_phy_device(dev);

	return sprintf(buf, "%d\n", phydev->has_fixups);
}
static DEVICE_ATTR_RO(phy_has_fixups);

static struct attribute *phy_dev_attrs[] = {
	&dev_attr_phy_id.attr,
	&dev_attr_phy_interface.attr,
	&dev_attr_phy_has_fixups.attr,
	NULL,
};
ATTRIBUTE_GROUPS(phy_dev);

/**
 * phy_device_register - Register the phy device on the MDIO bus
 * @phydev: phy_device structure to be added to the MDIO bus
 */
int phy_device_register(struct phy_device *phydev)
{
	int err;

	err = mdiobus_register_device(&phydev->mdio);
	if (err)
		return err;

	/* Run all of the fixups for this PHY */
	err = phy_scan_fixups(phydev);
	if (err) {
		pr_err("PHY %d failed to initialize\n", phydev->mdio.addr);
		goto out;
	}

	phydev->mdio.dev.groups = phy_dev_groups;

	err = device_add(&phydev->mdio.dev);
	if (err) {
		pr_err("PHY %d failed to add\n", phydev->mdio.addr);
		goto out;
	}

	return 0;

 out:
	mdiobus_unregister_device(&phydev->mdio);
	return err;
}
EXPORT_SYMBOL(phy_device_register);

/**
 * phy_device_remove - Remove a previously registered phy device from the MDIO bus
 * @phydev: phy_device structure to remove
 *
 * This doesn't free the phy_device itself, it merely reverses the effects
 * of phy_device_register(). Use phy_device_free() to free the device
 * after calling this function.
 */
void phy_device_remove(struct phy_device *phydev)
{
	device_del(&phydev->mdio.dev);
	mdiobus_unregister_device(&phydev->mdio);
}
EXPORT_SYMBOL(phy_device_remove);

/**
 * phy_find_first - finds the first PHY device on the bus
 * @bus: the target MII bus
 */
struct phy_device *phy_find_first(struct mii_bus *bus)
{
	struct phy_device *phydev;
	int addr;

	for (addr = 0; addr < PHY_MAX_ADDR; addr++) {
		phydev = mdiobus_get_phy(bus, addr);
		if (phydev)
			return phydev;
	}
	return NULL;
}
EXPORT_SYMBOL(phy_find_first);

static void phy_link_change(struct phy_device *phydev, bool up, bool do_carrier)
{
	struct net_device *netdev = phydev->attached_dev;

	if (do_carrier) {
		if (up)
			netif_carrier_on(netdev);
		else
			netif_carrier_off(netdev);
	}
	phydev->adjust_link(netdev);
}

/**
 * phy_prepare_link - prepares the PHY layer to monitor link status
 * @phydev: target phy_device struct
 * @handler: callback function for link status change notifications
 *
 * Description: Tells the PHY infrastructure to handle the
 *   gory details on monitoring link status (whether through
 *   polling or an interrupt), and to call back to the
 *   connected device driver when the link status changes.
 *   If you want to monitor your own link state, don't call
 *   this function.
 */
static void phy_prepare_link(struct phy_device *phydev,
			     void (*handler)(struct net_device *))
{
	phydev->adjust_link = handler;
}

/**
 * phy_connect_direct - connect an ethernet device to a specific phy_device
 * @dev: the network device to connect
 * @phydev: the pointer to the phy device
 * @handler: callback function for state change notifications
 * @interface: PHY device's interface
 */
int phy_connect_direct(struct net_device *dev, struct phy_device *phydev,
		       void (*handler)(struct net_device *),
		       phy_interface_t interface)
{
	int rc;

	rc = phy_attach_direct(dev, phydev, phydev->dev_flags, interface);
	if (rc)
		return rc;

	phy_prepare_link(phydev, handler);
	phy_start_machine(phydev);
	if (phydev->irq > 0)
		phy_start_interrupts(phydev);

	return 0;
}
EXPORT_SYMBOL(phy_connect_direct);

/**
 * phy_connect - connect an ethernet device to a PHY device
 * @dev: the network device to connect
 * @bus_id: the id string of the PHY device to connect
 * @handler: callback function for state change notifications
 * @interface: PHY device's interface
 *
 * Description: Convenience function for connecting ethernet
 *   devices to PHY devices.  The default behavior is for
 *   the PHY infrastructure to handle everything, and only notify
 *   the connected driver when the link status changes.  If you
 *   don't want, or can't use the provided functionality, you may
 *   choose to call only the subset of functions which provide
 *   the desired functionality.
 */
struct phy_device *phy_connect(struct net_device *dev, const char *bus_id,
			       void (*handler)(struct net_device *),
			       phy_interface_t interface)
{
	struct phy_device *phydev;
	struct device *d;
	int rc;

	/* Search the list of PHY devices on the mdio bus for the
	 * PHY with the requested name
	 */
	d = bus_find_device_by_name(&mdio_bus_type, NULL, bus_id);
	if (!d) {
		pr_err("PHY %s not found\n", bus_id);
		return ERR_PTR(-ENODEV);
	}
	phydev = to_phy_device(d);

	rc = phy_connect_direct(dev, phydev, handler, interface);
	put_device(d);
	if (rc)
		return ERR_PTR(rc);

	return phydev;
}
EXPORT_SYMBOL(phy_connect);

/**
 * phy_disconnect - disable interrupts, stop state machine, and detach a PHY
 *		    device
 * @phydev: target phy_device struct
 */
void phy_disconnect(struct phy_device *phydev)
{
	if (phydev->irq > 0)
		phy_stop_interrupts(phydev);

	phy_stop_machine(phydev);

	phydev->adjust_link = NULL;

	phy_detach(phydev);
}
EXPORT_SYMBOL(phy_disconnect);

/**
 * phy_poll_reset - Safely wait until a PHY reset has properly completed
 * @phydev: The PHY device to poll
 *
 * Description: According to IEEE 802.3, Section 2, Subsection 22.2.4.1.1, as
 *   published in 2008, a PHY reset may take up to 0.5 seconds.  The MII BMCR
 *   register must be polled until the BMCR_RESET bit clears.
 *
 *   Furthermore, any attempts to write to PHY registers may have no effect
 *   or even generate MDIO bus errors until this is complete.
 *
 *   Some PHYs (such as the Marvell 88E1111) don't entirely conform to the
 *   standard and do not fully reset after the BMCR_RESET bit is set, and may
 *   even *REQUIRE* a soft-reset to properly restart autonegotiation.  In an
 *   effort to support such broken PHYs, this function is separate from the
 *   standard phy_init_hw() which will zero all the other bits in the BMCR
 *   and reapply all driver-specific and board-specific fixups.
 */
static int phy_poll_reset(struct phy_device *phydev)
{
	/* Poll until the reset bit clears (50ms per retry == 0.6 sec) */
	unsigned int retries = 12;
	int ret;

	do {
		msleep(50);
		ret = phy_read(phydev, MII_BMCR);
		if (ret < 0)
			return ret;
	} while (ret & BMCR_RESET && --retries);
	if (ret & BMCR_RESET)
		return -ETIMEDOUT;

	/* Some chips (smsc911x) may still need up to another 1ms after the
	 * BMCR_RESET bit is cleared before they are usable.
	 */
	msleep(1);
	return 0;
}

int phy_init_hw(struct phy_device *phydev)
{
	int ret = 0;

	if (!phydev->drv || !phydev->drv->config_init)
		return 0;

	if (phydev->drv->soft_reset)
		ret = phydev->drv->soft_reset(phydev);
	else
		ret = genphy_soft_reset(phydev);

	if (ret < 0)
		return ret;

	ret = phy_scan_fixups(phydev);
	if (ret < 0)
		return ret;

	return phydev->drv->config_init(phydev);
}
EXPORT_SYMBOL(phy_init_hw);

void phy_attached_info(struct phy_device *phydev)
{
	phy_attached_print(phydev, NULL);
}
EXPORT_SYMBOL(phy_attached_info);

#define ATTACHED_FMT "attached PHY driver [%s] (mii_bus:phy_addr=%s, irq=%s)"
void phy_attached_print(struct phy_device *phydev, const char *fmt, ...)
{
	const char *drv_name = phydev->drv ? phydev->drv->name : "unbound";
<<<<<<< HEAD
=======
	char *irq_str;
	char irq_num[8];

	switch(phydev->irq) {
	case PHY_POLL:
		irq_str = "POLL";
		break;
	case PHY_IGNORE_INTERRUPT:
		irq_str = "IGNORE";
		break;
	default:
		snprintf(irq_num, sizeof(irq_num), "%d", phydev->irq);
		irq_str = irq_num;
		break;
	}

>>>>>>> bb176f67

	if (!fmt) {
		dev_info(&phydev->mdio.dev, ATTACHED_FMT "\n",
			 drv_name, phydev_name(phydev),
<<<<<<< HEAD
			 phydev->irq);
=======
			 irq_str);
>>>>>>> bb176f67
	} else {
		va_list ap;

		dev_info(&phydev->mdio.dev, ATTACHED_FMT,
			 drv_name, phydev_name(phydev),
<<<<<<< HEAD
			 phydev->irq);
=======
			 irq_str);
>>>>>>> bb176f67

		va_start(ap, fmt);
		vprintk(fmt, ap);
		va_end(ap);
	}
}
EXPORT_SYMBOL(phy_attached_print);

/**
 * phy_attach_direct - attach a network device to a given PHY device pointer
 * @dev: network device to attach
 * @phydev: Pointer to phy_device to attach
 * @flags: PHY device's dev_flags
 * @interface: PHY device's interface
 *
 * Description: Called by drivers to attach to a particular PHY
 *     device. The phy_device is found, and properly hooked up
 *     to the phy_driver.  If no driver is attached, then a
 *     generic driver is used.  The phy_device is given a ptr to
 *     the attaching device, and given a callback for link status
 *     change.  The phy_device is returned to the attaching driver.
 *     This function takes a reference on the phy device.
 */
int phy_attach_direct(struct net_device *dev, struct phy_device *phydev,
		      u32 flags, phy_interface_t interface)
{
	struct module *ndev_owner = dev->dev.parent->driver->owner;
	struct mii_bus *bus = phydev->mdio.bus;
	struct device *d = &phydev->mdio.dev;
	bool using_genphy = false;
	int err;

	/* For Ethernet device drivers that register their own MDIO bus, we
	 * will have bus->owner match ndev_mod, so we do not want to increment
	 * our own module->refcnt here, otherwise we would not be able to
	 * unload later on.
	 */
	if (ndev_owner != bus->owner && !try_module_get(bus->owner)) {
		dev_err(&dev->dev, "failed to get the bus module\n");
		return -EIO;
	}

	get_device(d);

	/* Assume that if there is no driver, that it doesn't
	 * exist, and we should use the genphy driver.
	 */
	if (!d->driver) {
		if (phydev->is_c45)
			d->driver = &genphy_10g_driver.mdiodrv.driver;
		else
			d->driver = &genphy_driver.mdiodrv.driver;

		using_genphy = true;
	}

	if (!try_module_get(d->driver->owner)) {
		dev_err(&dev->dev, "failed to get the device driver module\n");
		err = -EIO;
		goto error_put_device;
	}

	if (using_genphy) {
		err = d->driver->probe(d);
		if (err >= 0)
			err = device_bind_driver(d);

		if (err)
			goto error_module_put;
	}

	if (phydev->attached_dev) {
		dev_err(&dev->dev, "PHY already attached\n");
		err = -EBUSY;
		goto error;
	}

	phydev->phy_link_change = phy_link_change;
	phydev->attached_dev = dev;
	dev->phydev = phydev;

	/* Some Ethernet drivers try to connect to a PHY device before
	 * calling register_netdevice() -> netdev_register_kobject() and
	 * does the dev->dev.kobj initialization. Here we only check for
	 * success which indicates that the network device kobject is
	 * ready. Once we do that we still need to keep track of whether
	 * links were successfully set up or not for phy_detach() to
	 * remove them accordingly.
	 */
	phydev->sysfs_links = false;

	err = sysfs_create_link(&phydev->mdio.dev.kobj, &dev->dev.kobj,
				"attached_dev");
	if (!err) {
		err = sysfs_create_link(&dev->dev.kobj, &phydev->mdio.dev.kobj,
					"phydev");
		if (err)
			goto error;

		phydev->sysfs_links = true;
	}

	phydev->dev_flags = flags;

	phydev->interface = interface;

	phydev->state = PHY_READY;

	/* Initial carrier state is off as the phy is about to be
	 * (re)initialized.
	 */
	netif_carrier_off(phydev->attached_dev);

	/* Do initial configuration here, now that
	 * we have certain key parameters
	 * (dev_flags and interface)
	 */
	err = phy_init_hw(phydev);
	if (err)
		goto error;

	phy_resume(phydev);
	phy_led_triggers_register(phydev);

	return err;

error:
	/* phy_detach() does all of the cleanup below */
	phy_detach(phydev);
	return err;

error_module_put:
	module_put(d->driver->owner);
error_put_device:
	put_device(d);
	if (ndev_owner != bus->owner)
		module_put(bus->owner);
	return err;
}
EXPORT_SYMBOL(phy_attach_direct);

/**
 * phy_attach - attach a network device to a particular PHY device
 * @dev: network device to attach
 * @bus_id: Bus ID of PHY device to attach
 * @interface: PHY device's interface
 *
 * Description: Same as phy_attach_direct() except that a PHY bus_id
 *     string is passed instead of a pointer to a struct phy_device.
 */
struct phy_device *phy_attach(struct net_device *dev, const char *bus_id,
			      phy_interface_t interface)
{
	struct bus_type *bus = &mdio_bus_type;
	struct phy_device *phydev;
	struct device *d;
	int rc;

	/* Search the list of PHY devices on the mdio bus for the
	 * PHY with the requested name
	 */
	d = bus_find_device_by_name(bus, NULL, bus_id);
	if (!d) {
		pr_err("PHY %s not found\n", bus_id);
		return ERR_PTR(-ENODEV);
	}
	phydev = to_phy_device(d);

	rc = phy_attach_direct(dev, phydev, phydev->dev_flags, interface);
	put_device(d);
	if (rc)
		return ERR_PTR(rc);

	return phydev;
}
EXPORT_SYMBOL(phy_attach);

/**
 * phy_detach - detach a PHY device from its network device
 * @phydev: target phy_device struct
 *
 * This detaches the phy device from its network device and the phy
 * driver, and drops the reference count taken in phy_attach_direct().
 */
void phy_detach(struct phy_device *phydev)
{
	struct net_device *dev = phydev->attached_dev;
	struct module *ndev_owner = dev->dev.parent->driver->owner;
	struct mii_bus *bus;

	if (phydev->sysfs_links) {
		sysfs_remove_link(&dev->dev.kobj, "phydev");
		sysfs_remove_link(&phydev->mdio.dev.kobj, "attached_dev");
	}
	phydev->attached_dev->phydev = NULL;
	phydev->attached_dev = NULL;
	phy_suspend(phydev);
	phydev->phylink = NULL;

	phy_led_triggers_unregister(phydev);

	module_put(phydev->mdio.dev.driver->owner);

	/* If the device had no specific driver before (i.e. - it
	 * was using the generic driver), we unbind the device
	 * from the generic driver so that there's a chance a
	 * real driver could be loaded
	 */
	if (phydev->mdio.dev.driver == &genphy_10g_driver.mdiodrv.driver ||
	    phydev->mdio.dev.driver == &genphy_driver.mdiodrv.driver)
		device_release_driver(&phydev->mdio.dev);

	/*
	 * The phydev might go away on the put_device() below, so avoid
	 * a use-after-free bug by reading the underlying bus first.
	 */
	bus = phydev->mdio.bus;

	put_device(&phydev->mdio.dev);
	if (ndev_owner != bus->owner)
		module_put(bus->owner);
}
EXPORT_SYMBOL(phy_detach);

int phy_suspend(struct phy_device *phydev)
{
	struct phy_driver *phydrv = to_phy_driver(phydev->mdio.dev.driver);
	struct ethtool_wolinfo wol = { .cmd = ETHTOOL_GWOL };
	int ret = 0;

	/* If the device has WOL enabled, we cannot suspend the PHY */
	phy_ethtool_get_wol(phydev, &wol);
	if (wol.wolopts)
		return -EBUSY;

	if (phydev->drv && phydrv->suspend)
		ret = phydrv->suspend(phydev);

	if (ret)
		return ret;

	phydev->suspended = true;

	return ret;
}
EXPORT_SYMBOL(phy_suspend);

int phy_resume(struct phy_device *phydev)
{
	struct phy_driver *phydrv = to_phy_driver(phydev->mdio.dev.driver);
	int ret = 0;

	if (phydev->drv && phydrv->resume)
		ret = phydrv->resume(phydev);

	if (ret)
		return ret;

	phydev->suspended = false;

	return ret;
}
EXPORT_SYMBOL(phy_resume);

int phy_loopback(struct phy_device *phydev, bool enable)
{
	struct phy_driver *phydrv = to_phy_driver(phydev->mdio.dev.driver);
	int ret = 0;

	mutex_lock(&phydev->lock);

	if (enable && phydev->loopback_enabled) {
		ret = -EBUSY;
		goto out;
	}

	if (!enable && !phydev->loopback_enabled) {
		ret = -EINVAL;
		goto out;
	}

	if (phydev->drv && phydrv->set_loopback)
		ret = phydrv->set_loopback(phydev, enable);
	else
		ret = -EOPNOTSUPP;

	if (ret)
		goto out;

	phydev->loopback_enabled = enable;

out:
	mutex_unlock(&phydev->lock);
	return ret;
}
EXPORT_SYMBOL(phy_loopback);

/* Generic PHY support and helper functions */

/**
 * genphy_config_advert - sanitize and advertise auto-negotiation parameters
 * @phydev: target phy_device struct
 *
 * Description: Writes MII_ADVERTISE with the appropriate values,
 *   after sanitizing the values to make sure we only advertise
 *   what is supported.  Returns < 0 on error, 0 if the PHY's advertisement
 *   hasn't changed, and > 0 if it has changed.
 */
static int genphy_config_advert(struct phy_device *phydev)
{
	u32 advertise;
	int oldadv, adv, bmsr;
	int err, changed = 0;

	/* Only allow advertising what this PHY supports */
	phydev->advertising &= phydev->supported;
	advertise = phydev->advertising;

	/* Setup standard advertisement */
	adv = phy_read(phydev, MII_ADVERTISE);
	if (adv < 0)
		return adv;

	oldadv = adv;
	adv &= ~(ADVERTISE_ALL | ADVERTISE_100BASE4 | ADVERTISE_PAUSE_CAP |
		 ADVERTISE_PAUSE_ASYM);
	adv |= ethtool_adv_to_mii_adv_t(advertise);

	if (adv != oldadv) {
		err = phy_write(phydev, MII_ADVERTISE, adv);

		if (err < 0)
			return err;
		changed = 1;
	}

	bmsr = phy_read(phydev, MII_BMSR);
	if (bmsr < 0)
		return bmsr;

	/* Per 802.3-2008, Section 22.2.4.2.16 Extended status all
	 * 1000Mbits/sec capable PHYs shall have the BMSR_ESTATEN bit set to a
	 * logical 1.
	 */
	if (!(bmsr & BMSR_ESTATEN))
		return changed;

	/* Configure gigabit if it's supported */
	adv = phy_read(phydev, MII_CTRL1000);
	if (adv < 0)
		return adv;

	oldadv = adv;
	adv &= ~(ADVERTISE_1000FULL | ADVERTISE_1000HALF);

	if (phydev->supported & (SUPPORTED_1000baseT_Half |
				 SUPPORTED_1000baseT_Full)) {
		adv |= ethtool_adv_to_mii_ctrl1000_t(advertise);
	}

	if (adv != oldadv)
		changed = 1;

	err = phy_write(phydev, MII_CTRL1000, adv);
	if (err < 0)
		return err;

	return changed;
}

/**
 * genphy_config_eee_advert - disable unwanted eee mode advertisement
 * @phydev: target phy_device struct
 *
 * Description: Writes MDIO_AN_EEE_ADV after disabling unsupported energy
 *   efficent ethernet modes. Returns 0 if the PHY's advertisement hasn't
 *   changed, and 1 if it has changed.
 */
static int genphy_config_eee_advert(struct phy_device *phydev)
{
	int broken = phydev->eee_broken_modes;
	int old_adv, adv;

	/* Nothing to disable */
	if (!broken)
		return 0;

	/* If the following call fails, we assume that EEE is not
	 * supported by the phy. If we read 0, EEE is not advertised
	 * In both case, we don't need to continue
	 */
	adv = phy_read_mmd(phydev, MDIO_MMD_AN, MDIO_AN_EEE_ADV);
	if (adv <= 0)
		return 0;

	old_adv = adv;
	adv &= ~broken;

	/* Advertising remains unchanged with the broken mask */
	if (old_adv == adv)
		return 0;

	phy_write_mmd(phydev, MDIO_MMD_AN, MDIO_AN_EEE_ADV, adv);

	return 1;
}

/**
 * genphy_setup_forced - configures/forces speed/duplex from @phydev
 * @phydev: target phy_device struct
 *
 * Description: Configures MII_BMCR to force speed/duplex
 *   to the values in phydev. Assumes that the values are valid.
 *   Please see phy_sanitize_settings().
 */
int genphy_setup_forced(struct phy_device *phydev)
{
	int ctl = phy_read(phydev, MII_BMCR);

	ctl &= BMCR_LOOPBACK | BMCR_ISOLATE | BMCR_PDOWN;
	phydev->pause = 0;
	phydev->asym_pause = 0;

	if (SPEED_1000 == phydev->speed)
		ctl |= BMCR_SPEED1000;
	else if (SPEED_100 == phydev->speed)
		ctl |= BMCR_SPEED100;

	if (DUPLEX_FULL == phydev->duplex)
		ctl |= BMCR_FULLDPLX;

	return phy_write(phydev, MII_BMCR, ctl);
}
EXPORT_SYMBOL(genphy_setup_forced);

/**
 * genphy_restart_aneg - Enable and Restart Autonegotiation
 * @phydev: target phy_device struct
 */
int genphy_restart_aneg(struct phy_device *phydev)
{
	int ctl = phy_read(phydev, MII_BMCR);

	if (ctl < 0)
		return ctl;

	ctl |= BMCR_ANENABLE | BMCR_ANRESTART;

	/* Don't isolate the PHY if we're negotiating */
	ctl &= ~BMCR_ISOLATE;

	return phy_write(phydev, MII_BMCR, ctl);
}
EXPORT_SYMBOL(genphy_restart_aneg);

/**
 * genphy_config_aneg - restart auto-negotiation or write BMCR
 * @phydev: target phy_device struct
 *
 * Description: If auto-negotiation is enabled, we configure the
 *   advertising, and then restart auto-negotiation.  If it is not
 *   enabled, then we write the BMCR.
 */
int genphy_config_aneg(struct phy_device *phydev)
{
	int err, changed;

	changed = genphy_config_eee_advert(phydev);

	if (AUTONEG_ENABLE != phydev->autoneg)
		return genphy_setup_forced(phydev);

	err = genphy_config_advert(phydev);
	if (err < 0) /* error */
		return err;

	changed |= err;

	if (changed == 0) {
		/* Advertisement hasn't changed, but maybe aneg was never on to
		 * begin with?  Or maybe phy was isolated?
		 */
		int ctl = phy_read(phydev, MII_BMCR);

		if (ctl < 0)
			return ctl;

		if (!(ctl & BMCR_ANENABLE) || (ctl & BMCR_ISOLATE))
			changed = 1; /* do restart aneg */
	}

	/* Only restart aneg if we are advertising something different
	 * than we were before.
	 */
	if (changed > 0)
		return genphy_restart_aneg(phydev);

	return 0;
}
EXPORT_SYMBOL(genphy_config_aneg);

/**
 * genphy_aneg_done - return auto-negotiation status
 * @phydev: target phy_device struct
 *
 * Description: Reads the status register and returns 0 either if
 *   auto-negotiation is incomplete, or if there was an error.
 *   Returns BMSR_ANEGCOMPLETE if auto-negotiation is done.
 */
int genphy_aneg_done(struct phy_device *phydev)
{
	int retval = phy_read(phydev, MII_BMSR);

	return (retval < 0) ? retval : (retval & BMSR_ANEGCOMPLETE);
}
EXPORT_SYMBOL(genphy_aneg_done);

/**
 * genphy_update_link - update link status in @phydev
 * @phydev: target phy_device struct
 *
 * Description: Update the value in phydev->link to reflect the
 *   current link value.  In order to do this, we need to read
 *   the status register twice, keeping the second value.
 */
int genphy_update_link(struct phy_device *phydev)
{
	int status;

	/* Do a fake read */
	status = phy_read(phydev, MII_BMSR);
	if (status < 0)
		return status;

	/* Read link and autonegotiation status */
	status = phy_read(phydev, MII_BMSR);
	if (status < 0)
		return status;

	if ((status & BMSR_LSTATUS) == 0)
		phydev->link = 0;
	else
		phydev->link = 1;

	return 0;
}
EXPORT_SYMBOL(genphy_update_link);

/**
 * genphy_read_status - check the link status and update current link state
 * @phydev: target phy_device struct
 *
 * Description: Check the link, then figure out the current state
 *   by comparing what we advertise with what the link partner
 *   advertises.  Start by checking the gigabit possibilities,
 *   then move on to 10/100.
 */
int genphy_read_status(struct phy_device *phydev)
{
	int adv;
	int err;
	int lpa;
	int lpagb = 0;
	int common_adv;
	int common_adv_gb = 0;

	/* Update the link, but return if there was an error */
	err = genphy_update_link(phydev);
	if (err)
		return err;

	phydev->lp_advertising = 0;

	if (AUTONEG_ENABLE == phydev->autoneg) {
		if (phydev->supported & (SUPPORTED_1000baseT_Half
					| SUPPORTED_1000baseT_Full)) {
			lpagb = phy_read(phydev, MII_STAT1000);
			if (lpagb < 0)
				return lpagb;

			adv = phy_read(phydev, MII_CTRL1000);
			if (adv < 0)
				return adv;

			phydev->lp_advertising =
				mii_stat1000_to_ethtool_lpa_t(lpagb);
			common_adv_gb = lpagb & adv << 2;
		}

		lpa = phy_read(phydev, MII_LPA);
		if (lpa < 0)
			return lpa;

		phydev->lp_advertising |= mii_lpa_to_ethtool_lpa_t(lpa);

		adv = phy_read(phydev, MII_ADVERTISE);
		if (adv < 0)
			return adv;

		common_adv = lpa & adv;

		phydev->speed = SPEED_10;
		phydev->duplex = DUPLEX_HALF;
		phydev->pause = 0;
		phydev->asym_pause = 0;

		if (common_adv_gb & (LPA_1000FULL | LPA_1000HALF)) {
			phydev->speed = SPEED_1000;

			if (common_adv_gb & LPA_1000FULL)
				phydev->duplex = DUPLEX_FULL;
		} else if (common_adv & (LPA_100FULL | LPA_100HALF)) {
			phydev->speed = SPEED_100;

			if (common_adv & LPA_100FULL)
				phydev->duplex = DUPLEX_FULL;
		} else
			if (common_adv & LPA_10FULL)
				phydev->duplex = DUPLEX_FULL;

		if (phydev->duplex == DUPLEX_FULL) {
			phydev->pause = lpa & LPA_PAUSE_CAP ? 1 : 0;
			phydev->asym_pause = lpa & LPA_PAUSE_ASYM ? 1 : 0;
		}
	} else {
		int bmcr = phy_read(phydev, MII_BMCR);

		if (bmcr < 0)
			return bmcr;

		if (bmcr & BMCR_FULLDPLX)
			phydev->duplex = DUPLEX_FULL;
		else
			phydev->duplex = DUPLEX_HALF;

		if (bmcr & BMCR_SPEED1000)
			phydev->speed = SPEED_1000;
		else if (bmcr & BMCR_SPEED100)
			phydev->speed = SPEED_100;
		else
			phydev->speed = SPEED_10;

		phydev->pause = 0;
		phydev->asym_pause = 0;
	}

	return 0;
}
EXPORT_SYMBOL(genphy_read_status);

/**
 * genphy_soft_reset - software reset the PHY via BMCR_RESET bit
 * @phydev: target phy_device struct
 *
 * Description: Perform a software PHY reset using the standard
 * BMCR_RESET bit and poll for the reset bit to be cleared.
 *
 * Returns: 0 on success, < 0 on failure
 */
int genphy_soft_reset(struct phy_device *phydev)
{
	int ret;

	ret = phy_write(phydev, MII_BMCR, BMCR_RESET);
	if (ret < 0)
		return ret;

	return phy_poll_reset(phydev);
}
EXPORT_SYMBOL(genphy_soft_reset);

int genphy_config_init(struct phy_device *phydev)
{
	int val;
	u32 features;

	features = (SUPPORTED_TP | SUPPORTED_MII
			| SUPPORTED_AUI | SUPPORTED_FIBRE |
			SUPPORTED_BNC | SUPPORTED_Pause | SUPPORTED_Asym_Pause);

	/* Do we support autonegotiation? */
	val = phy_read(phydev, MII_BMSR);
	if (val < 0)
		return val;

	if (val & BMSR_ANEGCAPABLE)
		features |= SUPPORTED_Autoneg;

	if (val & BMSR_100FULL)
		features |= SUPPORTED_100baseT_Full;
	if (val & BMSR_100HALF)
		features |= SUPPORTED_100baseT_Half;
	if (val & BMSR_10FULL)
		features |= SUPPORTED_10baseT_Full;
	if (val & BMSR_10HALF)
		features |= SUPPORTED_10baseT_Half;

	if (val & BMSR_ESTATEN) {
		val = phy_read(phydev, MII_ESTATUS);
		if (val < 0)
			return val;

		if (val & ESTATUS_1000_TFULL)
			features |= SUPPORTED_1000baseT_Full;
		if (val & ESTATUS_1000_THALF)
			features |= SUPPORTED_1000baseT_Half;
	}

	phydev->supported &= features;
	phydev->advertising &= features;

	return 0;
}
EXPORT_SYMBOL(genphy_config_init);

int genphy_suspend(struct phy_device *phydev)
{
	int value;

	mutex_lock(&phydev->lock);

	value = phy_read(phydev, MII_BMCR);
	phy_write(phydev, MII_BMCR, value | BMCR_PDOWN);

	mutex_unlock(&phydev->lock);

	return 0;
}
EXPORT_SYMBOL(genphy_suspend);

int genphy_resume(struct phy_device *phydev)
{
	int value;

	mutex_lock(&phydev->lock);

	value = phy_read(phydev, MII_BMCR);
	phy_write(phydev, MII_BMCR, value & ~BMCR_PDOWN);

	mutex_unlock(&phydev->lock);

	return 0;
}
EXPORT_SYMBOL(genphy_resume);

int genphy_loopback(struct phy_device *phydev, bool enable)
{
	int value;

	value = phy_read(phydev, MII_BMCR);
	if (value < 0)
		return value;

	if (enable)
		value |= BMCR_LOOPBACK;
	else
		value &= ~BMCR_LOOPBACK;

	return phy_write(phydev, MII_BMCR, value);
}
EXPORT_SYMBOL(genphy_loopback);

static int __set_phy_supported(struct phy_device *phydev, u32 max_speed)
{
	/* The default values for phydev->supported are provided by the PHY
	 * driver "features" member, we want to reset to sane defaults first
	 * before supporting higher speeds.
	 */
	phydev->supported &= PHY_DEFAULT_FEATURES;

	switch (max_speed) {
	default:
		return -ENOTSUPP;
	case SPEED_1000:
		phydev->supported |= PHY_1000BT_FEATURES;
		/* fall through */
	case SPEED_100:
		phydev->supported |= PHY_100BT_FEATURES;
		/* fall through */
	case SPEED_10:
		phydev->supported |= PHY_10BT_FEATURES;
	}

	return 0;
}

int phy_set_max_speed(struct phy_device *phydev, u32 max_speed)
{
	int err;

	err = __set_phy_supported(phydev, max_speed);
	if (err)
		return err;

	phydev->advertising = phydev->supported;

	return 0;
}
EXPORT_SYMBOL(phy_set_max_speed);

static void of_set_phy_supported(struct phy_device *phydev)
{
	struct device_node *node = phydev->mdio.dev.of_node;
	u32 max_speed;

	if (!IS_ENABLED(CONFIG_OF_MDIO))
		return;

	if (!node)
		return;

	if (!of_property_read_u32(node, "max-speed", &max_speed))
		__set_phy_supported(phydev, max_speed);
}

static void of_set_phy_eee_broken(struct phy_device *phydev)
{
	struct device_node *node = phydev->mdio.dev.of_node;
	u32 broken = 0;

	if (!IS_ENABLED(CONFIG_OF_MDIO))
		return;

	if (!node)
		return;

	if (of_property_read_bool(node, "eee-broken-100tx"))
		broken |= MDIO_EEE_100TX;
	if (of_property_read_bool(node, "eee-broken-1000t"))
		broken |= MDIO_EEE_1000T;
	if (of_property_read_bool(node, "eee-broken-10gt"))
		broken |= MDIO_EEE_10GT;
	if (of_property_read_bool(node, "eee-broken-1000kx"))
		broken |= MDIO_EEE_1000KX;
	if (of_property_read_bool(node, "eee-broken-10gkx4"))
		broken |= MDIO_EEE_10GKX4;
	if (of_property_read_bool(node, "eee-broken-10gkr"))
		broken |= MDIO_EEE_10GKR;

	phydev->eee_broken_modes = broken;
}

/**
 * phy_probe - probe and init a PHY device
 * @dev: device to probe and init
 *
 * Description: Take care of setting up the phy_device structure,
 *   set the state to READY (the driver's init function should
 *   set it to STARTING if needed).
 */
static int phy_probe(struct device *dev)
{
	struct phy_device *phydev = to_phy_device(dev);
	struct device_driver *drv = phydev->mdio.dev.driver;
	struct phy_driver *phydrv = to_phy_driver(drv);
	int err = 0;

	phydev->drv = phydrv;

	/* Disable the interrupt if the PHY doesn't support it
	 * but the interrupt is still a valid one
	 */
	if (!(phydrv->flags & PHY_HAS_INTERRUPT) &&
	    phy_interrupt_is_valid(phydev))
		phydev->irq = PHY_POLL;

	if (phydrv->flags & PHY_IS_INTERNAL)
		phydev->is_internal = true;

	mutex_lock(&phydev->lock);

	/* Start out supporting everything. Eventually,
	 * a controller will attach, and may modify one
	 * or both of these values
	 */
	phydev->supported = phydrv->features;
	of_set_phy_supported(phydev);
	phydev->advertising = phydev->supported;

	/* Get the EEE modes we want to prohibit. We will ask
	 * the PHY stop advertising these mode later on
	 */
	of_set_phy_eee_broken(phydev);

	/* The Pause Frame bits indicate that the PHY can support passing
	 * pause frames. During autonegotiation, the PHYs will determine if
	 * they should allow pause frames to pass.  The MAC driver should then
	 * use that result to determine whether to enable flow control via
	 * pause frames.
	 *
	 * Normally, PHY drivers should not set the Pause bits, and instead
	 * allow phylib to do that.  However, there may be some situations
	 * (e.g. hardware erratum) where the driver wants to set only one
	 * of these bits.
	 */
	if (phydrv->features & (SUPPORTED_Pause | SUPPORTED_Asym_Pause)) {
		phydev->supported &= ~(SUPPORTED_Pause | SUPPORTED_Asym_Pause);
		phydev->supported |= phydrv->features &
				     (SUPPORTED_Pause | SUPPORTED_Asym_Pause);
	} else {
		phydev->supported |= SUPPORTED_Pause | SUPPORTED_Asym_Pause;
	}

	/* Set the state to READY by default */
	phydev->state = PHY_READY;

	if (phydev->drv->probe)
		err = phydev->drv->probe(phydev);

	mutex_unlock(&phydev->lock);

	return err;
}

static int phy_remove(struct device *dev)
{
	struct phy_device *phydev = to_phy_device(dev);

	cancel_delayed_work_sync(&phydev->state_queue);

	mutex_lock(&phydev->lock);
	phydev->state = PHY_DOWN;
	mutex_unlock(&phydev->lock);

	if (phydev->drv && phydev->drv->remove)
		phydev->drv->remove(phydev);
	phydev->drv = NULL;

	return 0;
}

/**
 * phy_driver_register - register a phy_driver with the PHY layer
 * @new_driver: new phy_driver to register
 * @owner: module owning this PHY
 */
int phy_driver_register(struct phy_driver *new_driver, struct module *owner)
{
	int retval;

	new_driver->mdiodrv.flags |= MDIO_DEVICE_IS_PHY;
	new_driver->mdiodrv.driver.name = new_driver->name;
	new_driver->mdiodrv.driver.bus = &mdio_bus_type;
	new_driver->mdiodrv.driver.probe = phy_probe;
	new_driver->mdiodrv.driver.remove = phy_remove;
	new_driver->mdiodrv.driver.owner = owner;

	retval = driver_register(&new_driver->mdiodrv.driver);
	if (retval) {
		pr_err("%s: Error %d in registering driver\n",
		       new_driver->name, retval);

		return retval;
	}

	pr_debug("%s: Registered new driver\n", new_driver->name);

	return 0;
}
EXPORT_SYMBOL(phy_driver_register);

int phy_drivers_register(struct phy_driver *new_driver, int n,
			 struct module *owner)
{
	int i, ret = 0;

	for (i = 0; i < n; i++) {
		ret = phy_driver_register(new_driver + i, owner);
		if (ret) {
			while (i-- > 0)
				phy_driver_unregister(new_driver + i);
			break;
		}
	}
	return ret;
}
EXPORT_SYMBOL(phy_drivers_register);

void phy_driver_unregister(struct phy_driver *drv)
{
	driver_unregister(&drv->mdiodrv.driver);
}
EXPORT_SYMBOL(phy_driver_unregister);

void phy_drivers_unregister(struct phy_driver *drv, int n)
{
	int i;

	for (i = 0; i < n; i++)
		phy_driver_unregister(drv + i);
}
EXPORT_SYMBOL(phy_drivers_unregister);

static struct phy_driver genphy_driver = {
	.phy_id		= 0xffffffff,
	.phy_id_mask	= 0xffffffff,
	.name		= "Generic PHY",
	.soft_reset	= genphy_no_soft_reset,
	.config_init	= genphy_config_init,
	.features	= PHY_GBIT_FEATURES | SUPPORTED_MII |
			  SUPPORTED_AUI | SUPPORTED_FIBRE |
			  SUPPORTED_BNC,
	.config_aneg	= genphy_config_aneg,
	.aneg_done	= genphy_aneg_done,
	.read_status	= genphy_read_status,
	.suspend	= genphy_suspend,
	.resume		= genphy_resume,
	.set_loopback   = genphy_loopback,
};

static int __init phy_init(void)
{
	int rc;

	rc = mdio_bus_init();
	if (rc)
		return rc;

	rc = phy_driver_register(&genphy_10g_driver, THIS_MODULE);
	if (rc)
		goto err_10g;

	rc = phy_driver_register(&genphy_driver, THIS_MODULE);
	if (rc) {
		phy_driver_unregister(&genphy_10g_driver);
err_10g:
		mdio_bus_exit();
	}

	return rc;
}

static void __exit phy_exit(void)
{
	phy_driver_unregister(&genphy_10g_driver);
	phy_driver_unregister(&genphy_driver);
	mdio_bus_exit();
}

subsys_initcall(phy_init);
module_exit(phy_exit);<|MERGE_RESOLUTION|>--- conflicted
+++ resolved
@@ -878,8 +878,6 @@
 void phy_attached_print(struct phy_device *phydev, const char *fmt, ...)
 {
 	const char *drv_name = phydev->drv ? phydev->drv->name : "unbound";
-<<<<<<< HEAD
-=======
 	char *irq_str;
 	char irq_num[8];
 
@@ -896,26 +894,17 @@
 		break;
 	}
 
->>>>>>> bb176f67
 
 	if (!fmt) {
 		dev_info(&phydev->mdio.dev, ATTACHED_FMT "\n",
 			 drv_name, phydev_name(phydev),
-<<<<<<< HEAD
-			 phydev->irq);
-=======
 			 irq_str);
->>>>>>> bb176f67
 	} else {
 		va_list ap;
 
 		dev_info(&phydev->mdio.dev, ATTACHED_FMT,
 			 drv_name, phydev_name(phydev),
-<<<<<<< HEAD
-			 phydev->irq);
-=======
 			 irq_str);
->>>>>>> bb176f67
 
 		va_start(ap, fmt);
 		vprintk(fmt, ap);
