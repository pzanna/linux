// SPDX-License-Identifier: GPL-2.0-only
/*
 *  Copyright (C) 2002 ARM Limited, All Rights Reserved.
 *
 * Interrupt architecture for the GIC:
 *
 * o There is one Interrupt Distributor, which receives interrupts
 *   from system devices and sends them to the Interrupt Controllers.
 *
 * o There is one CPU Interface per CPU, which sends interrupts sent
 *   by the Distributor, and interrupts generated locally, to the
 *   associated CPU. The base address of the CPU interface is usually
 *   aliased so that the same address points to different chips depending
 *   on the CPU it is accessed from.
 *
 * Note that IRQs 0-31 are special - they are local to each CPU.
 * As such, the enable set/clear, pending set/clear and active bit
 * registers are banked per-cpu for these sources.
 */
#include <linux/init.h>
#include <linux/kernel.h>
#include <linux/err.h>
#include <linux/module.h>
#include <linux/list.h>
#include <linux/smp.h>
#include <linux/cpu.h>
#include <linux/cpu_pm.h>
#include <linux/cpumask.h>
#include <linux/io.h>
#include <linux/of.h>
#include <linux/of_address.h>
#include <linux/of_irq.h>
#include <linux/acpi.h>
#include <linux/irqdomain.h>
#include <linux/interrupt.h>
#include <linux/percpu.h>
#include <linux/slab.h>
#include <linux/irqchip.h>
#include <linux/irqchip/chained_irq.h>
#include <linux/irqchip/arm-gic.h>

#include <asm/cputype.h>
#include <asm/irq.h>
#include <asm/exception.h>
#include <asm/smp_plat.h>
#include <asm/virt.h>

#include "irq-gic-common.h"

#ifdef CONFIG_ARM64
#include <asm/cpufeature.h>

static void gic_check_cpu_features(void)
{
	WARN_TAINT_ONCE(this_cpu_has_cap(ARM64_HAS_SYSREG_GIC_CPUIF),
			TAINT_CPU_OUT_OF_SPEC,
			"GICv3 system registers enabled, broken firmware!\n");
}
#else
#define gic_check_cpu_features()	do { } while(0)
#endif

union gic_base {
	void __iomem *common_base;
	void __percpu * __iomem *percpu_base;
};

struct gic_chip_data {
	struct irq_chip chip;
	union gic_base dist_base;
	union gic_base cpu_base;
	void __iomem *raw_dist_base;
	void __iomem *raw_cpu_base;
	u32 percpu_offset;
#if defined(CONFIG_CPU_PM) || defined(CONFIG_ARM_GIC_PM)
	u32 saved_spi_enable[DIV_ROUND_UP(1020, 32)];
	u32 saved_spi_active[DIV_ROUND_UP(1020, 32)];
	u32 saved_spi_conf[DIV_ROUND_UP(1020, 16)];
	u32 saved_spi_target[DIV_ROUND_UP(1020, 4)];
	u32 __percpu *saved_ppi_enable;
	u32 __percpu *saved_ppi_active;
	u32 __percpu *saved_ppi_conf;
#endif
	struct irq_domain *domain;
	unsigned int gic_irqs;
};

#ifdef CONFIG_BL_SWITCHER

static DEFINE_RAW_SPINLOCK(cpu_map_lock);

#define gic_lock_irqsave(f)		\
	raw_spin_lock_irqsave(&cpu_map_lock, (f))
#define gic_unlock_irqrestore(f)	\
	raw_spin_unlock_irqrestore(&cpu_map_lock, (f))

#define gic_lock()			raw_spin_lock(&cpu_map_lock)
#define gic_unlock()			raw_spin_unlock(&cpu_map_lock)

#else

#define gic_lock_irqsave(f)		do { (void)(f); } while(0)
#define gic_unlock_irqrestore(f)	do { (void)(f); } while(0)

#define gic_lock()			do { } while(0)
#define gic_unlock()			do { } while(0)

#endif

/*
 * The GIC mapping of CPU interfaces does not necessarily match
 * the logical CPU numbering.  Let's use a mapping as returned
 * by the GIC itself.
 */
#define NR_GIC_CPU_IF 8
static u8 gic_cpu_map[NR_GIC_CPU_IF] __read_mostly;

static DEFINE_STATIC_KEY_TRUE(supports_deactivate_key);

static struct gic_chip_data gic_data[CONFIG_ARM_GIC_MAX_NR] __read_mostly;

static struct gic_kvm_info gic_v2_kvm_info;

static DEFINE_PER_CPU(u32, sgi_intid);

#ifdef CONFIG_GIC_NON_BANKED
static DEFINE_STATIC_KEY_FALSE(frankengic_key);

static void enable_frankengic(void)
{
	static_branch_enable(&frankengic_key);
}

static inline void __iomem *__get_base(union gic_base *base)
{
	if (static_branch_unlikely(&frankengic_key))
		return raw_cpu_read(*base->percpu_base);

	return base->common_base;
}

#define gic_data_dist_base(d)	__get_base(&(d)->dist_base)
#define gic_data_cpu_base(d)	__get_base(&(d)->cpu_base)
#else
#define gic_data_dist_base(d)	((d)->dist_base.common_base)
#define gic_data_cpu_base(d)	((d)->cpu_base.common_base)
#define enable_frankengic()	do { } while(0)
#endif

static inline void __iomem *gic_dist_base(struct irq_data *d)
{
	struct gic_chip_data *gic_data = irq_data_get_irq_chip_data(d);
	return gic_data_dist_base(gic_data);
}

static inline void __iomem *gic_cpu_base(struct irq_data *d)
{
	struct gic_chip_data *gic_data = irq_data_get_irq_chip_data(d);
	return gic_data_cpu_base(gic_data);
}

static inline unsigned int gic_irq(struct irq_data *d)
{
	return d->hwirq;
}

static inline bool cascading_gic_irq(struct irq_data *d)
{
	void *data = irq_data_get_irq_handler_data(d);

	/*
	 * If handler_data is set, this is a cascading interrupt, and
	 * it cannot possibly be forwarded.
	 */
	return data != NULL;
}

/*
 * Routines to acknowledge, disable and enable interrupts
 */
static void gic_poke_irq(struct irq_data *d, u32 offset)
{
	u32 mask = 1 << (gic_irq(d) % 32);
	writel_relaxed(mask, gic_dist_base(d) + offset + (gic_irq(d) / 32) * 4);
}

static int gic_peek_irq(struct irq_data *d, u32 offset)
{
	u32 mask = 1 << (gic_irq(d) % 32);
	return !!(readl_relaxed(gic_dist_base(d) + offset + (gic_irq(d) / 32) * 4) & mask);
}

static void gic_mask_irq(struct irq_data *d)
{
	gic_poke_irq(d, GIC_DIST_ENABLE_CLEAR);
}

static void gic_eoimode1_mask_irq(struct irq_data *d)
{
	gic_mask_irq(d);
	/*
	 * When masking a forwarded interrupt, make sure it is
	 * deactivated as well.
	 *
	 * This ensures that an interrupt that is getting
	 * disabled/masked will not get "stuck", because there is
	 * noone to deactivate it (guest is being terminated).
	 */
	if (irqd_is_forwarded_to_vcpu(d))
		gic_poke_irq(d, GIC_DIST_ACTIVE_CLEAR);
}

static void gic_unmask_irq(struct irq_data *d)
{
	gic_poke_irq(d, GIC_DIST_ENABLE_SET);
}

static void gic_eoi_irq(struct irq_data *d)
{
	u32 hwirq = gic_irq(d);

	if (hwirq < 16)
		hwirq = this_cpu_read(sgi_intid);

	writel_relaxed(hwirq, gic_cpu_base(d) + GIC_CPU_EOI);
}

static void gic_eoimode1_eoi_irq(struct irq_data *d)
{
	u32 hwirq = gic_irq(d);

	/* Do not deactivate an IRQ forwarded to a vcpu. */
	if (irqd_is_forwarded_to_vcpu(d))
		return;

	if (hwirq < 16)
		hwirq = this_cpu_read(sgi_intid);

	writel_relaxed(hwirq, gic_cpu_base(d) + GIC_CPU_DEACTIVATE);
}

static int gic_irq_set_irqchip_state(struct irq_data *d,
				     enum irqchip_irq_state which, bool val)
{
	u32 reg;

	switch (which) {
	case IRQCHIP_STATE_PENDING:
		reg = val ? GIC_DIST_PENDING_SET : GIC_DIST_PENDING_CLEAR;
		break;

	case IRQCHIP_STATE_ACTIVE:
		reg = val ? GIC_DIST_ACTIVE_SET : GIC_DIST_ACTIVE_CLEAR;
		break;

	case IRQCHIP_STATE_MASKED:
		reg = val ? GIC_DIST_ENABLE_CLEAR : GIC_DIST_ENABLE_SET;
		break;

	default:
		return -EINVAL;
	}

	gic_poke_irq(d, reg);
	return 0;
}

static int gic_irq_get_irqchip_state(struct irq_data *d,
				      enum irqchip_irq_state which, bool *val)
{
	switch (which) {
	case IRQCHIP_STATE_PENDING:
		*val = gic_peek_irq(d, GIC_DIST_PENDING_SET);
		break;

	case IRQCHIP_STATE_ACTIVE:
		*val = gic_peek_irq(d, GIC_DIST_ACTIVE_SET);
		break;

	case IRQCHIP_STATE_MASKED:
		*val = !gic_peek_irq(d, GIC_DIST_ENABLE_SET);
		break;

	default:
		return -EINVAL;
	}

	return 0;
}

static int gic_set_type(struct irq_data *d, unsigned int type)
{
	void __iomem *base = gic_dist_base(d);
	unsigned int gicirq = gic_irq(d);
	int ret;

	/* Interrupt configuration for SGIs can't be changed */
	if (gicirq < 16)
		return type != IRQ_TYPE_EDGE_RISING ? -EINVAL : 0;

	/* SPIs have restrictions on the supported types */
	if (gicirq >= 32 && type != IRQ_TYPE_LEVEL_HIGH &&
			    type != IRQ_TYPE_EDGE_RISING)
		return -EINVAL;

	ret = gic_configure_irq(gicirq, type, base + GIC_DIST_CONFIG, NULL);
	if (ret && gicirq < 32) {
		/* Misconfigured PPIs are usually not fatal */
		pr_warn("GIC: PPI%d is secure or misconfigured\n", gicirq - 16);
		ret = 0;
	}

	return ret;
}

static int gic_irq_set_vcpu_affinity(struct irq_data *d, void *vcpu)
{
	/* Only interrupts on the primary GIC can be forwarded to a vcpu. */
	if (cascading_gic_irq(d) || gic_irq(d) < 16)
		return -EINVAL;

	if (vcpu)
		irqd_set_forwarded_to_vcpu(d);
	else
		irqd_clr_forwarded_to_vcpu(d);
	return 0;
}

static int gic_retrigger(struct irq_data *data)
{
	return !gic_irq_set_irqchip_state(data, IRQCHIP_STATE_PENDING, true);
}
<<<<<<< HEAD

void gic_set_cpu(unsigned int cpu, unsigned int irq)
{
	struct irq_data *d = irq_get_irq_data(irq);
	struct cpumask mask;

	cpumask_clear(&mask);
	cpumask_set_cpu(cpu, &mask);
	gic_set_affinity(d, &mask, true);
}
EXPORT_SYMBOL(gic_set_cpu);
#endif
=======
>>>>>>> a4adc2c2

static void __exception_irq_entry gic_handle_irq(struct pt_regs *regs)
{
	u32 irqstat, irqnr;
	struct gic_chip_data *gic = &gic_data[0];
	void __iomem *cpu_base = gic_data_cpu_base(gic);

	do {
		irqstat = readl_relaxed(cpu_base + GIC_CPU_INTACK);
		irqnr = irqstat & GICC_IAR_INT_ID_MASK;

		if (unlikely(irqnr >= 1020))
			break;

		if (static_branch_likely(&supports_deactivate_key))
			writel_relaxed(irqstat, cpu_base + GIC_CPU_EOI);
		isb();

		/*
		 * Ensure any shared data written by the CPU sending the IPI
		 * is read after we've read the ACK register on the GIC.
		 *
		 * Pairs with the write barrier in gic_ipi_send_mask
		 */
		if (irqnr <= 15) {
			smp_rmb();

			/*
			 * The GIC encodes the source CPU in GICC_IAR,
			 * leading to the deactivation to fail if not
			 * written back as is to GICC_EOI.  Stash the INTID
			 * away for gic_eoi_irq() to write back.  This only
			 * works because we don't nest SGIs...
			 */
			this_cpu_write(sgi_intid, irqstat);
		}

		handle_domain_irq(gic->domain, irqnr, regs);
	} while (1);
}

static void gic_handle_cascade_irq(struct irq_desc *desc)
{
	struct gic_chip_data *chip_data = irq_desc_get_handler_data(desc);
	struct irq_chip *chip = irq_desc_get_chip(desc);
	unsigned int cascade_irq, gic_irq;
	unsigned long status;

	chained_irq_enter(chip, desc);

	status = readl_relaxed(gic_data_cpu_base(chip_data) + GIC_CPU_INTACK);

	gic_irq = (status & GICC_IAR_INT_ID_MASK);
	if (gic_irq == GICC_INT_SPURIOUS)
		goto out;

	cascade_irq = irq_find_mapping(chip_data->domain, gic_irq);
	if (unlikely(gic_irq < 32 || gic_irq > 1020)) {
		handle_bad_irq(desc);
	} else {
		isb();
		generic_handle_irq(cascade_irq);
	}

 out:
	chained_irq_exit(chip, desc);
}

static const struct irq_chip gic_chip = {
	.irq_mask		= gic_mask_irq,
	.irq_unmask		= gic_unmask_irq,
	.irq_eoi		= gic_eoi_irq,
	.irq_set_type		= gic_set_type,
	.irq_retrigger          = gic_retrigger,
	.irq_get_irqchip_state	= gic_irq_get_irqchip_state,
	.irq_set_irqchip_state	= gic_irq_set_irqchip_state,
	.flags			= IRQCHIP_SET_TYPE_MASKED |
				  IRQCHIP_SKIP_SET_WAKE |
				  IRQCHIP_MASK_ON_SUSPEND,
};

void __init gic_cascade_irq(unsigned int gic_nr, unsigned int irq)
{
	BUG_ON(gic_nr >= CONFIG_ARM_GIC_MAX_NR);
	irq_set_chained_handler_and_data(irq, gic_handle_cascade_irq,
					 &gic_data[gic_nr]);
}

static u8 gic_get_cpumask(struct gic_chip_data *gic)
{
	void __iomem *base = gic_data_dist_base(gic);
	u32 mask, i;

	for (i = mask = 0; i < 32; i += 4) {
		mask = readl_relaxed(base + GIC_DIST_TARGET + i);
		mask |= mask >> 16;
		mask |= mask >> 8;
		if (mask)
			break;
	}

	if (!mask && num_possible_cpus() > 1)
		pr_crit("GIC CPU mask not found - kernel will fail to boot.\n");

	return mask;
}

static bool gic_check_gicv2(void __iomem *base)
{
	u32 val = readl_relaxed(base + GIC_CPU_IDENT);
	return (val & 0xff0fff) == 0x02043B;
}

static void gic_cpu_if_up(struct gic_chip_data *gic)
{
	void __iomem *cpu_base = gic_data_cpu_base(gic);
	u32 bypass = 0;
	u32 mode = 0;
	int i;

	if (gic == &gic_data[0] && static_branch_likely(&supports_deactivate_key))
		mode = GIC_CPU_CTRL_EOImodeNS;

	if (gic_check_gicv2(cpu_base))
		for (i = 0; i < 4; i++)
			writel_relaxed(0, cpu_base + GIC_CPU_ACTIVEPRIO + i * 4);

	/*
	* Preserve bypass disable bits to be written back later
	*/
	bypass = readl(cpu_base + GIC_CPU_CTRL);
	bypass &= GICC_DIS_BYPASS_MASK;

	writel_relaxed(bypass | mode | GICC_ENABLE, cpu_base + GIC_CPU_CTRL);
}


static void gic_dist_init(struct gic_chip_data *gic)
{
	unsigned int i;
	u32 cpumask;
	unsigned int gic_irqs = gic->gic_irqs;
	void __iomem *base = gic_data_dist_base(gic);

	writel_relaxed(GICD_DISABLE, base + GIC_DIST_CTRL);

	/*
	 * Set all global interrupts to this CPU only.
	 */
	cpumask = gic_get_cpumask(gic);
	cpumask |= cpumask << 8;
	cpumask |= cpumask << 16;
	for (i = 32; i < gic_irqs; i += 4)
		writel_relaxed(cpumask, base + GIC_DIST_TARGET + i * 4 / 4);

	gic_dist_config(base, gic_irqs, NULL);

	writel_relaxed(GICD_ENABLE, base + GIC_DIST_CTRL);
}

static int gic_cpu_init(struct gic_chip_data *gic)
{
	void __iomem *dist_base = gic_data_dist_base(gic);
	void __iomem *base = gic_data_cpu_base(gic);
	unsigned int cpu_mask, cpu = smp_processor_id();
	int i;

	/*
	 * Setting up the CPU map is only relevant for the primary GIC
	 * because any nested/secondary GICs do not directly interface
	 * with the CPU(s).
	 */
	if (gic == &gic_data[0]) {
		/*
		 * Get what the GIC says our CPU mask is.
		 */
		if (WARN_ON(cpu >= NR_GIC_CPU_IF))
			return -EINVAL;

		gic_check_cpu_features();
		cpu_mask = gic_get_cpumask(gic);
		gic_cpu_map[cpu] = cpu_mask;

		/*
		 * Clear our mask from the other map entries in case they're
		 * still undefined.
		 */
		for (i = 0; i < NR_GIC_CPU_IF; i++)
			if (i != cpu)
				gic_cpu_map[i] &= ~cpu_mask;
	}

	gic_cpu_config(dist_base, 32, NULL);

	writel_relaxed(GICC_INT_PRI_THRESHOLD, base + GIC_CPU_PRIMASK);
	gic_cpu_if_up(gic);

	return 0;
}

int gic_cpu_if_down(unsigned int gic_nr)
{
	void __iomem *cpu_base;
	u32 val = 0;

	if (gic_nr >= CONFIG_ARM_GIC_MAX_NR)
		return -EINVAL;

	cpu_base = gic_data_cpu_base(&gic_data[gic_nr]);
	val = readl(cpu_base + GIC_CPU_CTRL);
	val &= ~GICC_ENABLE;
	writel_relaxed(val, cpu_base + GIC_CPU_CTRL);

	return 0;
}

#if defined(CONFIG_CPU_PM) || defined(CONFIG_ARM_GIC_PM)
/*
 * Saves the GIC distributor registers during suspend or idle.  Must be called
 * with interrupts disabled but before powering down the GIC.  After calling
 * this function, no interrupts will be delivered by the GIC, and another
 * platform-specific wakeup source must be enabled.
 */
void gic_dist_save(struct gic_chip_data *gic)
{
	unsigned int gic_irqs;
	void __iomem *dist_base;
	int i;

	if (WARN_ON(!gic))
		return;

	gic_irqs = gic->gic_irqs;
	dist_base = gic_data_dist_base(gic);

	if (!dist_base)
		return;

	for (i = 0; i < DIV_ROUND_UP(gic_irqs, 16); i++)
		gic->saved_spi_conf[i] =
			readl_relaxed(dist_base + GIC_DIST_CONFIG + i * 4);

	for (i = 0; i < DIV_ROUND_UP(gic_irqs, 4); i++)
		gic->saved_spi_target[i] =
			readl_relaxed(dist_base + GIC_DIST_TARGET + i * 4);

	for (i = 0; i < DIV_ROUND_UP(gic_irqs, 32); i++)
		gic->saved_spi_enable[i] =
			readl_relaxed(dist_base + GIC_DIST_ENABLE_SET + i * 4);

	for (i = 0; i < DIV_ROUND_UP(gic_irqs, 32); i++)
		gic->saved_spi_active[i] =
			readl_relaxed(dist_base + GIC_DIST_ACTIVE_SET + i * 4);
}

/*
 * Restores the GIC distributor registers during resume or when coming out of
 * idle.  Must be called before enabling interrupts.  If a level interrupt
 * that occurred while the GIC was suspended is still present, it will be
 * handled normally, but any edge interrupts that occurred will not be seen by
 * the GIC and need to be handled by the platform-specific wakeup source.
 */
void gic_dist_restore(struct gic_chip_data *gic)
{
	unsigned int gic_irqs;
	unsigned int i;
	void __iomem *dist_base;

	if (WARN_ON(!gic))
		return;

	gic_irqs = gic->gic_irqs;
	dist_base = gic_data_dist_base(gic);

	if (!dist_base)
		return;

	writel_relaxed(GICD_DISABLE, dist_base + GIC_DIST_CTRL);

	for (i = 0; i < DIV_ROUND_UP(gic_irqs, 16); i++)
		writel_relaxed(gic->saved_spi_conf[i],
			dist_base + GIC_DIST_CONFIG + i * 4);

	for (i = 0; i < DIV_ROUND_UP(gic_irqs, 4); i++)
		writel_relaxed(GICD_INT_DEF_PRI_X4,
			dist_base + GIC_DIST_PRI + i * 4);

	for (i = 0; i < DIV_ROUND_UP(gic_irqs, 4); i++)
		writel_relaxed(gic->saved_spi_target[i],
			dist_base + GIC_DIST_TARGET + i * 4);

	for (i = 0; i < DIV_ROUND_UP(gic_irqs, 32); i++) {
		writel_relaxed(GICD_INT_EN_CLR_X32,
			dist_base + GIC_DIST_ENABLE_CLEAR + i * 4);
		writel_relaxed(gic->saved_spi_enable[i],
			dist_base + GIC_DIST_ENABLE_SET + i * 4);
	}

	for (i = 0; i < DIV_ROUND_UP(gic_irqs, 32); i++) {
		writel_relaxed(GICD_INT_EN_CLR_X32,
			dist_base + GIC_DIST_ACTIVE_CLEAR + i * 4);
		writel_relaxed(gic->saved_spi_active[i],
			dist_base + GIC_DIST_ACTIVE_SET + i * 4);
	}

	writel_relaxed(GICD_ENABLE, dist_base + GIC_DIST_CTRL);
}

void gic_cpu_save(struct gic_chip_data *gic)
{
	int i;
	u32 *ptr;
	void __iomem *dist_base;
	void __iomem *cpu_base;

	if (WARN_ON(!gic))
		return;

	dist_base = gic_data_dist_base(gic);
	cpu_base = gic_data_cpu_base(gic);

	if (!dist_base || !cpu_base)
		return;

	ptr = raw_cpu_ptr(gic->saved_ppi_enable);
	for (i = 0; i < DIV_ROUND_UP(32, 32); i++)
		ptr[i] = readl_relaxed(dist_base + GIC_DIST_ENABLE_SET + i * 4);

	ptr = raw_cpu_ptr(gic->saved_ppi_active);
	for (i = 0; i < DIV_ROUND_UP(32, 32); i++)
		ptr[i] = readl_relaxed(dist_base + GIC_DIST_ACTIVE_SET + i * 4);

	ptr = raw_cpu_ptr(gic->saved_ppi_conf);
	for (i = 0; i < DIV_ROUND_UP(32, 16); i++)
		ptr[i] = readl_relaxed(dist_base + GIC_DIST_CONFIG + i * 4);

}

void gic_cpu_restore(struct gic_chip_data *gic)
{
	int i;
	u32 *ptr;
	void __iomem *dist_base;
	void __iomem *cpu_base;

	if (WARN_ON(!gic))
		return;

	dist_base = gic_data_dist_base(gic);
	cpu_base = gic_data_cpu_base(gic);

	if (!dist_base || !cpu_base)
		return;

	ptr = raw_cpu_ptr(gic->saved_ppi_enable);
	for (i = 0; i < DIV_ROUND_UP(32, 32); i++) {
		writel_relaxed(GICD_INT_EN_CLR_X32,
			       dist_base + GIC_DIST_ENABLE_CLEAR + i * 4);
		writel_relaxed(ptr[i], dist_base + GIC_DIST_ENABLE_SET + i * 4);
	}

	ptr = raw_cpu_ptr(gic->saved_ppi_active);
	for (i = 0; i < DIV_ROUND_UP(32, 32); i++) {
		writel_relaxed(GICD_INT_EN_CLR_X32,
			       dist_base + GIC_DIST_ACTIVE_CLEAR + i * 4);
		writel_relaxed(ptr[i], dist_base + GIC_DIST_ACTIVE_SET + i * 4);
	}

	ptr = raw_cpu_ptr(gic->saved_ppi_conf);
	for (i = 0; i < DIV_ROUND_UP(32, 16); i++)
		writel_relaxed(ptr[i], dist_base + GIC_DIST_CONFIG + i * 4);

	for (i = 0; i < DIV_ROUND_UP(32, 4); i++)
		writel_relaxed(GICD_INT_DEF_PRI_X4,
					dist_base + GIC_DIST_PRI + i * 4);

	writel_relaxed(GICC_INT_PRI_THRESHOLD, cpu_base + GIC_CPU_PRIMASK);
	gic_cpu_if_up(gic);
}

static int gic_notifier(struct notifier_block *self, unsigned long cmd,	void *v)
{
	int i;

	for (i = 0; i < CONFIG_ARM_GIC_MAX_NR; i++) {
		switch (cmd) {
		case CPU_PM_ENTER:
			gic_cpu_save(&gic_data[i]);
			break;
		case CPU_PM_ENTER_FAILED:
		case CPU_PM_EXIT:
			gic_cpu_restore(&gic_data[i]);
			break;
		case CPU_CLUSTER_PM_ENTER:
			gic_dist_save(&gic_data[i]);
			break;
		case CPU_CLUSTER_PM_ENTER_FAILED:
		case CPU_CLUSTER_PM_EXIT:
			gic_dist_restore(&gic_data[i]);
			break;
		}
	}

	return NOTIFY_OK;
}

static struct notifier_block gic_notifier_block = {
	.notifier_call = gic_notifier,
};

static int gic_pm_init(struct gic_chip_data *gic)
{
	gic->saved_ppi_enable = __alloc_percpu(DIV_ROUND_UP(32, 32) * 4,
		sizeof(u32));
	if (WARN_ON(!gic->saved_ppi_enable))
		return -ENOMEM;

	gic->saved_ppi_active = __alloc_percpu(DIV_ROUND_UP(32, 32) * 4,
		sizeof(u32));
	if (WARN_ON(!gic->saved_ppi_active))
		goto free_ppi_enable;

	gic->saved_ppi_conf = __alloc_percpu(DIV_ROUND_UP(32, 16) * 4,
		sizeof(u32));
	if (WARN_ON(!gic->saved_ppi_conf))
		goto free_ppi_active;

	if (gic == &gic_data[0])
		cpu_pm_register_notifier(&gic_notifier_block);

	return 0;

free_ppi_active:
	free_percpu(gic->saved_ppi_active);
free_ppi_enable:
	free_percpu(gic->saved_ppi_enable);

	return -ENOMEM;
}
#else
static int gic_pm_init(struct gic_chip_data *gic)
{
	return 0;
}
#endif

#ifdef CONFIG_SMP
<<<<<<< HEAD
void gic_raise_softirq(const struct cpumask *mask, unsigned int irq)
=======
static int gic_set_affinity(struct irq_data *d, const struct cpumask *mask_val,
			    bool force)
{
	void __iomem *reg = gic_dist_base(d) + GIC_DIST_TARGET + gic_irq(d);
	unsigned int cpu;

	if (!force)
		cpu = cpumask_any_and(mask_val, cpu_online_mask);
	else
		cpu = cpumask_first(mask_val);

	if (cpu >= NR_GIC_CPU_IF || cpu >= nr_cpu_ids)
		return -EINVAL;

	writeb_relaxed(gic_cpu_map[cpu], reg);
	irq_data_update_effective_affinity(d, cpumask_of(cpu));

	return IRQ_SET_MASK_OK_DONE;
}

void gic_set_cpu(unsigned int cpu, unsigned int irq)
{
	struct irq_data *d = irq_get_irq_data(irq);
	struct cpumask mask;

	cpumask_clear(&mask);
	cpumask_set_cpu(cpu, &mask);
	gic_set_affinity(d, &mask, true);
}
EXPORT_SYMBOL(gic_set_cpu);

void gic_ipi_send_mask(struct irq_data *d, const struct cpumask *mask)
>>>>>>> a4adc2c2
{
	int cpu;
	unsigned long flags, map = 0;

#if 0
	if (unlikely(nr_cpu_ids == 1)) {
		/* Only one CPU? let's do a self-IPI... */
		writel_relaxed(2 << 24 | d->hwirq,
			       gic_data_dist_base(&gic_data[0]) + GIC_DIST_SOFTINT);
		return;
	}
#endif
	gic_lock_irqsave(flags);

	/* Convert our logical CPU mask into a physical one. */
	for_each_cpu(cpu, mask)
		map |= gic_cpu_map[cpu];

	/*
	 * Ensure that stores to Normal memory are visible to the
	 * other CPUs before they observe us issuing the IPI.
	 */
	dmb(ishst);

	/* this always happens on GIC0 */
	writel_relaxed(map << 16 | d->hwirq, gic_data_dist_base(&gic_data[0]) + GIC_DIST_SOFTINT);

	gic_unlock_irqrestore(flags);
}
<<<<<<< HEAD
EXPORT_SYMBOL(gic_raise_softirq);
=======
EXPORT_SYMBOL(gic_ipi_send_mask);

static int gic_starting_cpu(unsigned int cpu)
{
	gic_cpu_init(&gic_data[0]);
	return 0;
}

static __init void gic_smp_init(void)
{
	struct irq_fwspec sgi_fwspec = {
		.fwnode		= gic_data[0].domain->fwnode,
		.param_count	= 1,
	};
	int base_sgi;

	cpuhp_setup_state_nocalls(CPUHP_AP_IRQ_GIC_STARTING,
				  "irqchip/arm/gic:starting",
				  gic_starting_cpu, NULL);

	base_sgi = __irq_domain_alloc_irqs(gic_data[0].domain, -1, 8,
					   NUMA_NO_NODE, &sgi_fwspec,
					   false, NULL);
	if (WARN_ON(base_sgi <= 0))
		return;

	set_smp_ipi_range(base_sgi, 8);
}
#else
#define gic_smp_init()		do { } while(0)
#define gic_set_affinity	NULL
#define gic_ipi_send_mask	NULL
>>>>>>> a4adc2c2
#endif

#ifdef CONFIG_BL_SWITCHER
/*
 * gic_send_sgi - send a SGI directly to given CPU interface number
 *
 * cpu_id: the ID for the destination CPU interface
 * irq: the IPI number to send a SGI for
 */
void gic_send_sgi(unsigned int cpu_id, unsigned int irq)
{
	BUG_ON(cpu_id >= NR_GIC_CPU_IF);
	cpu_id = 1 << cpu_id;
	/* this always happens on GIC0 */
	writel_relaxed((cpu_id << 16) | irq, gic_data_dist_base(&gic_data[0]) + GIC_DIST_SOFTINT);
}
EXPORT_SYMBOL(gic_send_sgi);

/*
 * gic_get_cpu_id - get the CPU interface ID for the specified CPU
 *
 * @cpu: the logical CPU number to get the GIC ID for.
 *
 * Return the CPU interface ID for the given logical CPU number,
 * or -1 if the CPU number is too large or the interface ID is
 * unknown (more than one bit set).
 */
int gic_get_cpu_id(unsigned int cpu)
{
	unsigned int cpu_bit;

	if (cpu >= NR_GIC_CPU_IF)
		return -1;
	cpu_bit = gic_cpu_map[cpu];
	if (cpu_bit & (cpu_bit - 1))
		return -1;
	return __ffs(cpu_bit);
}

/*
 * gic_migrate_target - migrate IRQs to another CPU interface
 *
 * @new_cpu_id: the CPU target ID to migrate IRQs to
 *
 * Migrate all peripheral interrupts with a target matching the current CPU
 * to the interface corresponding to @new_cpu_id.  The CPU interface mapping
 * is also updated.  Targets to other CPU interfaces are unchanged.
 * This must be called with IRQs locally disabled.
 */
void gic_migrate_target(unsigned int new_cpu_id)
{
	unsigned int cur_cpu_id, gic_irqs, gic_nr = 0;
	void __iomem *dist_base;
	int i, ror_val, cpu = smp_processor_id();
	u32 val, cur_target_mask, active_mask;

	BUG_ON(gic_nr >= CONFIG_ARM_GIC_MAX_NR);

	dist_base = gic_data_dist_base(&gic_data[gic_nr]);
	if (!dist_base)
		return;
	gic_irqs = gic_data[gic_nr].gic_irqs;

	cur_cpu_id = __ffs(gic_cpu_map[cpu]);
	cur_target_mask = 0x01010101 << cur_cpu_id;
	ror_val = (cur_cpu_id - new_cpu_id) & 31;

	gic_lock();

	/* Update the target interface for this logical CPU */
	gic_cpu_map[cpu] = 1 << new_cpu_id;

	/*
	 * Find all the peripheral interrupts targeting the current
	 * CPU interface and migrate them to the new CPU interface.
	 * We skip DIST_TARGET 0 to 7 as they are read-only.
	 */
	for (i = 8; i < DIV_ROUND_UP(gic_irqs, 4); i++) {
		val = readl_relaxed(dist_base + GIC_DIST_TARGET + i * 4);
		active_mask = val & cur_target_mask;
		if (active_mask) {
			val &= ~active_mask;
			val |= ror32(active_mask, ror_val);
			writel_relaxed(val, dist_base + GIC_DIST_TARGET + i*4);
		}
	}

	gic_unlock();

	/*
	 * Now let's migrate and clear any potential SGIs that might be
	 * pending for us (cur_cpu_id).  Since GIC_DIST_SGI_PENDING_SET
	 * is a banked register, we can only forward the SGI using
	 * GIC_DIST_SOFTINT.  The original SGI source is lost but Linux
	 * doesn't use that information anyway.
	 *
	 * For the same reason we do not adjust SGI source information
	 * for previously sent SGIs by us to other CPUs either.
	 */
	for (i = 0; i < 16; i += 4) {
		int j;
		val = readl_relaxed(dist_base + GIC_DIST_SGI_PENDING_SET + i);
		if (!val)
			continue;
		writel_relaxed(val, dist_base + GIC_DIST_SGI_PENDING_CLEAR + i);
		for (j = i; j < i + 4; j++) {
			if (val & 0xff)
				writel_relaxed((1 << (new_cpu_id + 16)) | j,
						dist_base + GIC_DIST_SOFTINT);
			val >>= 8;
		}
	}
}

/*
 * gic_get_sgir_physaddr - get the physical address for the SGI register
 *
 * REturn the physical address of the SGI register to be used
 * by some early assembly code when the kernel is not yet available.
 */
static unsigned long gic_dist_physaddr;

unsigned long gic_get_sgir_physaddr(void)
{
	if (!gic_dist_physaddr)
		return 0;
	return gic_dist_physaddr + GIC_DIST_SOFTINT;
}

static void __init gic_init_physaddr(struct device_node *node)
{
	struct resource res;
	if (of_address_to_resource(node, 0, &res) == 0) {
		gic_dist_physaddr = res.start;
		pr_info("GIC physical location is %#lx\n", gic_dist_physaddr);
	}
}

#else
#define gic_init_physaddr(node)  do { } while (0)
#endif

static int gic_irq_domain_map(struct irq_domain *d, unsigned int irq,
				irq_hw_number_t hw)
{
	struct gic_chip_data *gic = d->host_data;
	struct irq_data *irqd = irq_desc_get_irq_data(irq_to_desc(irq));

	switch (hw) {
	case 0 ... 31:
		irq_set_percpu_devid(irq);
		irq_domain_set_info(d, irq, hw, &gic->chip, d->host_data,
				    handle_percpu_devid_irq, NULL, NULL);
		break;
	default:
		irq_domain_set_info(d, irq, hw, &gic->chip, d->host_data,
				    handle_fasteoi_irq, NULL, NULL);
		irq_set_probe(irq);
		irqd_set_single_target(irqd);
		break;
	}

	/* Prevents SW retriggers which mess up the ACK/EOI ordering */
	irqd_set_handle_enforce_irqctx(irqd);
	return 0;
}

static void gic_irq_domain_unmap(struct irq_domain *d, unsigned int irq)
{
}

static int gic_irq_domain_translate(struct irq_domain *d,
				    struct irq_fwspec *fwspec,
				    unsigned long *hwirq,
				    unsigned int *type)
{
	if (fwspec->param_count == 1 && fwspec->param[0] < 16) {
		*hwirq = fwspec->param[0];
		*type = IRQ_TYPE_EDGE_RISING;
		return 0;
	}

	if (is_of_node(fwspec->fwnode)) {
		if (fwspec->param_count < 3)
			return -EINVAL;

		switch (fwspec->param[0]) {
		case 0:			/* SPI */
			*hwirq = fwspec->param[1] + 32;
			break;
		case 1:			/* PPI */
			*hwirq = fwspec->param[1] + 16;
			break;
		case 2:			/* SGI */
			*hwirq = fwspec->param[1];
			break;
		default:
			return -EINVAL;
		}

		*type = fwspec->param[2] & IRQ_TYPE_SENSE_MASK;

		/* Make it clear that broken DTs are... broken */
		WARN_ON(*type == IRQ_TYPE_NONE);
		return 0;
	}

	if (is_fwnode_irqchip(fwspec->fwnode)) {
		if(fwspec->param_count != 2)
			return -EINVAL;

		*hwirq = fwspec->param[0];
		*type = fwspec->param[1];

		WARN_ON(*type == IRQ_TYPE_NONE);
		return 0;
	}

	return -EINVAL;
}

static int gic_irq_domain_alloc(struct irq_domain *domain, unsigned int virq,
				unsigned int nr_irqs, void *arg)
{
	int i, ret;
	irq_hw_number_t hwirq;
	unsigned int type = IRQ_TYPE_NONE;
	struct irq_fwspec *fwspec = arg;

	ret = gic_irq_domain_translate(domain, fwspec, &hwirq, &type);
	if (ret)
		return ret;

	for (i = 0; i < nr_irqs; i++) {
		ret = gic_irq_domain_map(domain, virq + i, hwirq + i);
		if (ret)
			return ret;
	}

	return 0;
}

static const struct irq_domain_ops gic_irq_domain_hierarchy_ops = {
	.translate = gic_irq_domain_translate,
	.alloc = gic_irq_domain_alloc,
	.free = irq_domain_free_irqs_top,
};

static const struct irq_domain_ops gic_irq_domain_ops = {
	.map = gic_irq_domain_map,
	.unmap = gic_irq_domain_unmap,
};

static void gic_init_chip(struct gic_chip_data *gic, struct device *dev,
			  const char *name, bool use_eoimode1)
{
	/* Initialize irq_chip */
	gic->chip = gic_chip;
	gic->chip.name = name;
	gic->chip.parent_device = dev;

	if (use_eoimode1) {
		gic->chip.irq_mask = gic_eoimode1_mask_irq;
		gic->chip.irq_eoi = gic_eoimode1_eoi_irq;
		gic->chip.irq_set_vcpu_affinity = gic_irq_set_vcpu_affinity;
	}

	if (gic == &gic_data[0]) {
		gic->chip.irq_set_affinity = gic_set_affinity;
		gic->chip.ipi_send_mask = gic_ipi_send_mask;
	}
}

static int gic_init_bases(struct gic_chip_data *gic,
			  struct fwnode_handle *handle)
{
	int gic_irqs, ret;

	if (IS_ENABLED(CONFIG_GIC_NON_BANKED) && gic->percpu_offset) {
		/* Frankein-GIC without banked registers... */
		unsigned int cpu;

		gic->dist_base.percpu_base = alloc_percpu(void __iomem *);
		gic->cpu_base.percpu_base = alloc_percpu(void __iomem *);
		if (WARN_ON(!gic->dist_base.percpu_base ||
			    !gic->cpu_base.percpu_base)) {
			ret = -ENOMEM;
			goto error;
		}

		for_each_possible_cpu(cpu) {
			u32 mpidr = cpu_logical_map(cpu);
			u32 core_id = MPIDR_AFFINITY_LEVEL(mpidr, 0);
			unsigned long offset = gic->percpu_offset * core_id;
			*per_cpu_ptr(gic->dist_base.percpu_base, cpu) =
				gic->raw_dist_base + offset;
			*per_cpu_ptr(gic->cpu_base.percpu_base, cpu) =
				gic->raw_cpu_base + offset;
		}

		enable_frankengic();
	} else {
		/* Normal, sane GIC... */
		WARN(gic->percpu_offset,
		     "GIC_NON_BANKED not enabled, ignoring %08x offset!",
		     gic->percpu_offset);
		gic->dist_base.common_base = gic->raw_dist_base;
		gic->cpu_base.common_base = gic->raw_cpu_base;
	}

	/*
	 * Find out how many interrupts are supported.
	 * The GIC only supports up to 1020 interrupt sources.
	 */
	gic_irqs = readl_relaxed(gic_data_dist_base(gic) + GIC_DIST_CTR) & 0x1f;
	gic_irqs = (gic_irqs + 1) * 32;
	if (gic_irqs > 1020)
		gic_irqs = 1020;
	gic->gic_irqs = gic_irqs;

	if (handle) {		/* DT/ACPI */
		gic->domain = irq_domain_create_linear(handle, gic_irqs,
						       &gic_irq_domain_hierarchy_ops,
						       gic);
	} else {		/* Legacy support */
		/*
		 * For primary GICs, skip over SGIs.
		 * No secondary GIC support whatsoever.
		 */
		int irq_base;

		gic_irqs -= 16; /* calculate # of irqs to allocate */

		irq_base = irq_alloc_descs(16, 16, gic_irqs,
					   numa_node_id());
		if (irq_base < 0) {
			WARN(1, "Cannot allocate irq_descs @ IRQ16, assuming pre-allocated\n");
			irq_base = 16;
		}

		gic->domain = irq_domain_add_legacy(NULL, gic_irqs, irq_base,
						    16, &gic_irq_domain_ops, gic);
	}

	if (WARN_ON(!gic->domain)) {
		ret = -ENODEV;
		goto error;
	}

	gic_dist_init(gic);
	ret = gic_cpu_init(gic);
	if (ret)
		goto error;

	ret = gic_pm_init(gic);
	if (ret)
		goto error;

	return 0;

error:
	if (IS_ENABLED(CONFIG_GIC_NON_BANKED) && gic->percpu_offset) {
		free_percpu(gic->dist_base.percpu_base);
		free_percpu(gic->cpu_base.percpu_base);
	}

	return ret;
}

static int __init __gic_init_bases(struct gic_chip_data *gic,
				   struct fwnode_handle *handle)
{
	char *name;
	int i, ret;

	if (WARN_ON(!gic || gic->domain))
		return -EINVAL;

	if (gic == &gic_data[0]) {
		/*
		 * Initialize the CPU interface map to all CPUs.
		 * It will be refined as each CPU probes its ID.
		 * This is only necessary for the primary GIC.
		 */
		for (i = 0; i < NR_GIC_CPU_IF; i++)
			gic_cpu_map[i] = 0xff;

		set_handle_irq(gic_handle_irq);
		if (static_branch_likely(&supports_deactivate_key))
			pr_info("GIC: Using split EOI/Deactivate mode\n");
	}

	if (static_branch_likely(&supports_deactivate_key) && gic == &gic_data[0]) {
		name = kasprintf(GFP_KERNEL, "GICv2");
		gic_init_chip(gic, NULL, name, true);
	} else {
		name = kasprintf(GFP_KERNEL, "GIC-%d", (int)(gic-&gic_data[0]));
		gic_init_chip(gic, NULL, name, false);
	}

	ret = gic_init_bases(gic, handle);
	if (ret)
		kfree(name);
	else if (gic == &gic_data[0])
		gic_smp_init();

	return ret;
}

void __init gic_init(void __iomem *dist_base, void __iomem *cpu_base)
{
	struct gic_chip_data *gic;

	/*
	 * Non-DT/ACPI systems won't run a hypervisor, so let's not
	 * bother with these...
	 */
	static_branch_disable(&supports_deactivate_key);

	gic = &gic_data[0];
	gic->raw_dist_base = dist_base;
	gic->raw_cpu_base = cpu_base;

	__gic_init_bases(gic, NULL);
}

static void gic_teardown(struct gic_chip_data *gic)
{
	if (WARN_ON(!gic))
		return;

	if (gic->raw_dist_base)
		iounmap(gic->raw_dist_base);
	if (gic->raw_cpu_base)
		iounmap(gic->raw_cpu_base);
}

#ifdef CONFIG_OF
static int gic_cnt __initdata;
static bool gicv2_force_probe;

static int __init gicv2_force_probe_cfg(char *buf)
{
	return strtobool(buf, &gicv2_force_probe);
}
early_param("irqchip.gicv2_force_probe", gicv2_force_probe_cfg);

static bool gic_check_eoimode(struct device_node *node, void __iomem **base)
{
	struct resource cpuif_res;

	of_address_to_resource(node, 1, &cpuif_res);

	if (!is_hyp_mode_available())
		return false;
	if (resource_size(&cpuif_res) < SZ_8K) {
		void __iomem *alt;
		/*
		 * Check for a stupid firmware that only exposes the
		 * first page of a GICv2.
		 */
		if (!gic_check_gicv2(*base))
			return false;

		if (!gicv2_force_probe) {
			pr_warn("GIC: GICv2 detected, but range too small and irqchip.gicv2_force_probe not set\n");
			return false;
		}

		alt = ioremap(cpuif_res.start, SZ_8K);
		if (!alt)
			return false;
		if (!gic_check_gicv2(alt + SZ_4K)) {
			/*
			 * The first page was that of a GICv2, and
			 * the second was *something*. Let's trust it
			 * to be a GICv2, and update the mapping.
			 */
			pr_warn("GIC: GICv2 at %pa, but range is too small (broken DT?), assuming 8kB\n",
				&cpuif_res.start);
			iounmap(*base);
			*base = alt;
			return true;
		}

		/*
		 * We detected *two* initial GICv2 pages in a
		 * row. Could be a GICv2 aliased over two 64kB
		 * pages. Update the resource, map the iospace, and
		 * pray.
		 */
		iounmap(alt);
		alt = ioremap(cpuif_res.start, SZ_128K);
		if (!alt)
			return false;
		pr_warn("GIC: Aliased GICv2 at %pa, trying to find the canonical range over 128kB\n",
			&cpuif_res.start);
		cpuif_res.end = cpuif_res.start + SZ_128K -1;
		iounmap(*base);
		*base = alt;
	}
	if (resource_size(&cpuif_res) == SZ_128K) {
		/*
		 * Verify that we have the first 4kB of a GICv2
		 * aliased over the first 64kB by checking the
		 * GICC_IIDR register on both ends.
		 */
		if (!gic_check_gicv2(*base) ||
		    !gic_check_gicv2(*base + 0xf000))
			return false;

		/*
		 * Move the base up by 60kB, so that we have a 8kB
		 * contiguous region, which allows us to use GICC_DIR
		 * at its normal offset. Please pass me that bucket.
		 */
		*base += 0xf000;
		cpuif_res.start += 0xf000;
		pr_warn("GIC: Adjusting CPU interface base to %pa\n",
			&cpuif_res.start);
	}

	return true;
}

static int gic_of_setup(struct gic_chip_data *gic, struct device_node *node)
{
	if (!gic || !node)
		return -EINVAL;

	gic->raw_dist_base = of_iomap(node, 0);
	if (WARN(!gic->raw_dist_base, "unable to map gic dist registers\n"))
		goto error;

	gic->raw_cpu_base = of_iomap(node, 1);
	if (WARN(!gic->raw_cpu_base, "unable to map gic cpu registers\n"))
		goto error;

	if (of_property_read_u32(node, "cpu-offset", &gic->percpu_offset))
		gic->percpu_offset = 0;

	return 0;

error:
	gic_teardown(gic);

	return -ENOMEM;
}

int gic_of_init_child(struct device *dev, struct gic_chip_data **gic, int irq)
{
	int ret;

	if (!dev || !dev->of_node || !gic || !irq)
		return -EINVAL;

	*gic = devm_kzalloc(dev, sizeof(**gic), GFP_KERNEL);
	if (!*gic)
		return -ENOMEM;

	gic_init_chip(*gic, dev, dev->of_node->name, false);

	ret = gic_of_setup(*gic, dev->of_node);
	if (ret)
		return ret;

	ret = gic_init_bases(*gic, &dev->of_node->fwnode);
	if (ret) {
		gic_teardown(*gic);
		return ret;
	}

	irq_set_chained_handler_and_data(irq, gic_handle_cascade_irq, *gic);

	return 0;
}

static void __init gic_of_setup_kvm_info(struct device_node *node)
{
	int ret;
	struct resource *vctrl_res = &gic_v2_kvm_info.vctrl;
	struct resource *vcpu_res = &gic_v2_kvm_info.vcpu;

	gic_v2_kvm_info.type = GIC_V2;

	gic_v2_kvm_info.maint_irq = irq_of_parse_and_map(node, 0);
	if (!gic_v2_kvm_info.maint_irq)
		return;

	ret = of_address_to_resource(node, 2, vctrl_res);
	if (ret)
		return;

	ret = of_address_to_resource(node, 3, vcpu_res);
	if (ret)
		return;

	if (static_branch_likely(&supports_deactivate_key))
		gic_set_kvm_info(&gic_v2_kvm_info);
}

int __init
gic_of_init(struct device_node *node, struct device_node *parent)
{
	struct gic_chip_data *gic;
	int irq, ret;

	if (WARN_ON(!node))
		return -ENODEV;

	if (WARN_ON(gic_cnt >= CONFIG_ARM_GIC_MAX_NR))
		return -EINVAL;

	gic = &gic_data[gic_cnt];

	ret = gic_of_setup(gic, node);
	if (ret)
		return ret;

	/*
	 * Disable split EOI/Deactivate if either HYP is not available
	 * or the CPU interface is too small.
	 */
	if (gic_cnt == 0 && !gic_check_eoimode(node, &gic->raw_cpu_base))
		static_branch_disable(&supports_deactivate_key);

	ret = __gic_init_bases(gic, &node->fwnode);
	if (ret) {
		gic_teardown(gic);
		return ret;
	}

	if (!gic_cnt) {
		gic_init_physaddr(node);
		gic_of_setup_kvm_info(node);
	}

	if (parent) {
		irq = irq_of_parse_and_map(node, 0);
		gic_cascade_irq(gic_cnt, irq);
	}

	if (IS_ENABLED(CONFIG_ARM_GIC_V2M))
		gicv2m_init(&node->fwnode, gic_data[gic_cnt].domain);

	gic_cnt++;
	return 0;
}
IRQCHIP_DECLARE(gic_400, "arm,gic-400", gic_of_init);
IRQCHIP_DECLARE(arm11mp_gic, "arm,arm11mp-gic", gic_of_init);
IRQCHIP_DECLARE(arm1176jzf_dc_gic, "arm,arm1176jzf-devchip-gic", gic_of_init);
IRQCHIP_DECLARE(cortex_a15_gic, "arm,cortex-a15-gic", gic_of_init);
IRQCHIP_DECLARE(cortex_a9_gic, "arm,cortex-a9-gic", gic_of_init);
IRQCHIP_DECLARE(cortex_a7_gic, "arm,cortex-a7-gic", gic_of_init);
IRQCHIP_DECLARE(msm_8660_qgic, "qcom,msm-8660-qgic", gic_of_init);
IRQCHIP_DECLARE(msm_qgic2, "qcom,msm-qgic2", gic_of_init);
IRQCHIP_DECLARE(pl390, "arm,pl390", gic_of_init);
#else
int gic_of_init_child(struct device *dev, struct gic_chip_data **gic, int irq)
{
	return -ENOTSUPP;
}
#endif

#ifdef CONFIG_ACPI
static struct
{
	phys_addr_t cpu_phys_base;
	u32 maint_irq;
	int maint_irq_mode;
	phys_addr_t vctrl_base;
	phys_addr_t vcpu_base;
} acpi_data __initdata;

static int __init
gic_acpi_parse_madt_cpu(union acpi_subtable_headers *header,
			const unsigned long end)
{
	struct acpi_madt_generic_interrupt *processor;
	phys_addr_t gic_cpu_base;
	static int cpu_base_assigned;

	processor = (struct acpi_madt_generic_interrupt *)header;

	if (BAD_MADT_GICC_ENTRY(processor, end))
		return -EINVAL;

	/*
	 * There is no support for non-banked GICv1/2 register in ACPI spec.
	 * All CPU interface addresses have to be the same.
	 */
	gic_cpu_base = processor->base_address;
	if (cpu_base_assigned && gic_cpu_base != acpi_data.cpu_phys_base)
		return -EINVAL;

	acpi_data.cpu_phys_base = gic_cpu_base;
	acpi_data.maint_irq = processor->vgic_interrupt;
	acpi_data.maint_irq_mode = (processor->flags & ACPI_MADT_VGIC_IRQ_MODE) ?
				    ACPI_EDGE_SENSITIVE : ACPI_LEVEL_SENSITIVE;
	acpi_data.vctrl_base = processor->gich_base_address;
	acpi_data.vcpu_base = processor->gicv_base_address;

	cpu_base_assigned = 1;
	return 0;
}

/* The things you have to do to just *count* something... */
static int __init acpi_dummy_func(union acpi_subtable_headers *header,
				  const unsigned long end)
{
	return 0;
}

static bool __init acpi_gic_redist_is_present(void)
{
	return acpi_table_parse_madt(ACPI_MADT_TYPE_GENERIC_REDISTRIBUTOR,
				     acpi_dummy_func, 0) > 0;
}

static bool __init gic_validate_dist(struct acpi_subtable_header *header,
				     struct acpi_probe_entry *ape)
{
	struct acpi_madt_generic_distributor *dist;
	dist = (struct acpi_madt_generic_distributor *)header;

	return (dist->version == ape->driver_data &&
		(dist->version != ACPI_MADT_GIC_VERSION_NONE ||
		 !acpi_gic_redist_is_present()));
}

#define ACPI_GICV2_DIST_MEM_SIZE	(SZ_4K)
#define ACPI_GIC_CPU_IF_MEM_SIZE	(SZ_8K)
#define ACPI_GICV2_VCTRL_MEM_SIZE	(SZ_4K)
#define ACPI_GICV2_VCPU_MEM_SIZE	(SZ_8K)

static void __init gic_acpi_setup_kvm_info(void)
{
	int irq;
	struct resource *vctrl_res = &gic_v2_kvm_info.vctrl;
	struct resource *vcpu_res = &gic_v2_kvm_info.vcpu;

	gic_v2_kvm_info.type = GIC_V2;

	if (!acpi_data.vctrl_base)
		return;

	vctrl_res->flags = IORESOURCE_MEM;
	vctrl_res->start = acpi_data.vctrl_base;
	vctrl_res->end = vctrl_res->start + ACPI_GICV2_VCTRL_MEM_SIZE - 1;

	if (!acpi_data.vcpu_base)
		return;

	vcpu_res->flags = IORESOURCE_MEM;
	vcpu_res->start = acpi_data.vcpu_base;
	vcpu_res->end = vcpu_res->start + ACPI_GICV2_VCPU_MEM_SIZE - 1;

	irq = acpi_register_gsi(NULL, acpi_data.maint_irq,
				acpi_data.maint_irq_mode,
				ACPI_ACTIVE_HIGH);
	if (irq <= 0)
		return;

	gic_v2_kvm_info.maint_irq = irq;

	gic_set_kvm_info(&gic_v2_kvm_info);
}

static int __init gic_v2_acpi_init(union acpi_subtable_headers *header,
				   const unsigned long end)
{
	struct acpi_madt_generic_distributor *dist;
	struct fwnode_handle *domain_handle;
	struct gic_chip_data *gic = &gic_data[0];
	int count, ret;

	/* Collect CPU base addresses */
	count = acpi_table_parse_madt(ACPI_MADT_TYPE_GENERIC_INTERRUPT,
				      gic_acpi_parse_madt_cpu, 0);
	if (count <= 0) {
		pr_err("No valid GICC entries exist\n");
		return -EINVAL;
	}

	gic->raw_cpu_base = ioremap(acpi_data.cpu_phys_base, ACPI_GIC_CPU_IF_MEM_SIZE);
	if (!gic->raw_cpu_base) {
		pr_err("Unable to map GICC registers\n");
		return -ENOMEM;
	}

	dist = (struct acpi_madt_generic_distributor *)header;
	gic->raw_dist_base = ioremap(dist->base_address,
				     ACPI_GICV2_DIST_MEM_SIZE);
	if (!gic->raw_dist_base) {
		pr_err("Unable to map GICD registers\n");
		gic_teardown(gic);
		return -ENOMEM;
	}

	/*
	 * Disable split EOI/Deactivate if HYP is not available. ACPI
	 * guarantees that we'll always have a GICv2, so the CPU
	 * interface will always be the right size.
	 */
	if (!is_hyp_mode_available())
		static_branch_disable(&supports_deactivate_key);

	/*
	 * Initialize GIC instance zero (no multi-GIC support).
	 */
	domain_handle = irq_domain_alloc_fwnode(&dist->base_address);
	if (!domain_handle) {
		pr_err("Unable to allocate domain handle\n");
		gic_teardown(gic);
		return -ENOMEM;
	}

	ret = __gic_init_bases(gic, domain_handle);
	if (ret) {
		pr_err("Failed to initialise GIC\n");
		irq_domain_free_fwnode(domain_handle);
		gic_teardown(gic);
		return ret;
	}

	acpi_set_irq_model(ACPI_IRQ_MODEL_GIC, domain_handle);

	if (IS_ENABLED(CONFIG_ARM_GIC_V2M))
		gicv2m_init(NULL, gic_data[0].domain);

	if (static_branch_likely(&supports_deactivate_key))
		gic_acpi_setup_kvm_info();

	return 0;
}
IRQCHIP_ACPI_DECLARE(gic_v2, ACPI_MADT_TYPE_GENERIC_DISTRIBUTOR,
		     gic_validate_dist, ACPI_MADT_GIC_VERSION_V2,
		     gic_v2_acpi_init);
IRQCHIP_ACPI_DECLARE(gic_v2_maybe, ACPI_MADT_TYPE_GENERIC_DISTRIBUTOR,
		     gic_validate_dist, ACPI_MADT_GIC_VERSION_NONE,
		     gic_v2_acpi_init);
#endif<|MERGE_RESOLUTION|>--- conflicted
+++ resolved
@@ -330,21 +330,6 @@
 {
 	return !gic_irq_set_irqchip_state(data, IRQCHIP_STATE_PENDING, true);
 }
-<<<<<<< HEAD
-
-void gic_set_cpu(unsigned int cpu, unsigned int irq)
-{
-	struct irq_data *d = irq_get_irq_data(irq);
-	struct cpumask mask;
-
-	cpumask_clear(&mask);
-	cpumask_set_cpu(cpu, &mask);
-	gic_set_affinity(d, &mask, true);
-}
-EXPORT_SYMBOL(gic_set_cpu);
-#endif
-=======
->>>>>>> a4adc2c2
 
 static void __exception_irq_entry gic_handle_irq(struct pt_regs *regs)
 {
@@ -792,9 +777,6 @@
 #endif
 
 #ifdef CONFIG_SMP
-<<<<<<< HEAD
-void gic_raise_softirq(const struct cpumask *mask, unsigned int irq)
-=======
 static int gic_set_affinity(struct irq_data *d, const struct cpumask *mask_val,
 			    bool force)
 {
@@ -827,7 +809,6 @@
 EXPORT_SYMBOL(gic_set_cpu);
 
 void gic_ipi_send_mask(struct irq_data *d, const struct cpumask *mask)
->>>>>>> a4adc2c2
 {
 	int cpu;
 	unsigned long flags, map = 0;
@@ -857,9 +838,6 @@
 
 	gic_unlock_irqrestore(flags);
 }
-<<<<<<< HEAD
-EXPORT_SYMBOL(gic_raise_softirq);
-=======
 EXPORT_SYMBOL(gic_ipi_send_mask);
 
 static int gic_starting_cpu(unsigned int cpu)
@@ -892,7 +870,6 @@
 #define gic_smp_init()		do { } while(0)
 #define gic_set_affinity	NULL
 #define gic_ipi_send_mask	NULL
->>>>>>> a4adc2c2
 #endif
 
 #ifdef CONFIG_BL_SWITCHER
