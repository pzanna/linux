--- conflicted
+++ resolved
@@ -381,14 +381,6 @@
 		}
 	}
 
-	if (port->interrupt_in_urb) {
-		err = usb_submit_urb(port->interrupt_in_urb, GFP_KERNEL);
-		if (err) {
-			dev_dbg(&port->dev, "%s: submit int urb failed: %d\n",
-				__func__, err);
-		}
-	}
-
 	/* Start reading from the IN endpoint */
 	for (i = 0; i < N_IN_URB; i++) {
 		urb = portdata->in_urbs[i];
@@ -431,11 +423,7 @@
 	int i;
 	struct usb_serial *serial = port->serial;
 	struct usb_wwan_port_private *portdata;
-<<<<<<< HEAD
-	struct usb_wwan_intf_private *intfdata = port->serial->private;
-=======
 	struct usb_wwan_intf_private *intfdata = usb_get_serial_data(serial);
->>>>>>> 88c723a7
 	struct urb *urb;
 
 	portdata = usb_get_serial_port_data(port);
@@ -593,11 +581,7 @@
 
 int usb_wwan_suspend(struct usb_serial *serial, pm_message_t message)
 {
-<<<<<<< HEAD
-	struct usb_wwan_intf_private *intfdata = serial->private;
-=======
 	struct usb_wwan_intf_private *intfdata = usb_get_serial_data(serial);
->>>>>>> 88c723a7
 
 	spin_lock_irq(&intfdata->susp_lock);
 	if (PMSG_IS_AUTO(message)) {
@@ -609,24 +593,12 @@
 	intfdata->suspended = 1;
 	spin_unlock_irq(&intfdata->susp_lock);
 
-<<<<<<< HEAD
-	stop_read_write_urbs(serial);
-=======
 	stop_urbs(serial);
->>>>>>> 88c723a7
 
 	return 0;
 }
 EXPORT_SYMBOL(usb_wwan_suspend);
 
-<<<<<<< HEAD
-static int play_delayed(struct usb_serial_port *port)
-{
-	struct usb_wwan_intf_private *data;
-	struct usb_wwan_port_private *portdata;
-	struct urb *urb;
-	int err = 0;
-=======
 /* Caller must hold susp_lock. */
 static int usb_wwan_submit_delayed_urbs(struct usb_serial_port *port)
 {
@@ -636,7 +608,6 @@
 	struct urb *urb;
 	int err_count = 0;
 	int err;
->>>>>>> 88c723a7
 
 	portdata = usb_get_serial_port_data(port);
 
@@ -657,14 +628,10 @@
 		data->in_flight++;
 	}
 
-<<<<<<< HEAD
-	return err;
-=======
 	if (err_count)
 		return -EIO;
 
 	return 0;
->>>>>>> 88c723a7
 }
 
 int usb_wwan_resume(struct usb_serial *serial)
@@ -676,19 +643,6 @@
 	struct urb *urb;
 	int err;
 	int err_count = 0;
-<<<<<<< HEAD
-
-	spin_lock_irq(&intfdata->susp_lock);
-	for (i = 0; i < serial->num_ports; i++) {
-		/* walk all ports */
-		port = serial->port[i];
-		portdata = usb_get_serial_port_data(port);
-
-		/* skip closed ports */
-		if (!portdata || !portdata->opened)
-			continue;
-
-=======
 
 	spin_lock_irq(&intfdata->susp_lock);
 	for (i = 0; i < serial->num_ports; i++) {
@@ -699,7 +653,6 @@
 
 		portdata = usb_get_serial_port_data(port);
 
->>>>>>> 88c723a7
 		if (port->interrupt_in_urb) {
 			err = usb_submit_urb(port->interrupt_in_urb,
 					GFP_ATOMIC);
@@ -711,11 +664,7 @@
 			}
 		}
 
-<<<<<<< HEAD
-		err = play_delayed(port);
-=======
 		err = usb_wwan_submit_delayed_urbs(port);
->>>>>>> 88c723a7
 		if (err)
 			err_count++;
 
@@ -723,14 +672,9 @@
 			urb = portdata->in_urbs[j];
 			err = usb_submit_urb(urb, GFP_ATOMIC);
 			if (err < 0) {
-<<<<<<< HEAD
-				dev_err(&port->dev, "%s: Error %d for bulk URB %d\n",
-					__func__, err, i);
-=======
 				dev_err(&port->dev,
 					"%s: submit read urb %d failed: %d\n",
 					__func__, i, err);
->>>>>>> 88c723a7
 				err_count++;
 			}
 		}
