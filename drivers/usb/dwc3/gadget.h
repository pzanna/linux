--- conflicted
+++ resolved
@@ -88,7 +88,7 @@
 }
 
 void dwc3_gadget_giveback(struct dwc3_ep *dep, struct dwc3_request *req,
-		int status, bool giveback);
+		int status);
 
 void dwc3_ep0_interrupt(struct dwc3 *dwc,
 		const struct dwc3_event_depevt *event);
@@ -102,13 +102,8 @@
 int __dwc3_gadget_ep_set_halt(struct dwc3_ep *dep, int value, int protocol);
 int __dwc3_gadget_ep_enable(struct dwc3_ep *dep, unsigned int action);
 int __dwc3_gadget_ep_disable(struct dwc3_ep *dep);
-<<<<<<< HEAD
-int __dwc3_gadget_kick_transfer(struct dwc3_ep *dep, u16 cmd_param, bool giveback);
-void dwc3_stop_active_transfer(struct dwc3 *dwc, u32 epnum, bool force);
-=======
 int __dwc3_gadget_kick_transfer(struct dwc3_ep *dep);
 void dwc3_stop_active_transfer(struct dwc3_ep *dep, bool force);
->>>>>>> 9c71c6e9
 int dwc3_gadget_run_stop(struct dwc3 *dwc, int is_on, int suspend);
 dma_addr_t dwc3_trb_dma_offset(struct dwc3_ep *dep, struct dwc3_trb *trb);
 void gadget_hibernation_interrupt(struct dwc3 *dwc);
