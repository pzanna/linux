--- conflicted
+++ resolved
@@ -15,7 +15,7 @@
 #include <linux/platform_device.h>
 #include <linux/spi/spi.h>
 #include <linux/workqueue.h>
-
+#include <linux/spi/spi-mem.h>
 
 /* Register offset definitions */
 #define ZYNQ_QSPI_CONFIG_OFFSET		0x00 /* Configuration  Register, RW */
@@ -129,31 +129,21 @@
  * @rxbuf:		Pointer to the RX buffer
  * @tx_bytes:		Number of bytes left to transfer
  * @rx_bytes:		Number of bytes left to receive
-<<<<<<< HEAD
- * @is_dual:		Flag to indicate whether dual flash memories are used
- * @is_instr:		Flag to indicate if transfer contains an instruction
- *			(Used in dual parallel configuration)
-=======
  * @data_completion:	completion structure
  * @is_dual:		Flag to indicate whether dual flash memories are used
->>>>>>> a4adc2c2
  */
 struct zynq_qspi {
+	struct device *dev;
 	void __iomem *regs;
 	struct clk *refclk;
 	struct clk *pclk;
 	int irq;
-	const void *txbuf;
-	void *rxbuf;
+	u8 *txbuf;
+	u8 *rxbuf;
 	int tx_bytes;
 	int rx_bytes;
-<<<<<<< HEAD
-	u32 is_dual;
-	u8 is_instr;
-=======
 	struct completion data_completion;
 	u32 is_dual;
->>>>>>> a4adc2c2
 };
 
 /*
@@ -224,30 +214,17 @@
 			ZYNQ_QSPI_RX_THRESHOLD);
 	zynq_qspi_write(xqspi, ZYNQ_QSPI_TX_THRESH_OFFSET,
 			ZYNQ_QSPI_TX_THRESHOLD);
-<<<<<<< HEAD
-
-	if (xqspi->is_dual)
-		/* Enable two memories on separate buses */
-		zynq_qspi_write(xqspi, ZYNQ_QSPI_LINEAR_CFG_OFFSET,
-				(ZYNQ_QSPI_LCFG_TWO_MEM_MASK |
-				ZYNQ_QSPI_LCFG_SEP_BUS_MASK |
-=======
 	if (xqspi->is_dual)
 		/* Enable two memories on separate buses */
 		zynq_qspi_write(xqspi, ZYNQ_QSPI_LINEAR_CFG_OFFSET,
 				(ZYNQ_QSPI_LCFG_TWO_MEM |
 				ZYNQ_QSPI_LCFG_SEP_BUS |
->>>>>>> a4adc2c2
 				(1 << ZYNQ_QSPI_LCFG_DUMMY_SHIFT) |
 				ZYNQ_QSPI_FAST_READ_QOUT_CODE));
 #ifdef CONFIG_SPI_ZYNQ_QSPI_DUAL_STACKED
 	/* Enable two memories on shared bus */
 	zynq_qspi_write(xqspi, ZYNQ_QSPI_LINEAR_CFG_OFFSET,
-<<<<<<< HEAD
-			(ZYNQ_QSPI_LCFG_TWO_MEM_MASK |
-=======
 			(ZYNQ_QSPI_LCFG_TWO_MEM |
->>>>>>> a4adc2c2
 			(1 << ZYNQ_QSPI_LCFG_DUMMY_SHIFT) |
 			ZYNQ_QSPI_FAST_READ_QOUT_CODE));
 #endif
@@ -255,8 +232,6 @@
 			ZYNQ_QSPI_ENABLE_ENABLE_MASK);
 }
 
-<<<<<<< HEAD
-=======
 static bool zynq_qspi_supports_op(struct spi_mem *mem,
 				  const struct spi_mem_op *op)
 {
@@ -265,28 +240,19 @@
 	return true;
 }
 
->>>>>>> a4adc2c2
 /**
  * zynq_qspi_rxfifo_op - Read 1..4 bytes from RxFIFO to RX buffer
  * @xqspi:	Pointer to the zynq_qspi structure
  * @size:	Number of bytes to be read (1..4)
- *
- * Note: In case of dual parallel connection, even number of bytes are read
- * when odd bytes are requested to avoid transfer of a nibble to each flash.
- * The receive buffer though, is populated with the number of bytes requested.
  */
 static void zynq_qspi_rxfifo_op(struct zynq_qspi *xqspi, unsigned int size)
 {
-	unsigned int xsize;
 	u32 data;
 
 	data = zynq_qspi_read(xqspi, ZYNQ_QSPI_RXD_OFFSET);
 
 	if (xqspi->rxbuf) {
-		xsize = size;
-		if (xqspi->is_dual && !xqspi->is_instr && (size % 2))
-			xsize++;
-		memcpy(xqspi->rxbuf, ((u8 *)&data) + 4 - xsize, size);
+		memcpy(xqspi->rxbuf, ((u8 *)&data) + 4 - size, size);
 		xqspi->rxbuf += size;
 	}
 
@@ -299,19 +265,12 @@
  * zynq_qspi_txfifo_op - Write 1..4 bytes from TX buffer to TxFIFO
  * @xqspi:	Pointer to the zynq_qspi structure
  * @size:	Number of bytes to be written (1..4)
- *
- * In dual parallel configuration, when read/write data operations
- * are performed, odd data bytes have to be converted to even to
- * avoid a nibble (of data when programming / dummy when reading)
- * going to individual flash devices, where a byte is expected.
- * This check is only for data and will not apply for commands.
  */
 static void zynq_qspi_txfifo_op(struct zynq_qspi *xqspi, unsigned int size)
 {
 	static const unsigned int offset[4] = {
 		ZYNQ_QSPI_TXD_00_01_OFFSET, ZYNQ_QSPI_TXD_00_10_OFFSET,
 		ZYNQ_QSPI_TXD_00_11_OFFSET, ZYNQ_QSPI_TXD_00_00_OFFSET };
-	unsigned int xsize;
 	u32 data;
 
 	if (xqspi->txbuf) {
@@ -323,77 +282,18 @@
 	}
 
 	xqspi->tx_bytes -= size;
-	xsize = size;
-	if (xqspi->is_dual && !xqspi->is_instr && (size % 2))
-		xsize++;
-	zynq_qspi_write(xqspi, offset[xsize - 1], data);
-}
-
-/**
- * zynq_prepare_transfer_hardware - Prepares hardware for transfer.
- * @master:	Pointer to the spi_master structure which provides
- *		information about the controller.
- *
- * This function enables SPI master controller.
- *
- * Return:	0 on success and error value on error
- */
-static int zynq_prepare_transfer_hardware(struct spi_master *master)
-{
-	struct device *dev = &master->dev;
-	struct zynq_qspi *xqspi = spi_master_get_devdata(master);
-	int ret = 0;
-
-	ret = clk_enable(xqspi->refclk);
-	if (ret) {
-		dev_err(dev, "Cannot enable device clock.\n");
-		return ret;
-	}
-	ret = clk_enable(xqspi->pclk);
-	if (ret) {
-		dev_err(dev, "Cannot enable APB clock.\n");
-		clk_disable(xqspi->refclk);
-		return ret;
-	}
-	zynq_qspi_write(xqspi, ZYNQ_QSPI_ENABLE_OFFSET,
-			ZYNQ_QSPI_ENABLE_ENABLE_MASK);
-
-	return 0;
-}
-
-/**
- * zynq_unprepare_transfer_hardware - Relaxes hardware after transfer
- * @master:	Pointer to the spi_master structure which provides
- *		information about the controller.
- *
- * This function disables the SPI master controller.
- *
- * Return:	Always 0
- */
-static int zynq_unprepare_transfer_hardware(struct spi_master *master)
-{
-	struct zynq_qspi *xqspi = spi_master_get_devdata(master);
-
-	zynq_qspi_write(xqspi, ZYNQ_QSPI_ENABLE_OFFSET, 0);
-	clk_disable(xqspi->refclk);
-	clk_disable(xqspi->pclk);
-
-	return 0;
+	zynq_qspi_write(xqspi, offset[size - 1], data);
 }
 
 /**
  * zynq_qspi_chipselect - Select or deselect the chip select line
  * @spi:	Pointer to the spi_device structure
- * @is_high:	Select(0) or deselect (1) the chip select line
- */
-static void zynq_qspi_chipselect(struct spi_device *spi, bool is_high)
-{
-<<<<<<< HEAD
-	struct zynq_qspi *xqspi = spi_master_get_devdata(spi->master);
-=======
+ * @assert:	1 for select or 0 for deselect the chip select line
+ */
+static void zynq_qspi_chipselect(struct spi_device *spi, bool assert)
+{
 	struct spi_controller *ctlr = spi->master;
 	struct zynq_qspi *xqspi = spi_controller_get_devdata(ctlr);
->>>>>>> a4adc2c2
 	u32 config_reg;
 #ifdef CONFIG_SPI_ZYNQ_QSPI_DUAL_STACKED
 	u32 lqspi_cfg_reg;
@@ -401,32 +301,6 @@
 
 	config_reg = zynq_qspi_read(xqspi, ZYNQ_QSPI_CONFIG_OFFSET);
 
-<<<<<<< HEAD
-	/* Select upper/lower page before asserting CS */
-#ifdef CONFIG_SPI_ZYNQ_QSPI_DUAL_STACKED
-		lqspi_cfg_reg = zynq_qspi_read(xqspi,
-					       ZYNQ_QSPI_LINEAR_CFG_OFFSET);
-		if (spi->master->flags & SPI_MASTER_U_PAGE)
-			lqspi_cfg_reg |= ZYNQ_QSPI_LCFG_U_PAGE_MASK;
-		else
-			lqspi_cfg_reg &= ~ZYNQ_QSPI_LCFG_U_PAGE_MASK;
-		zynq_qspi_write(xqspi, ZYNQ_QSPI_LINEAR_CFG_OFFSET,
-				lqspi_cfg_reg);
-#endif
-
-	if (is_high) {
-		/* Deselect the slave */
-		config_reg |= ZYNQ_QSPI_CONFIG_SSCTRL_MASK;
-	} else {
-		/* Select the slave */
-		config_reg &= ~ZYNQ_QSPI_CONFIG_SSCTRL_MASK;
-		if (!gpio_is_valid(spi->cs_gpio)) {
-			config_reg |= (((~(BIT(spi->chip_select))) <<
-					ZYNQ_QSPI_SS_SHIFT) &
-					ZYNQ_QSPI_CONFIG_SSCTRL_MASK);
-		}
-		xqspi->is_instr = 1;
-=======
 #ifdef CONFIG_SPI_ZYNQ_QSPI_DUAL_STACKED
 	lqspi_cfg_reg = zynq_qspi_read(xqspi,
 					       ZYNQ_QSPI_LINEAR_CFG_OFFSET);
@@ -444,21 +318,14 @@
 			       ZYNQ_QSPI_SS_SHIFT) & ZYNQ_QSPI_CONFIG_PCS);
 	} else {
 		config_reg |= ZYNQ_QSPI_CONFIG_PCS;
->>>>>>> a4adc2c2
 	}
 	zynq_qspi_write(xqspi, ZYNQ_QSPI_CONFIG_OFFSET, config_reg);
 }
 
 /**
  * zynq_qspi_config_op - Configure QSPI controller for specified transfer
-<<<<<<< HEAD
- * @qspi:	Pointer to the spi_device structure
- * @transfer:	Pointer to the spi_transfer structure which provides information
- *		about next transfer setup parameters
-=======
  * @xqspi:	Pointer to the zynq_qspi structure
  * @spi:	Pointer to the spi_device structure
->>>>>>> a4adc2c2
  *
  * Sets the operational mode of QSPI controller for the next QSPI transfer and
  * sets the requested clock frequency.
@@ -472,16 +339,9 @@
  * controller the driver will set the highest or lowest frequency supported by
  * controller.
  */
-static int zynq_qspi_config_op(struct spi_device *spi,
-			       struct spi_transfer *transfer)
-{
-	struct zynq_qspi *xqspi = spi_master_get_devdata(spi->master);
-	u32 config_reg, req_hz, baud_rate_val = 0;
-
-	if (transfer)
-		req_hz = transfer->speed_hz;
-	else
-		req_hz = spi->max_speed_hz;
+static int zynq_qspi_config_op(struct zynq_qspi *xqspi, struct spi_device *spi)
+{
+	u32 config_reg, baud_rate_val = 0;
 
 	/*
 	 * Set the clock frequency
@@ -492,14 +352,9 @@
 	 *      ----------------
 	 *      111 - divide by 256
 	 */
-<<<<<<< HEAD
-	while ((baud_rate_val < ZYNQ_QSPI_BAUD_DIV_MAX)  &&
-	       (clk_get_rate(xqspi->refclk) / (2 << baud_rate_val)) > req_hz)
-=======
 	while ((baud_rate_val < ZYNQ_QSPI_CONFIG_BAUD_DIV_MAX)  &&
 	       (clk_get_rate(xqspi->refclk) / (2 << baud_rate_val)) >
 		spi->max_speed_hz)
->>>>>>> a4adc2c2
 		baud_rate_val++;
 
 	config_reg = zynq_qspi_read(xqspi, ZYNQ_QSPI_CONFIG_OFFSET);
@@ -530,32 +385,18 @@
  */
 static int zynq_qspi_setup_op(struct spi_device *spi)
 {
-<<<<<<< HEAD
-	struct device *dev = &spi->master->dev;
-	int ret;
-
-	if (gpio_is_valid(spi->cs_gpio)) {
-		ret = devm_gpio_request(dev, spi->cs_gpio, dev_name(dev));
-		if (ret) {
-			dev_err(dev, "Invalid cs_gpio\n");
-			return ret;
-		}
-
-		gpio_direction_output(spi->cs_gpio,
-				      !(spi->mode & SPI_CS_HIGH));
-	}
-=======
 	struct spi_controller *ctlr = spi->master;
 	struct zynq_qspi *qspi = spi_controller_get_devdata(ctlr);
 
 	if (ctlr->busy)
 		return -EBUSY;
->>>>>>> a4adc2c2
-
-	if (spi->master->busy)
-		return -EBUSY;
-
-	return zynq_qspi_config_op(spi, NULL);
+
+	clk_enable(qspi->refclk);
+	clk_enable(qspi->pclk);
+	zynq_qspi_write(qspi, ZYNQ_QSPI_ENABLE_OFFSET,
+			ZYNQ_QSPI_ENABLE_ENABLE_MASK);
+
+	return 0;
 }
 
 /**
@@ -639,10 +480,9 @@
  */
 static irqreturn_t zynq_qspi_irq(int irq, void *dev_id)
 {
-	struct spi_master *master = dev_id;
-	struct zynq_qspi *xqspi = spi_master_get_devdata(master);
 	u32 intr_status;
 	bool txempty;
+	struct zynq_qspi *xqspi = (struct zynq_qspi *)dev_id;
 
 	intr_status = zynq_qspi_read(xqspi, ZYNQ_QSPI_STATUS_OFFSET);
 	zynq_qspi_write(xqspi, ZYNQ_QSPI_STATUS_OFFSET, intr_status);
@@ -670,8 +510,7 @@
 				zynq_qspi_write(xqspi,
 						ZYNQ_QSPI_IDIS_OFFSET,
 						ZYNQ_QSPI_IXR_RXTX_MASK);
-				spi_finalize_current_transfer(master);
-				xqspi->is_instr = 0;
+				complete(&xqspi->data_completion);
 			}
 		}
 		return IRQ_HANDLED;
@@ -681,58 +520,19 @@
 }
 
 /**
- * zynq_qspi_start_transfer - Initiates the QSPI transfer
- * @master:	Pointer to the spi_master structure which provides
- *		information about the controller.
- * @qspi:	Pointer to the spi_device structure
- * @transfer:	Pointer to the spi_transfer structure which provide information
- *		about next transfer parameters
- *
- * This function fills the TX FIFO, starts the QSPI transfer, and waits for the
- * transfer to be completed.
- *
- * Return:	Number of bytes transferred in the last transfer
- */
-static int zynq_qspi_start_transfer(struct spi_master *master,
-				    struct spi_device *qspi,
-				    struct spi_transfer *transfer)
-{
-	struct zynq_qspi *xqspi = spi_master_get_devdata(master);
-
-	xqspi->txbuf = transfer->tx_buf;
-	xqspi->rxbuf = transfer->rx_buf;
-	xqspi->tx_bytes = transfer->len;
-	xqspi->rx_bytes = transfer->len;
-
-	if (!transfer->stripe)
-		xqspi->is_instr = true;
-	else
-		xqspi->is_instr = false;
-	zynq_qspi_config_op(qspi, transfer);
-
-	zynq_qspi_write_op(xqspi, ZYNQ_QSPI_FIFO_DEPTH, true);
-
-	zynq_qspi_write(xqspi, ZYNQ_QSPI_IEN_OFFSET,
-			ZYNQ_QSPI_IXR_RXTX_MASK);
-
-	return transfer->len;
-}
-
-/**
- * zynq_qspi_suspend - Suspend method for the QSPI driver
- * @_dev:	Address of the platform_device structure
- *
- * This function stops the QSPI driver queue and disables the QSPI controller
- *
- * Return:	Always 0
- */
-static int __maybe_unused zynq_qspi_suspend(struct device *_dev)
-{
-<<<<<<< HEAD
-	struct platform_device *pdev = container_of(_dev,
-			struct platform_device, dev);
-	struct spi_master *master = platform_get_drvdata(pdev);
-=======
+ * zynq_qspi_exec_mem_op() - Initiates the QSPI transfer
+ * @mem: the SPI memory
+ * @op: the memory operation to execute
+ *
+ * Executes a memory operation.
+ *
+ * This function first selects the chip and starts the memory operation.
+ *
+ * Return: 0 in case of success, a negative error code otherwise.
+ */
+static int zynq_qspi_exec_mem_op(struct spi_mem *mem,
+				 const struct spi_mem_op *op)
+{
 	struct zynq_qspi *xqspi = spi_controller_get_devdata(mem->spi->master);
 	int err = 0, i;
 	u8 *tmpbuf;
@@ -757,51 +557,73 @@
 							       msecs_to_jiffies(1000)))
 			err = -ETIMEDOUT;
 	}
->>>>>>> a4adc2c2
-
-	spi_master_suspend(master);
-
-	zynq_unprepare_transfer_hardware(master);
-
-	return 0;
-}
-
-/**
- * zynq_qspi_resume - Resume method for the QSPI driver
- * @dev:	Address of the platform_device structure
- *
- * The function starts the QSPI driver queue and initializes the QSPI controller
- *
- * Return:	0 on success and error value on error
- */
-static int __maybe_unused zynq_qspi_resume(struct device *dev)
-{
-	struct platform_device *pdev = container_of(dev,
-			struct platform_device, dev);
-	struct spi_master *master = platform_get_drvdata(pdev);
-	struct zynq_qspi *xqspi = spi_master_get_devdata(master);
-	int ret = 0;
-
-	ret = clk_enable(xqspi->pclk);
-	if (ret) {
-		dev_err(dev, "Cannot enable APB clock.\n");
-		return ret;
-	}
-
-	ret = clk_enable(xqspi->refclk);
-	if (ret) {
-		dev_err(dev, "Cannot enable device clock.\n");
-		clk_disable(xqspi->pclk);
-		return ret;
-	}
-
-	spi_master_resume(master);
-
-	return 0;
-}
-
-static SIMPLE_DEV_PM_OPS(zynq_qspi_dev_pm_ops, zynq_qspi_suspend,
-			 zynq_qspi_resume);
+
+	if (op->addr.nbytes) {
+		for (i = 0; i < op->addr.nbytes; i++) {
+			xqspi->txbuf[i] = op->addr.val >>
+					(8 * (op->addr.nbytes - i - 1));
+		}
+
+		reinit_completion(&xqspi->data_completion);
+		xqspi->rxbuf = NULL;
+		xqspi->tx_bytes = op->addr.nbytes;
+		xqspi->rx_bytes = op->addr.nbytes;
+		zynq_qspi_write_op(xqspi, ZYNQ_QSPI_FIFO_DEPTH, true);
+		zynq_qspi_write(xqspi, ZYNQ_QSPI_IEN_OFFSET,
+				ZYNQ_QSPI_IXR_RXTX_MASK);
+		if (!wait_for_completion_interruptible_timeout(&xqspi->data_completion,
+							       msecs_to_jiffies(1000)))
+			err = -ETIMEDOUT;
+	}
+
+	if (op->dummy.nbytes) {
+		tmpbuf = kzalloc(op->dummy.nbytes, GFP_KERNEL);
+		memset(tmpbuf, 0xff, op->dummy.nbytes);
+		reinit_completion(&xqspi->data_completion);
+		xqspi->txbuf = tmpbuf;
+		xqspi->rxbuf = NULL;
+		xqspi->tx_bytes = op->dummy.nbytes;
+		xqspi->rx_bytes = op->dummy.nbytes;
+		zynq_qspi_write_op(xqspi, ZYNQ_QSPI_FIFO_DEPTH, true);
+		zynq_qspi_write(xqspi, ZYNQ_QSPI_IEN_OFFSET,
+				ZYNQ_QSPI_IXR_RXTX_MASK);
+		if (!wait_for_completion_interruptible_timeout(&xqspi->data_completion,
+							       msecs_to_jiffies(1000)))
+			err = -ETIMEDOUT;
+
+		kfree(tmpbuf);
+	}
+
+	if (op->data.nbytes) {
+		reinit_completion(&xqspi->data_completion);
+		if (op->data.dir == SPI_MEM_DATA_OUT) {
+			xqspi->txbuf = (u8 *)op->data.buf.out;
+			xqspi->tx_bytes = op->data.nbytes;
+			xqspi->rxbuf = NULL;
+			xqspi->rx_bytes = op->data.nbytes;
+		} else {
+			xqspi->txbuf = NULL;
+			xqspi->rxbuf = (u8 *)op->data.buf.in;
+			xqspi->rx_bytes = op->data.nbytes;
+			xqspi->tx_bytes = op->data.nbytes;
+		}
+
+		zynq_qspi_write_op(xqspi, ZYNQ_QSPI_FIFO_DEPTH, true);
+		zynq_qspi_write(xqspi, ZYNQ_QSPI_IEN_OFFSET,
+				ZYNQ_QSPI_IXR_RXTX_MASK);
+		if (!wait_for_completion_interruptible_timeout(&xqspi->data_completion,
+							       msecs_to_jiffies(1000)))
+			err = -ETIMEDOUT;
+	}
+	zynq_qspi_chipselect(mem->spi, false);
+
+	return err;
+}
+
+static const struct spi_controller_mem_ops zynq_qspi_mem_ops = {
+	.supports_op = zynq_qspi_supports_op,
+	.exec_op = zynq_qspi_exec_mem_op,
+};
 
 /**
  * zynq_qspi_probe - Probe method for the QSPI driver
@@ -815,8 +637,9 @@
 {
 	int ret = 0;
 	struct spi_controller *ctlr;
+	struct device *dev = &pdev->dev;
+	struct device_node *np = dev->of_node;
 	struct zynq_qspi *xqspi;
-	struct resource *res;
 	u32 num_cs;
 
 	ctlr = spi_alloc_master(&pdev->dev, sizeof(*xqspi));
@@ -824,11 +647,9 @@
 		return -ENOMEM;
 
 	xqspi = spi_controller_get_devdata(ctlr);
-	ctlr->dev.of_node = pdev->dev.of_node;
-	platform_set_drvdata(pdev, ctlr);
-
-	res = platform_get_resource(pdev, IORESOURCE_MEM, 0);
-	xqspi->regs = devm_ioremap_resource(&pdev->dev, res);
+	xqspi->dev = dev;
+	platform_set_drvdata(pdev, xqspi);
+	xqspi->regs = devm_platform_ioremap_resource(pdev, 0);
 	if (IS_ERR(xqspi->regs)) {
 		ret = PTR_ERR(xqspi->regs);
 		goto remove_master;
@@ -846,6 +667,7 @@
 		goto remove_master;
 	}
 
+	init_completion(&xqspi->data_completion);
 
 	xqspi->refclk = devm_clk_get(&pdev->dev, "ref_clk");
 	if (IS_ERR(xqspi->refclk)) {
@@ -869,18 +691,17 @@
 	xqspi->irq = platform_get_irq(pdev, 0);
 	if (xqspi->irq <= 0) {
 		ret = -ENXIO;
-		dev_err(&pdev->dev, "irq resource not found\n");
 		goto remove_master;
 	}
 	ret = devm_request_irq(&pdev->dev, xqspi->irq, zynq_qspi_irq,
-			       0, pdev->name, ctlr);
+			       0, pdev->name, xqspi);
 	if (ret != 0) {
 		ret = -ENXIO;
 		dev_err(&pdev->dev, "request_irq failed\n");
 		goto remove_master;
 	}
 
-	ret = of_property_read_u32(pdev->dev.of_node, "num-cs",
+	ret = of_property_read_u32(np, "num-cs",
 				   &num_cs);
 	if (ret < 0) {
 		ctlr->num_chipselect = 1;
@@ -891,30 +712,15 @@
 		ctlr->num_chipselect = num_cs;
 	}
 
-<<<<<<< HEAD
-=======
 	ctlr->mode_bits = SPI_CPOL | SPI_CPHA | SPI_RX_DUAL | SPI_RX_QUAD |
 			    SPI_TX_DUAL | SPI_TX_QUAD;
 	ctlr->mem_ops = &zynq_qspi_mem_ops;
->>>>>>> a4adc2c2
 	ctlr->setup = zynq_qspi_setup_op;
-	ctlr->set_cs = zynq_qspi_chipselect;
-	ctlr->transfer_one = zynq_qspi_start_transfer;
-	ctlr->prepare_transfer_hardware = zynq_prepare_transfer_hardware;
-	ctlr->unprepare_transfer_hardware = zynq_unprepare_transfer_hardware;
-	ctlr->flags = SPI_MASTER_QUAD_MODE | SPI_MASTER_GPIO_SS;
-
 	ctlr->max_speed_hz = clk_get_rate(xqspi->refclk) / 2;
-<<<<<<< HEAD
-	ctlr->bits_per_word_mask = SPI_BPW_MASK(8);
-	ctlr->mode_bits = SPI_CPOL | SPI_CPHA | SPI_RX_DUAL | SPI_RX_QUAD |
-			    SPI_TX_DUAL | SPI_TX_QUAD;
-=======
 	ctlr->dev.of_node = np;
 
 	/* QSPI controller initializations */
 	zynq_qspi_init_hw(xqspi, ctlr->num_chipselect);
->>>>>>> a4adc2c2
 
 	ret = devm_spi_register_controller(&pdev->dev, ctlr);
 	if (ret) {
@@ -946,15 +752,13 @@
  */
 static int zynq_qspi_remove(struct platform_device *pdev)
 {
-	struct spi_master *master = platform_get_drvdata(pdev);
-	struct zynq_qspi *xqspi = spi_master_get_devdata(master);
+	struct zynq_qspi *xqspi = platform_get_drvdata(pdev);
 
 	zynq_qspi_write(xqspi, ZYNQ_QSPI_ENABLE_OFFSET, 0);
 
 	clk_disable_unprepare(xqspi->refclk);
 	clk_disable_unprepare(xqspi->pclk);
 
-	spi_unregister_master(master);
 	return 0;
 }
 
@@ -974,7 +778,6 @@
 	.driver = {
 		.name = "zynq-qspi",
 		.of_match_table = zynq_qspi_of_match,
-		.pm = &zynq_qspi_dev_pm_ops,
 	},
 };
 
