--- conflicted
+++ resolved
@@ -38,11 +38,7 @@
  * @us:			actual spi_device to write data
  * @info:		chip specific parameters
  * @buf:		transmit or receive buffer
-<<<<<<< HEAD
- * @lock		lock to protect buffer during reads
-=======
  * @lock:		lock to protect buffer during reads
->>>>>>> 256af411
  **/
 struct adis16080_state {
 	struct spi_device		*us;
