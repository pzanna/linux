#
# ADC drivers
#
# When adding new entries keep the list in alphabetical order

menu "Analog to digital converters"

config AD_SIGMA_DELTA
	tristate
	select IIO_BUFFER
	select IIO_TRIGGERED_BUFFER

config AD7091R5
	tristate "Analog Devices AD7091R5 ADC Driver"
	depends on I2C
	select REGMAP_I2C
	help
	  Say yes here to build support for Analog Devices AD7091R-5 ADC.

config AD7173
	tristate "Analog Devices AD7173 driver"
	depends on SPI_MASTER
	select AD_SIGMA_DELTA
	help
	  Say yes here to build support for Analog Devices AD7173
	  ADC.

config AD7266
	tristate "Analog Devices AD7265/AD7266 ADC driver"
	depends on SPI_MASTER
	select IIO_BUFFER
	select IIO_TRIGGER
	select IIO_TRIGGERED_BUFFER
	help
	  Say yes here to build support for Analog Devices AD7265 and AD7266
	  ADCs.

config AD7291
	tristate "Analog Devices AD7291 ADC driver"
	depends on I2C
	help
	  Say yes here to build support for Analog Devices AD7291
	  8 Channel ADC with temperature sensor.

	  To compile this driver as a module, choose M here: the
	  module will be called ad7291.

config AD7298
	tristate "Analog Devices AD7298 ADC driver"
	depends on SPI
	select IIO_BUFFER
	select IIO_TRIGGERED_BUFFER
	help
	  Say yes here to build support for Analog Devices AD7298
	  8 Channel ADC with temperature sensor.

	  To compile this driver as a module, choose M here: the
	  module will be called ad7298.

config AD7476
	tristate "Analog Devices AD7476 and similar 1-channel ADCs driver"
	depends on SPI
	select IIO_BUFFER
	select IIO_TRIGGERED_BUFFER
	help
	  Say yes here to build support for Analog Devices AD7273, AD7274, AD7276,
	  AD7277, AD7278, AD7475, AD7476, AD7477, AD7478, AD7466, AD7467, AD7468,
	  AD7495, AD7910, AD7920, AD7920 SPI analog to digital converters (ADC).

	  If unsure, say N (but it's safe to say "Y").

	  To compile this driver as a module, choose M here: the
	  module will be called ad7476.

config AD7791
	tristate "Analog Devices AD7791 ADC driver"
	depends on SPI
	select AD_SIGMA_DELTA
	help
	  Say yes here to build support for Analog Devices AD7787, AD7788, AD7789,
	  AD7790 and AD7791 SPI analog to digital converters (ADC). If unsure, say
	  N (but it is safe to say "Y").

	  To compile this driver as a module, choose M here: the module will be
	  called ad7791.

config AD7793
	tristate "Analog Devices AD7793 and similar ADCs driver"
	depends on SPI
	select AD_SIGMA_DELTA
	help
	  Say yes here to build support for Analog Devices AD7785, AD7792, AD7793,
	  AD7794 and AD7795 SPI analog to digital converters (ADC).
	  If unsure, say N (but it's safe to say "Y").

	  To compile this driver as a module, choose M here: the
	  module will be called AD7793.

config AD7887
	tristate "Analog Devices AD7887 ADC driver"
	depends on SPI
	select IIO_BUFFER
	select IIO_TRIGGERED_BUFFER
	help
	  Say yes here to build support for Analog Devices
	  AD7887 SPI analog to digital converter (ADC).
	  If unsure, say N (but it's safe to say "Y").

	  To compile this driver as a module, choose M here: the
	  module will be called ad7887.

config AD7923
	tristate "Analog Devices AD7923 and similar ADCs driver"
	depends on SPI
	select IIO_BUFFER
	select IIO_TRIGGERED_BUFFER
	help
	  Say yes here to build support for Analog Devices
	  AD7904, AD7914, AD7923, AD7924 4 Channel ADCs.

	  To compile this driver as a module, choose M here: the
	  module will be called ad7923.

config AD799X
	tristate "Analog Devices AD799x ADC driver"
	depends on I2C
	select IIO_BUFFER
	select IIO_TRIGGERED_BUFFER
	help
	  Say yes here to build support for Analog Devices:
	  ad7991, ad7995, ad7999, ad7992, ad7993, ad7994, ad7997, ad7998
	  i2c analog to digital converters (ADC). Provides direct access
	  via sysfs.

config AT91_ADC
	tristate "Atmel AT91 ADC"
	depends on ARCH_AT91
	depends on INPUT
	select IIO_BUFFER
	select IIO_TRIGGERED_BUFFER
	select SYSFS
	help
	  Say yes here to build support for Atmel AT91 ADC.

<<<<<<< HEAD
config CF_AXI_ADC
	tristate "Analog Devices AD9467 AD9643 High-Speed AXI ADC driver"
	select IIO_BUFFER
	help
	  Say yes here to build support for Analog Devices AD9467 and AD9643,
	  High-Speed LVDS analog to digital converters (ADC).
	  FPGA interface HDL is available here:
	  http://wiki.analog.com/resources/fpga/xilinx/fmc/ad9467
	  If unsure, say N (but it's safe to say "Y").

	  To compile this driver as a module, choose M here: the
	  module will be called cf_axi_adc.

config CF_AXI_FFT
	tristate "Generic FFT driver"

config AXIADC_V2
	depends on CF_AXI_ADC
	tristate "Temp Register Layout Flavour"

config AXI_JESD204B
	tristate "Generic AXI JESD204B configuration driver"
=======
config AXP288_ADC
	tristate "X-Powers AXP288 ADC driver"
	depends on MFD_AXP20X
	help
	  Say yes here to have support for X-Powers power management IC (PMIC) ADC
	  device. Depending on platform configuration, this general purpose ADC can
	  be used for sampling sensors such as thermal resistors.
>>>>>>> 30da06ab

config EXYNOS_ADC
	tristate "Exynos ADC driver support"
	depends on ARCH_EXYNOS || ARCH_S3C24XX || ARCH_S3C64XX || (OF && COMPILE_TEST)
	help
	  Core support for the ADC block found in the Samsung EXYNOS series
	  of SoCs for drivers such as the touchscreen and hwmon to use to share
	  this resource.

config LP8788_ADC
	tristate "LP8788 ADC driver"
	depends on MFD_LP8788
	help
	  Say yes here to build support for TI LP8788 ADC.

config MAX1027
	tristate "Maxim max1027 ADC driver"
	depends on SPI
	select IIO_BUFFER
	select IIO_TRIGGERED_BUFFER
	help
	  Say yes here to build support for Maxim SPI ADC models
	  max1027, max1029 and max1031.

config MAX1363
	tristate "Maxim max1363 ADC driver"
	depends on I2C
	select IIO_BUFFER
	select IIO_TRIGGERED_BUFFER
	help
	  Say yes here to build support for many Maxim i2c analog to digital
	  converters (ADC). (max1361, max1362, max1363, max1364, max1036,
	  max1037, max1038, max1039, max1136, max1136, max1137, max1138,
	  max1139, max1236, max1237, max11238, max1239, max11600, max11601,
	  max11602, max11603, max11604, max11605, max11606, max11607,
	  max11608, max11609, max11610, max11611, max11612, max11613,
	  max11614, max11615, max11616, max11617, max11644, max11645,
	  max11646, max11647) Provides direct access via sysfs and buffered
	  data via the iio dev interface.

config MCP320X
	tristate "Microchip Technology MCP3204/08"
	depends on SPI
	help
	  Say yes here to build support for Microchip Technology's MCP3204 or
	  MCP3208 analog to digital converter.

	  This driver can also be built as a module. If so, the module will be
	  called mcp320x.

config MCP3422
	tristate "Microchip Technology MCP3422/3/4/6/7/8 driver"
	depends on I2C
	help
	  Say yes here to build support for Microchip Technology's
	  MCP3422, MCP3423, MCP3424, MCP3426, MCP3427 or MCP3428
	  analog to digital converters.

	  This driver can also be built as a module. If so, the module will be
	  called mcp3422.

config MEN_Z188_ADC
	tristate "MEN 16z188 ADC IP Core support"
	depends on MCB
	help
	  Say yes here to enable support for the MEN 16z188 ADC IP-Core on a MCB
	  carrier.

	  This driver can also be built as a module. If so, the module will be
	  called men_z188_adc.

config NAU7802
	tristate "Nuvoton NAU7802 ADC driver"
	depends on I2C
	help
	  Say yes here to build support for Nuvoton NAU7802 ADC.

	  To compile this driver as a module, choose M here: the
	  module will be called nau7802.

config QCOM_SPMI_IADC
	tristate "Qualcomm SPMI PMIC current ADC"
	depends on SPMI
	select REGMAP_SPMI
	help
	  This is the IIO Current ADC driver for Qualcomm QPNP IADC Chip.

	  The driver supports single mode operation to read from one of two
	  channels (external or internal). Hardware have additional
	  channels internally used for gain and offset calibration.

	  To compile this driver as a module, choose M here: the module will
	  be called qcom-spmi-iadc.

config ROCKCHIP_SARADC
	tristate "Rockchip SARADC driver"
	depends on ARCH_ROCKCHIP || (ARM && COMPILE_TEST)
	help
	  Say yes here to build support for the SARADC found in SoCs from
	  Rockchip.

	  To compile this driver as a module, choose M here: the
	  module will be called rockchip_saradc.

config TI_ADC081C
	tristate "Texas Instruments ADC081C021/027"
	depends on I2C
	help
	  If you say yes here you get support for Texas Instruments ADC081C021
	  and ADC081C027 ADC chips.

	  This driver can also be built as a module. If so, the module will be
	  called ti-adc081c.

config TI_ADC128S052
	tristate "Texas Instruments ADC128S052"
	depends on SPI
	help
	  If you say yes here you get support for Texas Instruments ADC128S052
	  chip.

	  This driver can also be built as a module. If so, the module will be
	  called ti-adc128s052.

config TI_AM335X_ADC
	tristate "TI's AM335X ADC driver"
	depends on MFD_TI_AM335X_TSCADC
	select IIO_BUFFER
	select IIO_KFIFO_BUF
	help
	  Say yes here to build support for Texas Instruments ADC
	  driver which is also a MFD client.

config TWL4030_MADC
	tristate "TWL4030 MADC (Monitoring A/D Converter)"
	depends on TWL4030_CORE
	help
	This driver provides support for Triton TWL4030-MADC. The
	driver supports both RT and SW conversion methods.

	This driver can also be built as a module. If so, the module will be
	called twl4030-madc.

config TWL6030_GPADC
	tristate "TWL6030 GPADC (General Purpose A/D Converter) Support"
	depends on TWL4030_CORE
	default n
	help
	  Say yes here if you want support for the TWL6030/TWL6032 General
	  Purpose A/D Converter. This will add support for battery type
	  detection, battery voltage and temperature measurement, die
	  temperature measurement, system supply voltage, audio accessory,
	  USB ID detection.

	  This driver can also be built as a module. If so, the module will be
	  called twl6030-gpadc.

config VF610_ADC
	tristate "Freescale vf610 ADC driver"
	depends on OF
	help
	  Say yes here to support for Vybrid board analog-to-digital converter.
	  Since the IP is used for i.MX6SLX, the driver also support i.MX6SLX.

	  This driver can also be built as a module. If so, the module will be
	  called vf610_adc.

config VIPERBOARD_ADC
	tristate "Viperboard ADC support"
	depends on MFD_VIPERBOARD && USB
	help
	  Say yes here to access the ADC part of the Nano River
	  Technologies Viperboard.

config XILINX_XADC
	tristate "Xilinx XADC driver"
	depends on ARCH_ZYNQ || MICROBLAZE || COMPILE_TEST
	depends on HAS_IOMEM
	select IIO_BUFFER
	select IIO_TRIGGERED_BUFFER
	help
	  Say yes here to have support for the Xilinx XADC. The driver does support
	  both the ZYNQ interface to the XADC as well as the AXI-XADC interface.

	  The driver can also be build as a module. If so, the module will be called
	  xilinx-xadc.

endmenu<|MERGE_RESOLUTION|>--- conflicted
+++ resolved
@@ -142,7 +142,6 @@
 	help
 	  Say yes here to build support for Atmel AT91 ADC.
 
-<<<<<<< HEAD
 config CF_AXI_ADC
 	tristate "Analog Devices AD9467 AD9643 High-Speed AXI ADC driver"
 	select IIO_BUFFER
@@ -165,7 +164,7 @@
 
 config AXI_JESD204B
 	tristate "Generic AXI JESD204B configuration driver"
-=======
+
 config AXP288_ADC
 	tristate "X-Powers AXP288 ADC driver"
 	depends on MFD_AXP20X
@@ -173,7 +172,6 @@
 	  Say yes here to have support for X-Powers power management IC (PMIC) ADC
 	  device. Depending on platform configuration, this general purpose ADC can
 	  be used for sampling sensors such as thermal resistors.
->>>>>>> 30da06ab
 
 config EXYNOS_ADC
 	tristate "Exynos ADC driver support"
