--- conflicted
+++ resolved
@@ -2,13 +2,7 @@
 /*
  * AD9523 SPI Low Jitter Clock Generator
  *
-<<<<<<< HEAD
- * Copyright 2012-2014 Analog Devices Inc.
- *
- * Licensed under the GPL-2.
-=======
  * Copyright 2012 Analog Devices Inc.
->>>>>>> 043f8a22
  */
 
 #include <linux/device.h>
