/*
 *    Copyright (C) 2006 Benjamin Herrenschmidt, IBM Corp.
 *			 <benh@kernel.crashing.org>
 *    and		 Arnd Bergmann, IBM Corp.
 *    Merged from powerpc/kernel/of_platform.c and
 *    sparc{,64}/kernel/of_device.c by Stephen Rothwell
 *
 *  This program is free software; you can redistribute it and/or
 *  modify it under the terms of the GNU General Public License
 *  as published by the Free Software Foundation; either version
 *  2 of the License, or (at your option) any later version.
 *
 */
#include <linux/errno.h>
#include <linux/module.h>
#include <linux/amba/bus.h>
#include <linux/device.h>
#include <linux/dma-mapping.h>
#include <linux/slab.h>
#include <linux/of_address.h>
#include <linux/of_device.h>
#include <linux/of_irq.h>
#include <linux/of_platform.h>
#include <linux/platform_device.h>

const struct of_device_id of_default_bus_match_table[] = {
	{ .compatible = "simple-bus", },
#ifdef CONFIG_ARM_AMBA
	{ .compatible = "arm,amba-bus", },
#endif /* CONFIG_ARM_AMBA */
	{} /* Empty terminated list */
};

static int of_dev_node_match(struct device *dev, void *data)
{
	return dev->of_node == data;
}

/**
 * of_find_device_by_node - Find the platform_device associated with a node
 * @np: Pointer to device tree node
 *
 * Returns platform_device pointer, or NULL if not found
 */
struct platform_device *of_find_device_by_node(struct device_node *np)
{
	struct device *dev;

	dev = bus_find_device(&platform_bus_type, NULL, np, of_dev_node_match);
	return dev ? to_platform_device(dev) : NULL;
}
EXPORT_SYMBOL(of_find_device_by_node);

#ifdef CONFIG_OF_ADDRESS
/*
 * The following routines scan a subtree and registers a device for
 * each applicable node.
 *
 * Note: sparc doesn't use these routines because it has a different
 * mechanism for creating devices from device tree nodes.
 */

/**
 * of_device_make_bus_id - Use the device node data to assign a unique name
 * @dev: pointer to device structure that is linked to a device tree node
 *
 * This routine will first try using the translated bus address to
 * derive a unique name. If it cannot, then it will prepend names from
 * parent nodes until a unique name can be derived.
 */
void of_device_make_bus_id(struct device *dev)
{
	struct device_node *node = dev->of_node;
	const __be32 *reg;
	u64 addr;

	/* Construct the name, using parent nodes if necessary to ensure uniqueness */
	while (node->parent) {
		/*
		 * If the address can be translated, then that is as much
		 * uniqueness as we need. Make it the first component and return
		 */
		reg = of_get_property(node, "reg", NULL);
		if (reg && (addr = of_translate_address(node, reg)) != OF_BAD_ADDR) {
			dev_set_name(dev, dev_name(dev) ? "%llx.%s:%s" : "%llx.%s",
				     (unsigned long long)addr, node->name,
				     dev_name(dev));
			return;
		}

		/* format arguments only used if dev_name() resolves to NULL */
		dev_set_name(dev, dev_name(dev) ? "%s:%s" : "%s",
			     strrchr(node->full_name, '/') + 1, dev_name(dev));
		node = node->parent;
	}
}

/**
 * of_device_alloc - Allocate and initialize an of_device
 * @np: device node to assign to device
 * @bus_id: Name to assign to the device.  May be null to use default name.
 * @parent: Parent device.
 */
struct platform_device *of_device_alloc(struct device_node *np,
				  const char *bus_id,
				  struct device *parent)
{
	struct platform_device *dev;
	int rc, i, num_reg = 0, num_irq;
	struct resource *res, temp_res;

	dev = platform_device_alloc("", -1);
	if (!dev)
		return NULL;

	/* count the io and irq resources */
	while (of_address_to_resource(np, num_reg, &temp_res) == 0)
		num_reg++;
	num_irq = of_irq_count(np);

	/* Populate the resource table */
	if (num_irq || num_reg) {
		res = kzalloc(sizeof(*res) * (num_irq + num_reg), GFP_KERNEL);
		if (!res) {
			platform_device_put(dev);
			return NULL;
		}

		dev->num_resources = num_reg + num_irq;
		dev->resource = res;
		for (i = 0; i < num_reg; i++, res++) {
			rc = of_address_to_resource(np, i, res);
			WARN_ON(rc);
		}
		if (of_irq_to_resource_table(np, res, num_irq) != num_irq)
			pr_debug("not all legacy IRQ resources mapped for %s\n",
				 np->name);
	}

	dev->dev.of_node = of_node_get(np);
	dev->dev.parent = parent;

	if (bus_id)
		dev_set_name(&dev->dev, "%s", bus_id);
	else
		of_device_make_bus_id(&dev->dev);

	return dev;
}
EXPORT_SYMBOL(of_device_alloc);

/**
 * of_dma_configure - Setup DMA configuration
 * @dev:	Device to apply DMA configuration
 *
 * Try to get devices's DMA configuration from DT and update it
 * accordingly.
 *
 * In case if platform code need to use own special DMA configuration,it
 * can use Platform bus notifier and handle BUS_NOTIFY_ADD_DEVICE event
 * to fix up DMA configuration.
 */
static void of_dma_configure(struct platform_device *pdev)
{
	u64 dma_addr, paddr, size;
	int ret;
	struct device *dev = &pdev->dev;

	/*
	 * Set default dma-mask to 32 bit. Drivers are expected to setup
	 * the correct supported dma_mask.
	 */
	dev->coherent_dma_mask = DMA_BIT_MASK(32);

	/*
	 * Set it to coherent_dma_mask by default if the architecture
	 * code has not set it.
	 */
	if (!dev->dma_mask)
		dev->dma_mask = &dev->coherent_dma_mask;

	/*
	 * if dma-coherent property exist, call arch hook to setup
	 * dma coherent operations.
	 */
	if (of_dma_is_coherent(dev->of_node)) {
		set_arch_dma_coherent_ops(dev);
		dev_dbg(dev, "device is dma coherent\n");
	}

	/*
	 * if dma-ranges property doesn't exist - just return else
	 * setup the dma offset
	 */
	ret = of_dma_get_range(dev->of_node, &dma_addr, &paddr, &size);
	if (ret < 0) {
		dev_dbg(dev, "no dma range information to setup\n");
		return;
	}

	/* DMA ranges found. Calculate and set dma_pfn_offset */
	dev->dma_pfn_offset = PFN_DOWN(paddr - dma_addr);
	dev_dbg(dev, "dma_pfn_offset(%#08lx)\n", dev->dma_pfn_offset);
}

/**
 * of_platform_device_create_pdata - Alloc, initialize and register an of_device
 * @np: pointer to node to create device for
 * @bus_id: name to assign device
 * @platform_data: pointer to populate platform_data pointer with
 * @parent: Linux device model parent device.
 *
 * Returns pointer to created platform device, or NULL if a device was not
 * registered.  Unavailable devices will not get registered.
 */
static struct platform_device *of_platform_device_create_pdata(
					struct device_node *np,
					const char *bus_id,
					void *platform_data,
					struct device *parent)
{
	struct platform_device *dev;

	if (!of_device_is_available(np) ||
	    of_node_test_and_set_flag(np, OF_POPULATED))
		return NULL;

	dev = of_device_alloc(np, bus_id, parent);
	if (!dev)
		goto err_clear_flag;

<<<<<<< HEAD
	dev->dev.coherent_dma_mask = DMA_BIT_MASK(32);
	if (!dev->dev.dma_mask)
		dev->dev.dma_mask = &dev->dev.coherent_dma_mask;
=======
	of_dma_configure(dev);
>>>>>>> 19583ca5
	dev->dev.bus = &platform_bus_type;
	dev->dev.platform_data = platform_data;

	/* We do not fill the DMA ops for platform devices by default.
	 * This is currently the responsibility of the platform code
	 * to do such, possibly using a device notifier
	 */

	if (of_device_add(dev) != 0) {
		platform_device_put(dev);
		goto err_clear_flag;
	}

	return dev;

err_clear_flag:
	of_node_clear_flag(np, OF_POPULATED);
	return NULL;
}

/**
 * of_platform_device_create - Alloc, initialize and register an of_device
 * @np: pointer to node to create device for
 * @bus_id: name to assign device
 * @parent: Linux device model parent device.
 *
 * Returns pointer to created platform device, or NULL if a device was not
 * registered.  Unavailable devices will not get registered.
 */
struct platform_device *of_platform_device_create(struct device_node *np,
					    const char *bus_id,
					    struct device *parent)
{
	return of_platform_device_create_pdata(np, bus_id, NULL, parent);
}
EXPORT_SYMBOL(of_platform_device_create);

#ifdef CONFIG_ARM_AMBA
static struct amba_device *of_amba_device_create(struct device_node *node,
						 const char *bus_id,
						 void *platform_data,
						 struct device *parent)
{
	struct amba_device *dev;
	const void *prop;
	int i, ret;

	pr_debug("Creating amba device %s\n", node->full_name);

	if (!of_device_is_available(node) ||
	    of_node_test_and_set_flag(node, OF_POPULATED))
		return NULL;

	dev = amba_device_alloc(NULL, 0, 0);
	if (!dev) {
		pr_err("%s(): amba_device_alloc() failed for %s\n",
		       __func__, node->full_name);
		goto err_clear_flag;
	}

	/* setup generic device info */
	dev->dev.coherent_dma_mask = ~0;
	dev->dev.of_node = of_node_get(node);
	dev->dev.parent = parent;
	dev->dev.platform_data = platform_data;
	if (bus_id)
		dev_set_name(&dev->dev, "%s", bus_id);
	else
		of_device_make_bus_id(&dev->dev);

	/* Allow the HW Peripheral ID to be overridden */
	prop = of_get_property(node, "arm,primecell-periphid", NULL);
	if (prop)
		dev->periphid = of_read_ulong(prop, 1);

	/* Decode the IRQs and address ranges */
	for (i = 0; i < AMBA_NR_IRQS; i++)
		dev->irq[i] = irq_of_parse_and_map(node, i);

	ret = of_address_to_resource(node, 0, &dev->res);
	if (ret) {
		pr_err("%s(): of_address_to_resource() failed (%d) for %s\n",
		       __func__, ret, node->full_name);
		goto err_free;
	}

	ret = amba_device_add(dev, &iomem_resource);
	if (ret) {
		pr_err("%s(): amba_device_add() failed (%d) for %s\n",
		       __func__, ret, node->full_name);
		goto err_free;
	}

	return dev;

err_free:
	amba_device_put(dev);
err_clear_flag:
	of_node_clear_flag(node, OF_POPULATED);
	return NULL;
}
#else /* CONFIG_ARM_AMBA */
static struct amba_device *of_amba_device_create(struct device_node *node,
						 const char *bus_id,
						 void *platform_data,
						 struct device *parent)
{
	return NULL;
}
#endif /* CONFIG_ARM_AMBA */

/**
 * of_devname_lookup() - Given a device node, lookup the preferred Linux name
 */
static const struct of_dev_auxdata *of_dev_lookup(const struct of_dev_auxdata *lookup,
				 struct device_node *np)
{
	struct resource res;

	if (!lookup)
		return NULL;

	for(; lookup->compatible != NULL; lookup++) {
		if (!of_device_is_compatible(np, lookup->compatible))
			continue;
		if (!of_address_to_resource(np, 0, &res))
			if (res.start != lookup->phys_addr)
				continue;
		pr_debug("%s: devname=%s\n", np->full_name, lookup->name);
		return lookup;
	}

	return NULL;
}

/**
 * of_platform_bus_create() - Create a device for a node and its children.
 * @bus: device node of the bus to instantiate
 * @matches: match table for bus nodes
 * @lookup: auxdata table for matching id and platform_data with device nodes
 * @parent: parent for new device, or NULL for top level.
 * @strict: require compatible property
 *
 * Creates a platform_device for the provided device_node, and optionally
 * recursively create devices for all the child nodes.
 */
static int of_platform_bus_create(struct device_node *bus,
				  const struct of_device_id *matches,
				  const struct of_dev_auxdata *lookup,
				  struct device *parent, bool strict)
{
	const struct of_dev_auxdata *auxdata;
	struct device_node *child;
	struct platform_device *dev;
	const char *bus_id = NULL;
	void *platform_data = NULL;
	int rc = 0;

	/* Make sure it has a compatible property */
	if (strict && (!of_get_property(bus, "compatible", NULL))) {
		pr_debug("%s() - skipping %s, no compatible prop\n",
			 __func__, bus->full_name);
		return 0;
	}

	auxdata = of_dev_lookup(lookup, bus);
	if (auxdata) {
		bus_id = auxdata->name;
		platform_data = auxdata->platform_data;
	}

	if (of_device_is_compatible(bus, "arm,primecell")) {
		/*
		 * Don't return an error here to keep compatibility with older
		 * device tree files.
		 */
		of_amba_device_create(bus, bus_id, platform_data, parent);
		return 0;
	}

	dev = of_platform_device_create_pdata(bus, bus_id, platform_data, parent);
	if (!dev || !of_match_node(matches, bus))
		return 0;

	for_each_child_of_node(bus, child) {
		pr_debug("   create child: %s\n", child->full_name);
		rc = of_platform_bus_create(child, matches, lookup, &dev->dev, strict);
		if (rc) {
			of_node_put(child);
			break;
		}
	}
	return rc;
}

/**
 * of_platform_bus_probe() - Probe the device-tree for platform buses
 * @root: parent of the first level to probe or NULL for the root of the tree
 * @matches: match table for bus nodes
 * @parent: parent to hook devices from, NULL for toplevel
 *
 * Note that children of the provided root are not instantiated as devices
 * unless the specified root itself matches the bus list and is not NULL.
 */
int of_platform_bus_probe(struct device_node *root,
			  const struct of_device_id *matches,
			  struct device *parent)
{
	struct device_node *child;
	int rc = 0;

	root = root ? of_node_get(root) : of_find_node_by_path("/");
	if (!root)
		return -EINVAL;

	pr_debug("of_platform_bus_probe()\n");
	pr_debug(" starting at: %s\n", root->full_name);

	/* Do a self check of bus type, if there's a match, create children */
	if (of_match_node(matches, root)) {
		rc = of_platform_bus_create(root, matches, NULL, parent, false);
	} else for_each_child_of_node(root, child) {
		if (!of_match_node(matches, child))
			continue;
		rc = of_platform_bus_create(child, matches, NULL, parent, false);
		if (rc)
			break;
	}

	of_node_put(root);
	return rc;
}
EXPORT_SYMBOL(of_platform_bus_probe);

/**
 * of_platform_populate() - Populate platform_devices from device tree data
 * @root: parent of the first level to probe or NULL for the root of the tree
 * @matches: match table, NULL to use the default
 * @lookup: auxdata table for matching id and platform_data with device nodes
 * @parent: parent to hook devices from, NULL for toplevel
 *
 * Similar to of_platform_bus_probe(), this function walks the device tree
 * and creates devices from nodes.  It differs in that it follows the modern
 * convention of requiring all device nodes to have a 'compatible' property,
 * and it is suitable for creating devices which are children of the root
 * node (of_platform_bus_probe will only create children of the root which
 * are selected by the @matches argument).
 *
 * New board support should be using this function instead of
 * of_platform_bus_probe().
 *
 * Returns 0 on success, < 0 on failure.
 */
int of_platform_populate(struct device_node *root,
			const struct of_device_id *matches,
			const struct of_dev_auxdata *lookup,
			struct device *parent)
{
	struct device_node *child;
	int rc = 0;

	root = root ? of_node_get(root) : of_find_node_by_path("/");
	if (!root)
		return -EINVAL;

	for_each_child_of_node(root, child) {
		rc = of_platform_bus_create(child, matches, lookup, parent, true);
		if (rc)
			break;
	}

	of_node_put(root);
	return rc;
}
EXPORT_SYMBOL_GPL(of_platform_populate);

static int of_platform_device_destroy(struct device *dev, void *data)
{
	bool *children_left = data;

	/* Do not touch devices not populated from the device tree */
	if (!dev->of_node || !of_node_check_flag(dev->of_node, OF_POPULATED)) {
		*children_left = true;
		return 0;
	}

	/* Recurse, but don't touch this device if it has any children left */
	if (of_platform_depopulate(dev) != 0) {
		*children_left = true;
		return 0;
	}

	if (dev->bus == &platform_bus_type)
		platform_device_unregister(to_platform_device(dev));
#ifdef CONFIG_ARM_AMBA
	else if (dev->bus == &amba_bustype)
		amba_device_unregister(to_amba_device(dev));
#endif
	else {
		*children_left = true;
		return 0;
	}

	of_node_clear_flag(dev->of_node, OF_POPULATED);

	return 0;
}

/**
 * of_platform_depopulate() - Remove devices populated from device tree
 * @parent: device which childred will be removed
 *
 * Complementary to of_platform_populate(), this function removes children
 * of the given device (and, recurrently, their children) that have been
 * created from their respective device tree nodes (and only those,
 * leaving others - eg. manually created - unharmed).
 *
 * Returns 0 when all children devices have been removed or
 * -EBUSY when some children remained.
 */
int of_platform_depopulate(struct device *parent)
{
	bool children_left = false;

	device_for_each_child(parent, &children_left,
			      of_platform_device_destroy);

	return children_left ? -EBUSY : 0;
}
EXPORT_SYMBOL_GPL(of_platform_depopulate);

#endif /* CONFIG_OF_ADDRESS */<|MERGE_RESOLUTION|>--- conflicted
+++ resolved
@@ -229,13 +229,7 @@
 	if (!dev)
 		goto err_clear_flag;
 
-<<<<<<< HEAD
-	dev->dev.coherent_dma_mask = DMA_BIT_MASK(32);
-	if (!dev->dev.dma_mask)
-		dev->dev.dma_mask = &dev->dev.coherent_dma_mask;
-=======
 	of_dma_configure(dev);
->>>>>>> 19583ca5
 	dev->dev.bus = &platform_bus_type;
 	dev->dev.platform_data = platform_data;
 
