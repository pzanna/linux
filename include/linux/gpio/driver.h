/* SPDX-License-Identifier: GPL-2.0 */
#ifndef __LINUX_GPIO_DRIVER_H
#define __LINUX_GPIO_DRIVER_H

#include <linux/device.h>
#include <linux/types.h>
#include <linux/irq.h>
#include <linux/irqchip/chained_irq.h>
#include <linux/irqdomain.h>
#include <linux/lockdep.h>
#include <linux/pinctrl/pinctrl.h>
#include <linux/pinctrl/pinconf-generic.h>

struct gpio_desc;
struct of_phandle_args;
struct device_node;
struct seq_file;
struct gpio_device;
struct module;
enum gpiod_flags;
enum gpio_lookup_flags;

struct gpio_chip;

/**
 * struct gpio_irq_chip - GPIO interrupt controller
 */
struct gpio_irq_chip {
	/**
	 * @chip:
	 *
	 * GPIO IRQ chip implementation, provided by GPIO driver.
	 */
	struct irq_chip *chip;

	/**
	 * @domain:
	 *
	 * Interrupt translation domain; responsible for mapping between GPIO
	 * hwirq number and Linux IRQ number.
	 */
	struct irq_domain *domain;

	/**
	 * @domain_ops:
	 *
	 * Table of interrupt domain operations for this IRQ chip.
	 */
	const struct irq_domain_ops *domain_ops;

#ifdef CONFIG_IRQ_DOMAIN_HIERARCHY
	/**
	 * @fwnode:
	 *
	 * Firmware node corresponding to this gpiochip/irqchip, necessary
	 * for hierarchical irqdomain support.
	 */
	struct fwnode_handle *fwnode;

	/**
	 * @parent_domain:
	 *
	 * If non-NULL, will be set as the parent of this GPIO interrupt
	 * controller's IRQ domain to establish a hierarchical interrupt
	 * domain. The presence of this will activate the hierarchical
	 * interrupt support.
	 */
	struct irq_domain *parent_domain;

	/**
	 * @child_to_parent_hwirq:
	 *
	 * This callback translates a child hardware IRQ offset to a parent
	 * hardware IRQ offset on a hierarchical interrupt chip. The child
	 * hardware IRQs correspond to the GPIO index 0..ngpio-1 (see the
	 * ngpio field of struct gpio_chip) and the corresponding parent
	 * hardware IRQ and type (such as IRQ_TYPE_*) shall be returned by
	 * the driver. The driver can calculate this from an offset or using
	 * a lookup table or whatever method is best for this chip. Return
	 * 0 on successful translation in the driver.
	 *
	 * If some ranges of hardware IRQs do not have a corresponding parent
	 * HWIRQ, return -EINVAL, but also make sure to fill in @valid_mask and
	 * @need_valid_mask to make these GPIO lines unavailable for
	 * translation.
	 */
	int (*child_to_parent_hwirq)(struct gpio_chip *chip,
				     unsigned int child_hwirq,
				     unsigned int child_type,
				     unsigned int *parent_hwirq,
				     unsigned int *parent_type);

	/**
	 * @populate_parent_fwspec:
	 *
	 * This optional callback populates the &struct irq_fwspec for the
	 * parent's IRQ domain. If this is not specified, then
	 * &gpiochip_populate_parent_fwspec_twocell will be used. A four-cell
	 * variant named &gpiochip_populate_parent_fwspec_fourcell is also
	 * available.
	 */
	void (*populate_parent_fwspec)(struct gpio_chip *chip,
				       struct irq_fwspec *fwspec,
				       unsigned int parent_hwirq,
				       unsigned int parent_type);

	/**
	 * @child_offset_to_irq:
	 *
	 * This optional callback is used to translate the child's GPIO line
	 * offset on the GPIO chip to an IRQ number for the GPIO to_irq()
	 * callback. If this is not specified, then a default callback will be
	 * provided that returns the line offset.
	 */
	unsigned int (*child_offset_to_irq)(struct gpio_chip *chip,
					    unsigned int pin);

	/**
	 * @child_irq_domain_ops:
	 *
	 * The IRQ domain operations that will be used for this GPIO IRQ
	 * chip. If no operations are provided, then default callbacks will
	 * be populated to setup the IRQ hierarchy. Some drivers need to
	 * supply their own translate function.
	 */
	struct irq_domain_ops child_irq_domain_ops;
#endif

	/**
	 * @handler:
	 *
	 * The IRQ handler to use (often a predefined IRQ core function) for
	 * GPIO IRQs, provided by GPIO driver.
	 */
	irq_flow_handler_t handler;

	/**
	 * @default_type:
	 *
	 * Default IRQ triggering type applied during GPIO driver
	 * initialization, provided by GPIO driver.
	 */
	unsigned int default_type;

	/**
	 * @lock_key:
	 *
	 * Per GPIO IRQ chip lockdep class for IRQ lock.
	 */
	struct lock_class_key *lock_key;

	/**
	 * @request_key:
	 *
	 * Per GPIO IRQ chip lockdep class for IRQ request.
	 */
	struct lock_class_key *request_key;

	/**
	 * @parent_handler:
	 *
	 * The interrupt handler for the GPIO chip's parent interrupts, may be
	 * NULL if the parent interrupts are nested rather than cascaded.
	 */
	irq_flow_handler_t parent_handler;

	/**
	 * @parent_handler_data:
	 *
	 * Data associated, and passed to, the handler for the parent
	 * interrupt.
	 */
	void *parent_handler_data;

	/**
	 * @num_parents:
	 *
	 * The number of interrupt parents of a GPIO chip.
	 */
	unsigned int num_parents;

	/**
	 * @parents:
	 *
	 * A list of interrupt parents of a GPIO chip. This is owned by the
	 * driver, so the core will only reference this list, not modify it.
	 */
	unsigned int *parents;

	/**
	 * @map:
	 *
	 * A list of interrupt parents for each line of a GPIO chip.
	 */
	unsigned int *map;

	/**
	 * @threaded:
	 *
	 * True if set the interrupt handling uses nested threads.
	 */
	bool threaded;

	/**
	 * @init_hw: optional routine to initialize hardware before
	 * an IRQ chip will be added. This is quite useful when
	 * a particular driver wants to clear IRQ related registers
	 * in order to avoid undesired events.
	 */
	int (*init_hw)(struct gpio_chip *chip);

	/**
	 * @init_valid_mask: optional routine to initialize @valid_mask, to be
	 * used if not all GPIO lines are valid interrupts. Sometimes some
	 * lines just cannot fire interrupts, and this routine, when defined,
	 * is passed a bitmap in "valid_mask" and it will have ngpios
	 * bits from 0..(ngpios-1) set to "1" as in valid. The callback can
	 * then directly set some bits to "0" if they cannot be used for
	 * interrupts.
	 */
	void (*init_valid_mask)(struct gpio_chip *chip,
				unsigned long *valid_mask,
				unsigned int ngpios);

	/**
	 * @valid_mask:
	 *
	 * If not %NULL holds bitmask of GPIOs which are valid to be included
	 * in IRQ domain of the chip.
	 */
	unsigned long *valid_mask;

	/**
	 * @first:
	 *
	 * Required for static IRQ allocation. If set, irq_domain_add_simple()
	 * will allocate and map all IRQs during initialization.
	 */
	unsigned int first;

	/**
	 * @irq_enable:
	 *
	 * Store old irq_chip irq_enable callback
	 */
	void		(*irq_enable)(struct irq_data *data);

	/**
	 * @irq_disable:
	 *
	 * Store old irq_chip irq_disable callback
	 */
	void		(*irq_disable)(struct irq_data *data);
};

/**
 * struct gpio_chip - abstract a GPIO controller
 * @label: a functional name for the GPIO device, such as a part
 *	number or the name of the SoC IP-block implementing it.
 * @gpiodev: the internal state holder, opaque struct
 * @parent: optional parent device providing the GPIOs
 * @owner: helps prevent removal of modules exporting active GPIOs
 * @request: optional hook for chip-specific activation, such as
 *	enabling module power and clock; may sleep
 * @free: optional hook for chip-specific deactivation, such as
 *	disabling module power and clock; may sleep
 * @get_direction: returns direction for signal "offset", 0=out, 1=in,
 *	(same as GPIOF_DIR_XXX), or negative error.
 *	It is recommended to always implement this function, even on
 *	input-only or output-only gpio chips.
 * @direction_input: configures signal "offset" as input, or returns error
 *	This can be omitted on input-only or output-only gpio chips.
 * @direction_output: configures signal "offset" as output, or returns error
 *	This can be omitted on input-only or output-only gpio chips.
 * @get: returns value for signal "offset", 0=low, 1=high, or negative error
 * @get_multiple: reads values for multiple signals defined by "mask" and
 *	stores them in "bits", returns 0 on success or negative error
 * @set: assigns output value for signal "offset"
 * @set_multiple: assigns output values for multiple signals defined by "mask"
 * @set_config: optional hook for all kinds of settings. Uses the same
 *	packed config format as generic pinconf.
 * @to_irq: optional hook supporting non-static gpio_to_irq() mappings;
 *	implementation may not sleep
 * @dbg_show: optional routine to show contents in debugfs; default code
 *	will be used when this is omitted, but custom code can show extra
 *	state (such as pullup/pulldown configuration).
 * @init_valid_mask: optional routine to initialize @valid_mask, to be used if
 *	not all GPIOs are valid.
 * @base: identifies the first GPIO number handled by this chip;
 *	or, if negative during registration, requests dynamic ID allocation.
 *	DEPRECATION: providing anything non-negative and nailing the base
 *	offset of GPIO chips is deprecated. Please pass -1 as base to
 *	let gpiolib select the chip base in all possible cases. We want to
 *	get rid of the static GPIO number space in the long run.
 * @ngpio: the number of GPIOs handled by this controller; the last GPIO
 *	handled is (base + ngpio - 1).
 * @names: if set, must be an array of strings to use as alternative
 *      names for the GPIOs in this chip. Any entry in the array
 *      may be NULL if there is no alias for the GPIO, however the
 *      array must be @ngpio entries long.  A name can include a single printk
 *      format specifier for an unsigned int.  It is substituted by the actual
 *      number of the gpio.
 * @can_sleep: flag must be set iff get()/set() methods sleep, as they
 *	must while accessing GPIO expander chips over I2C or SPI. This
 *	implies that if the chip supports IRQs, these IRQs need to be threaded
 *	as the chip access may sleep when e.g. reading out the IRQ status
 *	registers.
 * @read_reg: reader function for generic GPIO
 * @write_reg: writer function for generic GPIO
 * @be_bits: if the generic GPIO has big endian bit order (bit 31 is representing
 *	line 0, bit 30 is line 1 ... bit 0 is line 31) this is set to true by the
 *	generic GPIO core. It is for internal housekeeping only.
 * @reg_dat: data (in) register for generic GPIO
 * @reg_set: output set register (out=high) for generic GPIO
 * @reg_clr: output clear register (out=low) for generic GPIO
 * @reg_dir_out: direction out setting register for generic GPIO
 * @reg_dir_in: direction in setting register for generic GPIO
 * @bgpio_dir_unreadable: indicates that the direction register(s) cannot
 *	be read and we need to rely on out internal state tracking.
 * @bgpio_bits: number of register bits used for a generic GPIO i.e.
 *	<register width> * 8
 * @bgpio_lock: used to lock chip->bgpio_data. Also, this is needed to keep
 *	shadowed and real data registers writes together.
 * @bgpio_data:	shadowed data register for generic GPIO to clear/set bits
 *	safely.
 * @bgpio_dir: shadowed direction register for generic GPIO to clear/set
 *	direction safely. A "1" in this word means the line is set as
 *	output.
 *
 * A gpio_chip can help platforms abstract various sources of GPIOs so
 * they can all be accessed through a common programing interface.
 * Example sources would be SOC controllers, FPGAs, multifunction
 * chips, dedicated GPIO expanders, and so on.
 *
 * Each chip controls a number of signals, identified in method calls
 * by "offset" values in the range 0..(@ngpio - 1).  When those signals
 * are referenced through calls like gpio_get_value(gpio), the offset
 * is calculated by subtracting @base from the gpio number.
 */
struct gpio_chip {
	const char		*label;
	struct gpio_device	*gpiodev;
	struct device		*parent;
	struct module		*owner;

	int			(*request)(struct gpio_chip *chip,
						unsigned offset);
	void			(*free)(struct gpio_chip *chip,
						unsigned offset);
	int			(*get_direction)(struct gpio_chip *chip,
						unsigned offset);
	int			(*direction_input)(struct gpio_chip *chip,
						unsigned offset);
	int			(*direction_output)(struct gpio_chip *chip,
						unsigned offset, int value);
	int			(*get)(struct gpio_chip *chip,
						unsigned offset);
	int			(*get_multiple)(struct gpio_chip *chip,
						unsigned long *mask,
						unsigned long *bits);
	void			(*set)(struct gpio_chip *chip,
						unsigned offset, int value);
	void			(*set_multiple)(struct gpio_chip *chip,
						unsigned long *mask,
						unsigned long *bits);
	int			(*set_config)(struct gpio_chip *chip,
					      unsigned offset,
					      unsigned long config);
	int			(*to_irq)(struct gpio_chip *chip,
						unsigned offset);

	void			(*dbg_show)(struct seq_file *s,
						struct gpio_chip *chip);

	int			(*init_valid_mask)(struct gpio_chip *chip,
						   unsigned long *valid_mask,
						   unsigned int ngpios);

	int			base;
	u16			ngpio;
	const char		*const *names;
	bool			can_sleep;

#if IS_ENABLED(CONFIG_GPIO_GENERIC)
	unsigned long (*read_reg)(void __iomem *reg);
	void (*write_reg)(void __iomem *reg, unsigned long data);
	bool be_bits;
	void __iomem *reg_dat;
	void __iomem *reg_set;
	void __iomem *reg_clr;
	void __iomem *reg_dir_out;
	void __iomem *reg_dir_in;
	bool bgpio_dir_unreadable;
	int bgpio_bits;
	spinlock_t bgpio_lock;
	unsigned long bgpio_data;
	unsigned long bgpio_dir;
#endif /* CONFIG_GPIO_GENERIC */

#ifdef CONFIG_GPIOLIB_IRQCHIP
	/*
	 * With CONFIG_GPIOLIB_IRQCHIP we get an irqchip inside the gpiolib
	 * to handle IRQs for most practical cases.
	 */

	/**
	 * @irq:
	 *
	 * Integrates interrupt chip functionality with the GPIO chip. Can be
	 * used to handle IRQs for most practical cases.
	 */
	struct gpio_irq_chip irq;
#endif /* CONFIG_GPIOLIB_IRQCHIP */

	/**
	 * @valid_mask:
	 *
	 * If not %NULL holds bitmask of GPIOs which are valid to be used
	 * from the chip.
	 */
	unsigned long *valid_mask;

#if defined(CONFIG_OF_GPIO)
	/*
	 * If CONFIG_OF is enabled, then all GPIO controllers described in the
	 * device tree automatically may have an OF translation
	 */

	/**
	 * @of_node:
	 *
	 * Pointer to a device tree node representing this GPIO controller.
	 */
	struct device_node *of_node;

	/**
	 * @of_gpio_n_cells:
	 *
	 * Number of cells used to form the GPIO specifier.
	 */
	unsigned int of_gpio_n_cells;

	/**
	 * @of_xlate:
	 *
	 * Callback to translate a device tree GPIO specifier into a chip-
	 * relative GPIO number and flags.
	 */
	int (*of_xlate)(struct gpio_chip *gc,
			const struct of_phandle_args *gpiospec, u32 *flags);
#endif /* CONFIG_OF_GPIO */
};

extern const char *gpiochip_is_requested(struct gpio_chip *chip,
			unsigned offset);

/* add/remove chips */
extern int gpiochip_add_data_with_key(struct gpio_chip *chip, void *data,
				      struct lock_class_key *lock_key,
				      struct lock_class_key *request_key);

/**
 * gpiochip_add_data() - register a gpio_chip
 * @chip: the chip to register, with chip->base initialized
 * @data: driver-private data associated with this chip
 *
 * Context: potentially before irqs will work
 *
 * When gpiochip_add_data() is called very early during boot, so that GPIOs
 * can be freely used, the chip->parent device must be registered before
 * the gpio framework's arch_initcall().  Otherwise sysfs initialization
 * for GPIOs will fail rudely.
 *
 * gpiochip_add_data() must only be called after gpiolib initialization,
 * ie after core_initcall().
 *
 * If chip->base is negative, this requests dynamic assignment of
 * a range of valid GPIOs.
 *
 * Returns:
 * A negative errno if the chip can't be registered, such as because the
 * chip->base is invalid or already associated with a different chip.
 * Otherwise it returns zero as a success code.
 */
#ifdef CONFIG_LOCKDEP
#define gpiochip_add_data(chip, data) ({		\
		static struct lock_class_key lock_key;	\
		static struct lock_class_key request_key;	  \
		gpiochip_add_data_with_key(chip, data, &lock_key, \
					   &request_key);	  \
	})
#else
#define gpiochip_add_data(chip, data) gpiochip_add_data_with_key(chip, data, NULL, NULL)
#endif /* CONFIG_LOCKDEP */

static inline int gpiochip_add(struct gpio_chip *chip)
{
	return gpiochip_add_data(chip, NULL);
}
extern void gpiochip_remove(struct gpio_chip *chip);
extern int devm_gpiochip_add_data(struct device *dev, struct gpio_chip *chip,
				  void *data);

extern struct gpio_chip *gpiochip_find(void *data,
			      int (*match)(struct gpio_chip *chip, void *data));

bool gpiochip_line_is_irq(struct gpio_chip *chip, unsigned int offset);
int gpiochip_reqres_irq(struct gpio_chip *chip, unsigned int offset);
void gpiochip_relres_irq(struct gpio_chip *chip, unsigned int offset);
<<<<<<< HEAD
=======
void gpiochip_disable_irq(struct gpio_chip *chip, unsigned int offset);
void gpiochip_enable_irq(struct gpio_chip *chip, unsigned int offset);
>>>>>>> e0d688d4

/* Line status inquiry for drivers */
bool gpiochip_line_is_open_drain(struct gpio_chip *chip, unsigned int offset);
bool gpiochip_line_is_open_source(struct gpio_chip *chip, unsigned int offset);

/* Sleep persistence inquiry for drivers */
bool gpiochip_line_is_persistent(struct gpio_chip *chip, unsigned int offset);
bool gpiochip_line_is_valid(const struct gpio_chip *chip, unsigned int offset);

/* get driver data */
void *gpiochip_get_data(struct gpio_chip *chip);

struct bgpio_pdata {
	const char *label;
	int base;
	int ngpio;
};

#ifdef CONFIG_IRQ_DOMAIN_HIERARCHY

void gpiochip_populate_parent_fwspec_twocell(struct gpio_chip *chip,
					     struct irq_fwspec *fwspec,
					     unsigned int parent_hwirq,
					     unsigned int parent_type);
void gpiochip_populate_parent_fwspec_fourcell(struct gpio_chip *chip,
					      struct irq_fwspec *fwspec,
					      unsigned int parent_hwirq,
					      unsigned int parent_type);

#else

static inline void gpiochip_populate_parent_fwspec_twocell(struct gpio_chip *chip,
						    struct irq_fwspec *fwspec,
						    unsigned int parent_hwirq,
						    unsigned int parent_type)
{
}

static inline void gpiochip_populate_parent_fwspec_fourcell(struct gpio_chip *chip,
						     struct irq_fwspec *fwspec,
						     unsigned int parent_hwirq,
						     unsigned int parent_type)
{
}

#endif /* CONFIG_IRQ_DOMAIN_HIERARCHY */

int bgpio_init(struct gpio_chip *gc, struct device *dev,
	       unsigned long sz, void __iomem *dat, void __iomem *set,
	       void __iomem *clr, void __iomem *dirout, void __iomem *dirin,
	       unsigned long flags);

#define BGPIOF_BIG_ENDIAN		BIT(0)
#define BGPIOF_UNREADABLE_REG_SET	BIT(1) /* reg_set is unreadable */
#define BGPIOF_UNREADABLE_REG_DIR	BIT(2) /* reg_dir is unreadable */
#define BGPIOF_BIG_ENDIAN_BYTE_ORDER	BIT(3)
#define BGPIOF_READ_OUTPUT_REG_SET	BIT(4) /* reg_set stores output value */
#define BGPIOF_NO_OUTPUT		BIT(5) /* only input */

int gpiochip_irq_map(struct irq_domain *d, unsigned int irq,
		     irq_hw_number_t hwirq);
void gpiochip_irq_unmap(struct irq_domain *d, unsigned int irq);

int gpiochip_irq_domain_activate(struct irq_domain *domain,
				 struct irq_data *data, bool reserve);
void gpiochip_irq_domain_deactivate(struct irq_domain *domain,
				    struct irq_data *data);

void gpiochip_set_chained_irqchip(struct gpio_chip *gpiochip,
		struct irq_chip *irqchip,
		unsigned int parent_irq,
		irq_flow_handler_t parent_handler);

void gpiochip_set_nested_irqchip(struct gpio_chip *gpiochip,
		struct irq_chip *irqchip,
		unsigned int parent_irq);

int gpiochip_irqchip_add_key(struct gpio_chip *gpiochip,
			     struct irq_chip *irqchip,
			     unsigned int first_irq,
			     irq_flow_handler_t handler,
			     unsigned int type,
			     bool threaded,
			     struct lock_class_key *lock_key,
			     struct lock_class_key *request_key);

bool gpiochip_irqchip_irq_valid(const struct gpio_chip *gpiochip,
				unsigned int offset);

#ifdef CONFIG_LOCKDEP

/*
 * Lockdep requires that each irqchip instance be created with a
 * unique key so as to avoid unnecessary warnings. This upfront
 * boilerplate static inlines provides such a key for each
 * unique instance.
 */
static inline int gpiochip_irqchip_add(struct gpio_chip *gpiochip,
				       struct irq_chip *irqchip,
				       unsigned int first_irq,
				       irq_flow_handler_t handler,
				       unsigned int type)
{
	static struct lock_class_key lock_key;
	static struct lock_class_key request_key;

	return gpiochip_irqchip_add_key(gpiochip, irqchip, first_irq,
					handler, type, false,
					&lock_key, &request_key);
}

static inline int gpiochip_irqchip_add_nested(struct gpio_chip *gpiochip,
			  struct irq_chip *irqchip,
			  unsigned int first_irq,
			  irq_flow_handler_t handler,
			  unsigned int type)
{

	static struct lock_class_key lock_key;
	static struct lock_class_key request_key;

	return gpiochip_irqchip_add_key(gpiochip, irqchip, first_irq,
					handler, type, true,
					&lock_key, &request_key);
}
#else /* ! CONFIG_LOCKDEP */
static inline int gpiochip_irqchip_add(struct gpio_chip *gpiochip,
				       struct irq_chip *irqchip,
				       unsigned int first_irq,
				       irq_flow_handler_t handler,
				       unsigned int type)
{
	return gpiochip_irqchip_add_key(gpiochip, irqchip, first_irq,
					handler, type, false, NULL, NULL);
}

static inline int gpiochip_irqchip_add_nested(struct gpio_chip *gpiochip,
			  struct irq_chip *irqchip,
			  unsigned int first_irq,
			  irq_flow_handler_t handler,
			  unsigned int type)
{
	return gpiochip_irqchip_add_key(gpiochip, irqchip, first_irq,
					handler, type, true, NULL, NULL);
}
#endif /* CONFIG_LOCKDEP */

int gpiochip_generic_request(struct gpio_chip *chip, unsigned offset);
void gpiochip_generic_free(struct gpio_chip *chip, unsigned offset);
int gpiochip_generic_config(struct gpio_chip *chip, unsigned offset,
			    unsigned long config);

/**
 * struct gpio_pin_range - pin range controlled by a gpio chip
 * @node: list for maintaining set of pin ranges, used internally
 * @pctldev: pinctrl device which handles corresponding pins
 * @range: actual range of pins controlled by a gpio controller
 */
struct gpio_pin_range {
	struct list_head node;
	struct pinctrl_dev *pctldev;
	struct pinctrl_gpio_range range;
};

#ifdef CONFIG_PINCTRL

int gpiochip_add_pin_range(struct gpio_chip *chip, const char *pinctl_name,
			   unsigned int gpio_offset, unsigned int pin_offset,
			   unsigned int npins);
int gpiochip_add_pingroup_range(struct gpio_chip *chip,
			struct pinctrl_dev *pctldev,
			unsigned int gpio_offset, const char *pin_group);
void gpiochip_remove_pin_ranges(struct gpio_chip *chip);

#else /* ! CONFIG_PINCTRL */

static inline int
gpiochip_add_pin_range(struct gpio_chip *chip, const char *pinctl_name,
		       unsigned int gpio_offset, unsigned int pin_offset,
		       unsigned int npins)
{
	return 0;
}
static inline int
gpiochip_add_pingroup_range(struct gpio_chip *chip,
			struct pinctrl_dev *pctldev,
			unsigned int gpio_offset, const char *pin_group)
{
	return 0;
}

static inline void
gpiochip_remove_pin_ranges(struct gpio_chip *chip)
{
}

#endif /* CONFIG_PINCTRL */

struct gpio_desc *gpiochip_request_own_desc(struct gpio_chip *chip, u16 hwnum,
					    const char *label,
					    enum gpio_lookup_flags lflags,
					    enum gpiod_flags dflags);
void gpiochip_free_own_desc(struct gpio_desc *desc);

void devprop_gpiochip_set_names(struct gpio_chip *chip,
				const struct fwnode_handle *fwnode);

#ifdef CONFIG_GPIOLIB

/* lock/unlock as IRQ */
int gpiochip_lock_as_irq(struct gpio_chip *chip, unsigned int offset);
void gpiochip_unlock_as_irq(struct gpio_chip *chip, unsigned int offset);


struct gpio_chip *gpiod_to_chip(const struct gpio_desc *desc);

#else /* CONFIG_GPIOLIB */

static inline struct gpio_chip *gpiod_to_chip(const struct gpio_desc *desc)
{
	/* GPIO can never have been requested */
	WARN_ON(1);
	return ERR_PTR(-ENODEV);
}

static inline int gpiochip_lock_as_irq(struct gpio_chip *chip,
				       unsigned int offset)
{
	WARN_ON(1);
	return -EINVAL;
}

static inline void gpiochip_unlock_as_irq(struct gpio_chip *chip,
					  unsigned int offset)
{
	WARN_ON(1);
}
#endif /* CONFIG_GPIOLIB */

#endif /* __LINUX_GPIO_DRIVER_H */<|MERGE_RESOLUTION|>--- conflicted
+++ resolved
@@ -507,11 +507,8 @@
 bool gpiochip_line_is_irq(struct gpio_chip *chip, unsigned int offset);
 int gpiochip_reqres_irq(struct gpio_chip *chip, unsigned int offset);
 void gpiochip_relres_irq(struct gpio_chip *chip, unsigned int offset);
-<<<<<<< HEAD
-=======
 void gpiochip_disable_irq(struct gpio_chip *chip, unsigned int offset);
 void gpiochip_enable_irq(struct gpio_chip *chip, unsigned int offset);
->>>>>>> e0d688d4
 
 /* Line status inquiry for drivers */
 bool gpiochip_line_is_open_drain(struct gpio_chip *chip, unsigned int offset);
