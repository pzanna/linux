--- conflicted
+++ resolved
@@ -95,10 +95,8 @@
 };
 
 #define MTD_MAX_OOBFREE_ENTRIES_LARGE	32
-<<<<<<< HEAD
 #define MTD_MAX_ECCPOS_ENTRIES_LARGE	1260
-=======
-#define MTD_MAX_ECCPOS_ENTRIES_LARGE	640
+
 /**
  * struct mtd_oob_region - oob region definition
  * @offset: region offset
@@ -114,7 +112,6 @@
 	u32 length;
 };
 
->>>>>>> 523d939e
 /*
  * struct mtd_ooblayout_ops - NAND OOB layout operations
  * @ecc: function returning an ECC region in the OOB area.
