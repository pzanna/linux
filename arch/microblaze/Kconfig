config MICROBLAZE
	def_bool y
	select ARCH_NO_SWAP
	select ARCH_HAS_GCOV_PROFILE_ALL
	select ARCH_HAS_SYNC_DMA_FOR_CPU
	select ARCH_HAS_SYNC_DMA_FOR_DEVICE
	select ARCH_MIGHT_HAVE_PC_PARPORT
	select ARCH_NO_COHERENT_DMA_MMAP if !MMU
	select ARCH_WANT_IPC_PARSE_VERSION
	select BUILDTIME_EXTABLE_SORT
	select TIMER_OF
	select CLONE_BACKWARDS3
	select COMMON_CLK
	select DMA_NONCOHERENT_OPS
	select DMA_NONCOHERENT_MMAP
	select GENERIC_ATOMIC64
	select GENERIC_CLOCKEVENTS
	select GENERIC_CPU_DEVICES
	select GENERIC_IDLE_POLL_SETUP
	select GENERIC_IRQ_PROBE
	select GENERIC_IRQ_SHOW
	select GENERIC_PCI_IOMAP
	select GENERIC_SCHED_CLOCK
	select HAVE_ARCH_HASH
	select HAVE_ARCH_KGDB
	select HAVE_DEBUG_KMEMLEAK
	select HAVE_DYNAMIC_FTRACE
	select HAVE_FTRACE_MCOUNT_RECORD
	select HAVE_FUNCTION_GRAPH_TRACER
	select HAVE_FUNCTION_TRACER
	select NO_BOOTMEM
	select HAVE_MEMBLOCK
	select HAVE_MEMBLOCK_NODE_MAP
	select HAVE_OPROFILE
	select IRQ_DOMAIN
	select XILINX_INTC
	select MODULES_USE_ELF_RELA
	select OF
	select OF_EARLY_FLATTREE
	select TRACING_SUPPORT
	select VIRT_TO_BUS
	select CPU_NO_EFFICIENT_FFS
	select SPARSE_IRQ

# Endianness selection
choice
	prompt "Endianness selection"
	default CPU_LITTLE_ENDIAN
	help
	  microblaze architectures can be configured for either little or
	  big endian formats. Be sure to select the appropriate mode.

config CPU_BIG_ENDIAN
	bool "Big endian"

config CPU_LITTLE_ENDIAN
	bool "Little endian"

endchoice

config RWSEM_GENERIC_SPINLOCK
	def_bool y

config ZONE_DMA
	def_bool y

config RWSEM_XCHGADD_ALGORITHM
	bool

config ARCH_HAS_ILOG2_U32
	def_bool n

config ARCH_HAS_ILOG2_U64
	def_bool n

config GENERIC_HWEIGHT
	def_bool y

config GENERIC_CALIBRATE_DELAY
	def_bool y

config GENERIC_CSUM
	def_bool y

config STACKTRACE_SUPPORT
	def_bool y

config LOCKDEP_SUPPORT
	def_bool y

<<<<<<< HEAD
config FORCE_MAX_ZONEORDER
	int
	default "14"

source "init/Kconfig"

source "kernel/Kconfig.freezer"

=======
>>>>>>> 9c71c6e9
source "arch/microblaze/Kconfig.platform"

menu "Processor type and features"

source "kernel/Kconfig.hz"

config MMU
	bool "MMU support"
	default n

comment "Boot options"

config CMDLINE_BOOL
	bool "Default bootloader kernel arguments"

config CMDLINE
	string "Default kernel command string"
	depends on CMDLINE_BOOL
	default "console=ttyUL0,115200"
	help
	  On some architectures there is currently no way for the boot loader
	  to pass arguments to the kernel. For these architectures, you should
	  supply some command-line options at build time by entering them
	  here.

config CMDLINE_FORCE
	bool "Force default kernel command string"
	depends on CMDLINE_BOOL
	default n
	help
	  Set this to have arguments from the default kernel command string
	  override those passed by the boot loader.

config SECCOMP
	bool "Enable seccomp to safely compute untrusted bytecode"
	depends on PROC_FS
	default y
	help
	  This kernel feature is useful for number crunching applications
	  that may need to compute untrusted bytecode during their
	  execution. By using pipes or other transports made available to
	  the process as file descriptors supporting the read/write
	  syscalls, it's possible to isolate those applications in
	  their own address space using seccomp. Once seccomp is
	  enabled via /proc/<pid>/seccomp, it cannot be disabled
	  and the task is only allowed to execute a few safe syscalls
	  defined by each seccomp mode.

	  If unsure, say Y. Only embedded should say N here.

endmenu

menu "Kernel features"

config NR_CPUS
	int
	default "1"

config ADVANCED_OPTIONS
	bool "Prompt for advanced kernel configuration options"
	help
	  This option will enable prompting for a variety of advanced kernel
	  configuration options.  These options can cause the kernel to not
	  work if they are set incorrectly, but can be used to optimize certain
	  aspects of kernel memory management.

	  Unless you know what you are doing, say N here.

comment "Default settings for advanced configuration options are used"
	depends on !ADVANCED_OPTIONS

config XILINX_UNCACHED_SHADOW
	bool "Are you using uncached shadow for RAM ?"
	depends on ADVANCED_OPTIONS && !MMU
	default n
	help
	  This is needed to be able to allocate uncachable memory regions.
	  The feature requires the design to define the RAM memory controller
	  window to be twice as large as the actual physical memory.

config HIGHMEM
	bool "High memory support"
	depends on MMU
	help
	  The address space of Microblaze processors is only 4 Gigabytes large
	  and it has to accommodate user address space, kernel address
	  space as well as some memory mapped IO. That means that, if you
	  have a large amount of physical memory and/or IO, not all of the
	  memory can be "permanently mapped" by the kernel. The physical
	  memory that is not permanently mapped is called "high memory".

	  If unsure, say n.

config LOWMEM_SIZE_BOOL
	bool "Set maximum low memory"
	depends on ADVANCED_OPTIONS && MMU
	help
	  This option allows you to set the maximum amount of memory which
	  will be used as "low memory", that is, memory which the kernel can
	  access directly, without having to set up a kernel virtual mapping.
	  This can be useful in optimizing the layout of kernel virtual
	  memory.

	  Say N here unless you know what you are doing.

config LOWMEM_SIZE
	hex "Maximum low memory size (in bytes)" if LOWMEM_SIZE_BOOL
	default "0x30000000"

config MANUAL_RESET_VECTOR
	hex "Microblaze reset vector address setup"
	default "0x0"
	help
	  Set this option to have the kernel override the CPU Reset vector.
	  If zero, no change will be made to the MicroBlaze reset vector at
	  address 0x0.
	  If non-zero, a jump instruction to this address, will be written
	  to the reset vector at address 0x0.
	  If you are unsure, set it to default value 0x0.

config KERNEL_START_BOOL
	bool "Set custom kernel base address"
	depends on ADVANCED_OPTIONS
	help
	  This option allows you to set the kernel virtual address at which
	  the kernel will map low memory (the kernel image will be linked at
	  this address).  This can be useful in optimizing the virtual memory
	  layout of the system.

	  Say N here unless you know what you are doing.

config KERNEL_START
	hex "Virtual address of kernel base" if KERNEL_START_BOOL
	default "0xc0000000" if MMU
	default KERNEL_BASE_ADDR if !MMU

config TASK_SIZE_BOOL
	bool "Set custom user task size"
	depends on ADVANCED_OPTIONS && MMU
	help
	  This option allows you to set the amount of virtual address space
	  allocated to user tasks.  This can be useful in optimizing the
	  virtual memory layout of the system.

	  Say N here unless you know what you are doing.

config TASK_SIZE
	hex "Size of user task space" if TASK_SIZE_BOOL
	default "0x80000000"

choice
	prompt "Page size"
	default MICROBLAZE_4K_PAGES
	depends on ADVANCED_OPTIONS && !MMU
	help
	  Select the kernel logical page size. Increasing the page size
	  will reduce software overhead at each page boundary, allow
	  hardware prefetch mechanisms to be more effective, and allow
	  larger dma transfers increasing IO efficiency and reducing
	  overhead. However the utilization of memory will increase.
	  For example, each cached file will using a multiple of the
	  page size to hold its contents and the difference between the
	  end of file and the end of page is wasted.

	  If unsure, choose 4K_PAGES.

config MICROBLAZE_4K_PAGES
	bool "4k page size"

config MICROBLAZE_16K_PAGES
	bool "16k page size"

config MICROBLAZE_64K_PAGES
	bool "64k page size"

endchoice

endmenu

menu "Bus Options"

config PCI
	bool "PCI support"

config PCI_DOMAINS
	def_bool PCI

config PCI_DOMAINS_GENERIC
	def_bool PCI_DOMAINS

config PCI_SYSCALL
	def_bool PCI

config PCI_XILINX
	bool "Xilinx PCI host bridge support"
	depends on PCI

source "drivers/pci/Kconfig"

endmenu<|MERGE_RESOLUTION|>--- conflicted
+++ resolved
@@ -88,17 +88,10 @@
 config LOCKDEP_SUPPORT
 	def_bool y
 
-<<<<<<< HEAD
 config FORCE_MAX_ZONEORDER
 	int
 	default "14"
 
-source "init/Kconfig"
-
-source "kernel/Kconfig.freezer"
-
-=======
->>>>>>> 9c71c6e9
 source "arch/microblaze/Kconfig.platform"
 
 menu "Processor type and features"
