--- conflicted
+++ resolved
@@ -7,13 +7,8 @@
  * for more details.
  */
 
-<<<<<<< HEAD
-#include <linux/bootmem.h>
-#include <linux/dma-contiguous.h>
-=======
 #include <linux/dma-contiguous.h>
 #include <linux/memblock.h>
->>>>>>> e0d688d4
 #include <linux/init.h>
 #include <linux/kernel.h>
 #include <linux/mm.h> /* mem_init */
@@ -354,14 +349,9 @@
 	 * inside 768MB limit */
 	memblock_set_current_limit(memory_start + lowmem_size - 1);
 
-<<<<<<< HEAD
+	parse_early_param();
+
 	/* CMA initialization */
-	parse_early_param();
-=======
-	parse_early_param();
-
-	/* CMA initialization */
->>>>>>> e0d688d4
 	dma_contiguous_reserve(memory_start + lowmem_size - 1);
 }
 
