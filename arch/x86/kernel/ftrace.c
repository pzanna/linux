--- conflicted
+++ resolved
@@ -654,18 +654,11 @@
 	run_sync();
 
 	ret = ftrace_write(ip, new_code, 1);
-<<<<<<< HEAD
-	if (ret) {
-		ret = -EPERM;
-		goto out;
-	}
-=======
 	/*
 	 * The breakpoint is handled only when this function is in progress.
 	 * The system could not work if we could not remove it.
 	 */
 	BUG_ON(ret);
->>>>>>> 40dde7e2
  out:
 	run_sync();
 	return ret;
