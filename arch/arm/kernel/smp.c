/*
 *  linux/arch/arm/kernel/smp.c
 *
 *  Copyright (C) 2002 ARM Limited, All Rights Reserved.
 *
 * This program is free software; you can redistribute it and/or modify
 * it under the terms of the GNU General Public License version 2 as
 * published by the Free Software Foundation.
 */
#include <linux/module.h>
#include <linux/delay.h>
#include <linux/init.h>
#include <linux/spinlock.h>
#include <linux/sched.h>
#include <linux/interrupt.h>
#include <linux/cache.h>
#include <linux/profile.h>
#include <linux/errno.h>
#include <linux/mm.h>
#include <linux/err.h>
#include <linux/cpu.h>
#include <linux/seq_file.h>
#include <linux/irq.h>
#include <linux/percpu.h>
#include <linux/clockchips.h>
#include <linux/completion.h>
#include <linux/cpufreq.h>

#include <linux/atomic.h>
#include <asm/smp.h>
#include <asm/cacheflush.h>
#include <asm/cpu.h>
#include <asm/cputype.h>
#include <asm/exception.h>
#include <asm/idmap.h>
#include <asm/topology.h>
#include <asm/mmu_context.h>
#include <asm/pgtable.h>
#include <asm/pgalloc.h>
#include <asm/processor.h>
#include <asm/sections.h>
#include <asm/tlbflush.h>
#include <asm/ptrace.h>
#include <asm/localtimer.h>
#include <asm/smp_plat.h>
#include <asm/virt.h>
#include <asm/mach/arch.h>

/*
 * as from 2.5, kernels no longer have an init_tasks structure
 * so we need some other way of telling a new secondary core
 * where to place its SVC stack
 */
struct secondary_data secondary_data;

/*
 * control for which core is the next to come out of the secondary
 * boot "holding pen"
 */
volatile int __cpuinitdata pen_release = -1;

enum ipi_msg_type {
<<<<<<< HEAD
=======
	IPI_WAKEUP,
>>>>>>> 19f949f5
	IPI_TIMER,
	IPI_RESCHEDULE,
	IPI_CALL_FUNC,
	IPI_CALL_FUNC_SINGLE,
	IPI_CPU_STOP,
};

static DECLARE_COMPLETION(cpu_running);

static struct smp_operations smp_ops;

void __init smp_set_ops(struct smp_operations *ops)
{
	if (ops)
		smp_ops = *ops;
};

int __cpuinit __cpu_up(unsigned int cpu, struct task_struct *idle)
{
	int ret;

	/*
	 * We need to tell the secondary core where to find
	 * its stack and the page tables.
	 */
	secondary_data.stack = task_stack_page(idle) + THREAD_START_SP;
	secondary_data.pgdir = virt_to_phys(idmap_pgd);
	secondary_data.swapper_pg_dir = virt_to_phys(swapper_pg_dir);
	__cpuc_flush_dcache_area(&secondary_data, sizeof(secondary_data));
	outer_clean_range(__pa(&secondary_data), __pa(&secondary_data + 1));

	/*
	 * Now bring the CPU into our world.
	 */
	ret = boot_secondary(cpu, idle);
	if (ret == 0) {
		/*
		 * CPU was successfully started, wait for it
		 * to come online or time out.
		 */
		wait_for_completion_timeout(&cpu_running,
						 msecs_to_jiffies(1000));

		if (!cpu_online(cpu)) {
			pr_crit("CPU%u: failed to come online\n", cpu);
			ret = -EIO;
		}
	} else {
		pr_err("CPU%u: failed to boot: %d\n", cpu, ret);
	}

	secondary_data.stack = NULL;
	secondary_data.pgdir = 0;

	return ret;
}

/* platform specific SMP operations */
void __init smp_init_cpus(void)
{
	if (smp_ops.smp_init_cpus)
		smp_ops.smp_init_cpus();
}

static void __init platform_smp_prepare_cpus(unsigned int max_cpus)
{
	if (smp_ops.smp_prepare_cpus)
		smp_ops.smp_prepare_cpus(max_cpus);
}

static void __cpuinit platform_secondary_init(unsigned int cpu)
{
	if (smp_ops.smp_secondary_init)
		smp_ops.smp_secondary_init(cpu);
}

int __cpuinit boot_secondary(unsigned int cpu, struct task_struct *idle)
{
	if (smp_ops.smp_boot_secondary)
		return smp_ops.smp_boot_secondary(cpu, idle);
	return -ENOSYS;
}

#ifdef CONFIG_HOTPLUG_CPU
static void percpu_timer_stop(void);

static int platform_cpu_kill(unsigned int cpu)
{
	if (smp_ops.cpu_kill)
		return smp_ops.cpu_kill(cpu);
	return 1;
}

static void platform_cpu_die(unsigned int cpu)
{
	if (smp_ops.cpu_die)
		smp_ops.cpu_die(cpu);
}

static int platform_cpu_disable(unsigned int cpu)
{
	if (smp_ops.cpu_disable)
		return smp_ops.cpu_disable(cpu);

	/*
	 * By default, allow disabling all CPUs except the first one,
	 * since this is special on a lot of platforms, e.g. because
	 * of clock tick interrupts.
	 */
	return cpu == 0 ? -EPERM : 0;
}
/*
 * __cpu_disable runs on the processor to be shutdown.
 */
int __cpuinit __cpu_disable(void)
{
	unsigned int cpu = smp_processor_id();
	int ret;

	ret = platform_cpu_disable(cpu);
	if (ret)
		return ret;

	/*
	 * Take this CPU offline.  Once we clear this, we can't return,
	 * and we must not schedule until we're ready to give up the cpu.
	 */
	set_cpu_online(cpu, false);

	/*
	 * OK - migrate IRQs away from this CPU
	 */
	migrate_irqs();

	/*
	 * Stop the local timer for this CPU.
	 */
	percpu_timer_stop();

	/*
	 * Flush user cache and TLB mappings, and then remove this CPU
	 * from the vm mask set of all processes.
	 *
	 * Caches are flushed to the Level of Unification Inner Shareable
	 * to write-back dirty lines to unified caches shared by all CPUs.
	 */
	flush_cache_louis();
	local_flush_tlb_all();

	clear_tasks_mm_cpumask(cpu);

	return 0;
}

static DECLARE_COMPLETION(cpu_died);

/*
 * called on the thread which is asking for a CPU to be shutdown -
 * waits until shutdown has completed, or it is timed out.
 */
void __cpuinit __cpu_die(unsigned int cpu)
{
	if (!wait_for_completion_timeout(&cpu_died, msecs_to_jiffies(5000))) {
		pr_err("CPU%u: cpu didn't die\n", cpu);
		return;
	}
	printk(KERN_NOTICE "CPU%u: shutdown\n", cpu);

	if (!platform_cpu_kill(cpu))
		printk("CPU%u: unable to kill\n", cpu);
}

/*
 * Called from the idle thread for the CPU which has been shutdown.
 *
 * Note that we disable IRQs here, but do not re-enable them
 * before returning to the caller. This is also the behaviour
 * of the other hotplug-cpu capable cores, so presumably coming
 * out of idle fixes this.
 */
void __ref cpu_die(void)
{
	unsigned int cpu = smp_processor_id();

	idle_task_exit();

	local_irq_disable();
	mb();

	/* Tell __cpu_die() that this CPU is now safe to dispose of */
	RCU_NONIDLE(complete(&cpu_died));

	/*
	 * actual CPU shutdown procedure is at least platform (if not
	 * CPU) specific.
	 */
	platform_cpu_die(cpu);

	/*
	 * Do not return to the idle loop - jump back to the secondary
	 * cpu initialisation.  There's some initialisation which needs
	 * to be repeated to undo the effects of taking the CPU offline.
	 */
	__asm__("mov	sp, %0\n"
	"	mov	fp, #0\n"
	"	b	secondary_start_kernel"
		:
		: "r" (task_stack_page(current) + THREAD_SIZE - 8));
}
#endif /* CONFIG_HOTPLUG_CPU */

/*
 * Called by both boot and secondaries to move global data into
 * per-processor storage.
 */
static void __cpuinit smp_store_cpu_info(unsigned int cpuid)
{
	struct cpuinfo_arm *cpu_info = &per_cpu(cpu_data, cpuid);

	cpu_info->loops_per_jiffy = loops_per_jiffy;
	cpu_info->cpuid = read_cpuid_id();

	store_cpu_topology(cpuid);
}

static void percpu_timer_setup(void);

/*
 * This is the secondary CPU boot entry.  We're using this CPUs
 * idle thread stack, but a set of temporary page tables.
 */
asmlinkage void __cpuinit secondary_start_kernel(void)
{
	struct mm_struct *mm = &init_mm;
	unsigned int cpu;

	/*
	 * The identity mapping is uncached (strongly ordered), so
	 * switch away from it before attempting any exclusive accesses.
	 */
	cpu_switch_mm(mm->pgd, mm);
	enter_lazy_tlb(mm, current);
	local_flush_tlb_all();

	/*
	 * All kernel threads share the same mm context; grab a
	 * reference and switch to it.
	 */
	cpu = smp_processor_id();
	atomic_inc(&mm->mm_count);
	current->active_mm = mm;
	cpumask_set_cpu(cpu, mm_cpumask(mm));

	cpu_init();

	printk("CPU%u: Booted secondary processor\n", cpu);

	preempt_disable();
	trace_hardirqs_off();

	/*
	 * Give the platform a chance to do its own initialisation.
	 */
	platform_secondary_init(cpu);

	notify_cpu_starting(cpu);

	calibrate_delay();

	smp_store_cpu_info(cpu);

	/*
	 * OK, now it's safe to let the boot CPU continue.  Wait for
	 * the CPU migration code to notice that the CPU is online
	 * before we continue - which happens after __cpu_up returns.
	 */
	set_cpu_online(cpu, true);
	complete(&cpu_running);

	/*
	 * Setup the percpu timer for this CPU.
	 */
	percpu_timer_setup();

	local_irq_enable();
	local_fiq_enable();

	/*
	 * OK, it's off to the idle thread for us
	 */
	cpu_idle();
}

void __init smp_cpus_done(unsigned int max_cpus)
{
	int cpu;
	unsigned long bogosum = 0;

	for_each_online_cpu(cpu)
		bogosum += per_cpu(cpu_data, cpu).loops_per_jiffy;

	printk(KERN_INFO "SMP: Total of %d processors activated "
	       "(%lu.%02lu BogoMIPS).\n",
	       num_online_cpus(),
	       bogosum / (500000/HZ),
	       (bogosum / (5000/HZ)) % 100);

	hyp_mode_check();
}

void __init smp_prepare_boot_cpu(void)
{
	set_my_cpu_offset(per_cpu_offset(smp_processor_id()));
}

void __init smp_prepare_cpus(unsigned int max_cpus)
{
	unsigned int ncores = num_possible_cpus();

	init_cpu_topology();

	smp_store_cpu_info(smp_processor_id());

	/*
	 * are we trying to boot more cores than exist?
	 */
	if (max_cpus > ncores)
		max_cpus = ncores;
	if (ncores > 1 && max_cpus) {
		/*
		 * Enable the local timer or broadcast device for the
		 * boot CPU, but only if we have more than one CPU.
		 */
		percpu_timer_setup();

		/*
		 * Initialise the present map, which describes the set of CPUs
		 * actually populated at the present time. A platform should
		 * re-initialize the map in platform_smp_prepare_cpus() if
		 * present != possible (e.g. physical hotplug).
		 */
		init_cpu_present(cpu_possible_mask);

		/*
		 * Initialise the SCU if there are more than one CPU
		 * and let them know where to start.
		 */
		platform_smp_prepare_cpus(max_cpus);
	}
}

static void (*smp_cross_call)(const struct cpumask *, unsigned int);

void __init set_smp_cross_call(void (*fn)(const struct cpumask *, unsigned int))
{
	smp_cross_call = fn;
}

void arch_send_call_function_ipi_mask(const struct cpumask *mask)
{
	smp_cross_call(mask, IPI_CALL_FUNC);
}

void arch_send_wakeup_ipi_mask(const struct cpumask *mask)
{
	smp_cross_call(mask, IPI_WAKEUP);
}

void arch_send_call_function_single_ipi(int cpu)
{
	smp_cross_call(cpumask_of(cpu), IPI_CALL_FUNC_SINGLE);
}

<<<<<<< HEAD
struct ipi {
	const char *desc;
	void (*handler)(void);
};

static void ipi_timer(void);
static void ipi_cpu_stop(void);

static struct ipi ipi_types[NR_IPI] = {
#define S(x, s, f)	[x].desc = s, [x].handler = f
	S(IPI_TIMER, "Timer broadcast interrupts", ipi_timer),
	S(IPI_RESCHEDULE, "Rescheduling interrupts", scheduler_ipi),
	S(IPI_CALL_FUNC, "Function call interrupts",
					generic_smp_call_function_interrupt),
	S(IPI_CALL_FUNC_SINGLE, "Single function call interrupts",
				generic_smp_call_function_single_interrupt),
	S(IPI_CPU_STOP, "CPU stop interrupts", ipi_cpu_stop),
=======
static const char *ipi_types[NR_IPI] = {
#define S(x,s)	[x] = s
	S(IPI_WAKEUP, "CPU wakeup interrupts"),
	S(IPI_TIMER, "Timer broadcast interrupts"),
	S(IPI_RESCHEDULE, "Rescheduling interrupts"),
	S(IPI_CALL_FUNC, "Function call interrupts"),
	S(IPI_CALL_FUNC_SINGLE, "Single function call interrupts"),
	S(IPI_CPU_STOP, "CPU stop interrupts"),
>>>>>>> 19f949f5
};

void show_ipi_list(struct seq_file *p, int prec)
{
	unsigned int cpu, i;

	for (i = 0; i < NR_IPI; i++) {
		if (ipi_types[i].handler) {
			seq_printf(p, "%*s%u: ", prec - 1, "IPI", i);

<<<<<<< HEAD
			for_each_present_cpu(cpu)
				seq_printf(p, "%10u ",
					__get_irq_stat(cpu, ipi_irqs[i]));
=======
		for_each_online_cpu(cpu)
			seq_printf(p, "%10u ",
				   __get_irq_stat(cpu, ipi_irqs[i]));
>>>>>>> 19f949f5

			seq_printf(p, " %s\n", ipi_types[i].desc);
		}
	}
}

u64 smp_irq_stat_cpu(unsigned int cpu)
{
	u64 sum = 0;
	int i;

	for (i = 0; i < NR_IPI; i++)
		sum += __get_irq_stat(cpu, ipi_irqs[i]);

	return sum;
}

/*
 * Timer (local or broadcast) support
 */
static DEFINE_PER_CPU(struct clock_event_device, percpu_clockevent);

static void ipi_timer(void)
{
	struct clock_event_device *evt = &__get_cpu_var(percpu_clockevent);
	evt->event_handler(evt);
}

#ifdef CONFIG_GENERIC_CLOCKEVENTS_BROADCAST
static void smp_timer_broadcast(const struct cpumask *mask)
{
	smp_cross_call(mask, IPI_TIMER);
}
#else
#define smp_timer_broadcast	NULL
#endif

static void broadcast_timer_set_mode(enum clock_event_mode mode,
	struct clock_event_device *evt)
{
}

static void __cpuinit broadcast_timer_setup(struct clock_event_device *evt)
{
	evt->name	= "dummy_timer";
	evt->features	= CLOCK_EVT_FEAT_ONESHOT |
			  CLOCK_EVT_FEAT_PERIODIC |
			  CLOCK_EVT_FEAT_DUMMY;
	evt->rating	= 400;
	evt->mult	= 1;
	evt->set_mode	= broadcast_timer_set_mode;

	clockevents_register_device(evt);
}

static struct local_timer_ops *lt_ops;

#ifdef CONFIG_LOCAL_TIMERS
int local_timer_register(struct local_timer_ops *ops)
{
	if (!is_smp() || !setup_max_cpus)
		return -ENXIO;

	if (lt_ops)
		return -EBUSY;

	lt_ops = ops;
	return 0;
}
#endif

static void __cpuinit percpu_timer_setup(void)
{
	unsigned int cpu = smp_processor_id();
	struct clock_event_device *evt = &per_cpu(percpu_clockevent, cpu);

	evt->cpumask = cpumask_of(cpu);
	evt->broadcast = smp_timer_broadcast;

	if (!lt_ops || lt_ops->setup(evt))
		broadcast_timer_setup(evt);
}

#ifdef CONFIG_HOTPLUG_CPU
/*
 * The generic clock events code purposely does not stop the local timer
 * on CPU_DEAD/CPU_DEAD_FROZEN hotplug events, so we have to do it
 * manually here.
 */
static void percpu_timer_stop(void)
{
	unsigned int cpu = smp_processor_id();
	struct clock_event_device *evt = &per_cpu(percpu_clockevent, cpu);

	if (lt_ops)
		lt_ops->stop(evt);
}
#endif

static DEFINE_RAW_SPINLOCK(stop_lock);

/*
 * ipi_cpu_stop - handle IPI from smp_send_stop()
 */
static void ipi_cpu_stop(void)
{
	unsigned int cpu = smp_processor_id();

	if (system_state == SYSTEM_BOOTING ||
	    system_state == SYSTEM_RUNNING) {
		raw_spin_lock(&stop_lock);
		printk(KERN_CRIT "CPU%u: stopping\n", cpu);
		dump_stack();
		raw_spin_unlock(&stop_lock);
	}

	set_cpu_online(cpu, false);

	local_fiq_disable();
	local_irq_disable();

	while (1)
		cpu_relax();
}

/*
 * Main handler for inter-processor interrupts
 */
asmlinkage void __exception_irq_entry do_IPI(int ipinr, struct pt_regs *regs)
{
	handle_IPI(ipinr, regs);
}

void handle_IPI(int ipinr, struct pt_regs *regs)
{
	unsigned int cpu = smp_processor_id();
	struct pt_regs *old_regs = set_irq_regs(regs);

<<<<<<< HEAD
	if (ipi_types[ipinr].handler) {
		__inc_irq_stat(cpu, ipi_irqs[ipinr]);
=======
	if (ipinr < NR_IPI)
		__inc_irq_stat(cpu, ipi_irqs[ipinr]);

	switch (ipinr) {
	case IPI_WAKEUP:
		break;

	case IPI_TIMER:
>>>>>>> 19f949f5
		irq_enter();
		(*ipi_types[ipinr].handler)();
		irq_exit();
	} else
		pr_crit("CPU%u: Unknown IPI message 0x%x\n",
		       cpu, ipinr);

	set_irq_regs(old_regs);
}

/*
 * set_ipi_handler:
 * Interface provided for a kernel module to specify an IPI handler function.
 */
int set_ipi_handler(int ipinr, void *handler, char *desc)
{
	unsigned int cpu = smp_processor_id();

	if (ipi_types[ipinr].handler) {
		pr_crit("CPU%u: IPI handler 0x%x already registered to %pf\n",
					cpu, ipinr, ipi_types[ipinr].handler);
		return -1;
	}

	ipi_types[ipinr].handler = handler;
	ipi_types[ipinr].desc = desc;

	return 0;
}
EXPORT_SYMBOL(set_ipi_handler);

/*
 * clear_ipi_handler:
 * Interface provided for a kernel module to clear an IPI handler function.
 */
void clear_ipi_handler(int ipinr)
{
	ipi_types[ipinr].handler = NULL;
	ipi_types[ipinr].desc = NULL;
}
EXPORT_SYMBOL(clear_ipi_handler);

void smp_send_reschedule(int cpu)
{
	smp_cross_call(cpumask_of(cpu), IPI_RESCHEDULE);
}

#ifdef CONFIG_HOTPLUG_CPU
static void smp_kill_cpus(cpumask_t *mask)
{
	unsigned int cpu;
	for_each_cpu(cpu, mask)
		platform_cpu_kill(cpu);
}
#else
static void smp_kill_cpus(cpumask_t *mask) { }
#endif

void smp_send_stop(void)
{
	unsigned long timeout;
	struct cpumask mask;

	cpumask_copy(&mask, cpu_online_mask);
	cpumask_clear_cpu(smp_processor_id(), &mask);
	if (!cpumask_empty(&mask))
		smp_cross_call(&mask, IPI_CPU_STOP);

	/* Wait up to one second for other CPUs to stop */
	timeout = USEC_PER_SEC;
	while (num_online_cpus() > 1 && timeout--)
		udelay(1);

	if (num_online_cpus() > 1)
		pr_warning("SMP: failed to stop secondary CPUs\n");

	smp_kill_cpus(&mask);
}

/*
 * not supported here
 */
int setup_profiling_timer(unsigned int multiplier)
{
	return -EINVAL;
}

#ifdef CONFIG_CPU_FREQ

static DEFINE_PER_CPU(unsigned long, l_p_j_ref);
static DEFINE_PER_CPU(unsigned long, l_p_j_ref_freq);
static unsigned long global_l_p_j_ref;
static unsigned long global_l_p_j_ref_freq;

static int cpufreq_callback(struct notifier_block *nb,
					unsigned long val, void *data)
{
	struct cpufreq_freqs *freq = data;
	int cpu = freq->cpu;

	if (freq->flags & CPUFREQ_CONST_LOOPS)
		return NOTIFY_OK;

	if (!per_cpu(l_p_j_ref, cpu)) {
		per_cpu(l_p_j_ref, cpu) =
			per_cpu(cpu_data, cpu).loops_per_jiffy;
		per_cpu(l_p_j_ref_freq, cpu) = freq->old;
		if (!global_l_p_j_ref) {
			global_l_p_j_ref = loops_per_jiffy;
			global_l_p_j_ref_freq = freq->old;
		}
	}

	if ((val == CPUFREQ_PRECHANGE  && freq->old < freq->new) ||
	    (val == CPUFREQ_POSTCHANGE && freq->old > freq->new) ||
	    (val == CPUFREQ_RESUMECHANGE || val == CPUFREQ_SUSPENDCHANGE)) {
		loops_per_jiffy = cpufreq_scale(global_l_p_j_ref,
						global_l_p_j_ref_freq,
						freq->new);
		per_cpu(cpu_data, cpu).loops_per_jiffy =
			cpufreq_scale(per_cpu(l_p_j_ref, cpu),
					per_cpu(l_p_j_ref_freq, cpu),
					freq->new);
	}
	return NOTIFY_OK;
}

static struct notifier_block cpufreq_notifier = {
	.notifier_call  = cpufreq_callback,
};

static int __init register_cpufreq_notifier(void)
{
	return cpufreq_register_notifier(&cpufreq_notifier,
						CPUFREQ_TRANSITION_NOTIFIER);
}
core_initcall(register_cpufreq_notifier);

#endif<|MERGE_RESOLUTION|>--- conflicted
+++ resolved
@@ -60,10 +60,7 @@
 volatile int __cpuinitdata pen_release = -1;
 
 enum ipi_msg_type {
-<<<<<<< HEAD
-=======
 	IPI_WAKEUP,
->>>>>>> 19f949f5
 	IPI_TIMER,
 	IPI_RESCHEDULE,
 	IPI_CALL_FUNC,
@@ -437,7 +434,6 @@
 	smp_cross_call(cpumask_of(cpu), IPI_CALL_FUNC_SINGLE);
 }
 
-<<<<<<< HEAD
 struct ipi {
 	const char *desc;
 	void (*handler)(void);
@@ -448,6 +444,7 @@
 
 static struct ipi ipi_types[NR_IPI] = {
 #define S(x, s, f)	[x].desc = s, [x].handler = f
+	S(IPI_WAKEUP, "CPU wakeup interrupts", NULL),
 	S(IPI_TIMER, "Timer broadcast interrupts", ipi_timer),
 	S(IPI_RESCHEDULE, "Rescheduling interrupts", scheduler_ipi),
 	S(IPI_CALL_FUNC, "Function call interrupts",
@@ -455,16 +452,6 @@
 	S(IPI_CALL_FUNC_SINGLE, "Single function call interrupts",
 				generic_smp_call_function_single_interrupt),
 	S(IPI_CPU_STOP, "CPU stop interrupts", ipi_cpu_stop),
-=======
-static const char *ipi_types[NR_IPI] = {
-#define S(x,s)	[x] = s
-	S(IPI_WAKEUP, "CPU wakeup interrupts"),
-	S(IPI_TIMER, "Timer broadcast interrupts"),
-	S(IPI_RESCHEDULE, "Rescheduling interrupts"),
-	S(IPI_CALL_FUNC, "Function call interrupts"),
-	S(IPI_CALL_FUNC_SINGLE, "Single function call interrupts"),
-	S(IPI_CPU_STOP, "CPU stop interrupts"),
->>>>>>> 19f949f5
 };
 
 void show_ipi_list(struct seq_file *p, int prec)
@@ -474,17 +461,9 @@
 	for (i = 0; i < NR_IPI; i++) {
 		if (ipi_types[i].handler) {
 			seq_printf(p, "%*s%u: ", prec - 1, "IPI", i);
-
-<<<<<<< HEAD
 			for_each_present_cpu(cpu)
 				seq_printf(p, "%10u ",
 					__get_irq_stat(cpu, ipi_irqs[i]));
-=======
-		for_each_online_cpu(cpu)
-			seq_printf(p, "%10u ",
-				   __get_irq_stat(cpu, ipi_irqs[i]));
->>>>>>> 19f949f5
-
 			seq_printf(p, " %s\n", ipi_types[i].desc);
 		}
 	}
@@ -622,25 +601,13 @@
 	unsigned int cpu = smp_processor_id();
 	struct pt_regs *old_regs = set_irq_regs(regs);
 
-<<<<<<< HEAD
 	if (ipi_types[ipinr].handler) {
 		__inc_irq_stat(cpu, ipi_irqs[ipinr]);
-=======
-	if (ipinr < NR_IPI)
-		__inc_irq_stat(cpu, ipi_irqs[ipinr]);
-
-	switch (ipinr) {
-	case IPI_WAKEUP:
-		break;
-
-	case IPI_TIMER:
->>>>>>> 19f949f5
 		irq_enter();
 		(*ipi_types[ipinr].handler)();
 		irq_exit();
 	} else
-		pr_crit("CPU%u: Unknown IPI message 0x%x\n",
-		       cpu, ipinr);
+		pr_debug("CPU%u: Unknown IPI message 0x%x\n", cpu, ipinr);
 
 	set_irq_regs(old_regs);
 }
