--- conflicted
+++ resolved
@@ -17,11 +17,11 @@
 #ifndef __MACH_ZYNQ_COMMON_H__
 #define __MACH_ZYNQ_COMMON_H__
 
-<<<<<<< HEAD
 void __init xttcps_timer_init_old(void);
+void __init xttcpss_timer_init(void);
 void platform_device_init(void);
 
-int __cpuinit zynq_cpun_start(u32 address, int cpu);
+extern int __cpuinit zynq_cpun_start(u32 address, int cpu);
 
 extern void xslcr_write(u32 val, u32 offset);
 extern u32 xslcr_read(u32 offset);
@@ -49,8 +49,10 @@
 
 extern unsigned int zynq_sys_suspend_sz;
 int zynq_sys_suspend(void __iomem *ddrc_base, void __iomem *slcr_base);
-=======
-void __init xttcpss_timer_init(void);
->>>>>>> 19f949f5
+
+extern void platform_cpu_die(unsigned int cpu);
+extern struct smp_operations zynq_smp_ops;
+
+#define IRQ_XILINX_MSI_0       128
 
 #endif